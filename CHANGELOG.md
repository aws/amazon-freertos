# Change Log for Amazon FreeRTOS

### New Features
<<<<<<< HEAD
=======
#### FreeRTOS Kernel V10.2.1
- Kernel version for Amazon FreeRTOS is updated to V10.2.1.
- Add ARM Cortex-M23 (ARMv8-M) GCC/ARMclang and IAR ports.
- Add support to automatically switch between 32-bit and 64-bit cores to RISC-V port.
>>>>>>> 311fc883

### Updates
#### Demo specific stack size and priority
- Make stack size and priority to be demo specific. In current release all demos have same stack size and priority. This change will make stack size and priority configurable for each demo. Demo can use default stack size/ priority or define its own.  
#### Ethernet for Microchip Curiosity PIC32MZEF
- Update Microchip Curiosity PIC32MZEF project and configuration files to support Ethernet connectivty. Developers must define PIC32_USE_ETHERNET at the project level to use Ethernet instead of Wi-Fi.

### Test Updates
- Remove elliptic curve tests from "quarantine" test group and add them back to the TLS test group.

## 201906.00 Major 06/17/2019
### Release Versioning
- Move Amazon FreeRTOS to a new versioning scheme (YYYYMM.NN [optional "Major" tag]), while retaining semantic versioning (x.y.z) used for individual libraries within Amazon FreeRTOS. This release contains multiple major version updates for individual libraries. See below for details.

### Folder Structure
- Update folder structure to provide a cleaner separation between FreeRTOS kernel, standard libraries, AWS libraries, platform-specific ports and 3rd party libraries. Customers upgrading from earlier versions will need to update their project files.

### New Features
#### Bluetooth Low Energy Management Library V1.0.0
- Bluetooth Low Energy management API for GAP and GATT services, with support for
    - Bluetooth Low Energy v4.2 and above.
    - Device discovery, notifications and indications.
    - Creating, starting, stopping, and deleting GATT services.
    - “Just Works” and “Secure Connections - Numeric Comparison” connection methods.
- Companion device SDK 1.0.0 release for
    - Android https://github.com/aws/amazon-freertos-ble-android-sdk/
    - iOS https://github.com/aws/amazon-freertos-ble-ios-sdk/
- GATT services for 
    - Device information.
    - Wi-Fi credentials provisioning.
    - MQTT-over-Bluetooth Low Energy through Android or iOS device proxy to support.
        - OTA and Device Shadow functionality.

#### MQTT Library V2.0.0, Device Shadow Library V2.0.0, and Device Defender Library V2.0.0
- Enable consistent re-use pattern of one single connection across all libraries.
- Add support for MQTT 3.1.1 standard features.
    - Last Will and Testament.
    - QoS1 with randomized retry logic.
    - Persistent sessions.
- Add programming model revisions to enable.
    - Fully non-blocking programming model.
    - Per-operation user callback.
    - Fully dynamic or fully static memory management.
    - Full support for Bluetooth Low Energy transport as well as TCP/IP.
    - Re-implementable abstraction layer to allow port on any network stacks.
    - Standard, configurable logging mechanism.
- Extend Device Defender support to additional development boards. Current set of metrics now available on all development boards that implement Secure Sockets abstraction.  

#### Task Pool library V1.0.0
- Task (Thread) pool library for asynchronous processing.

#### Atomic Operations Library V1.0.0
- Add library for atomic operations support.

### Updates
#### Wi-Fi Management Library V1.0.3
- Add new API ```WIFI_RegisterNetworkStateChangeEventCallback``` to allow application notifications for Wi-Fi state transitions.

#### CMake Builds
- Extend the ability to build projects using CMake in addition to providing IDE project files. CMake files are now available for the following development boards:
    - Espressif ESP32-DevKitC
    - Espressif ESP-WROVER-KIT
    - Infineon XMC4800 IoT Connectivity Kit
    - Marvell MW320 AWS IoT Starter Kit
    - Marvell MW322 AWS IoT Starter Kit
    - Microchip Curiosity PIC32MZEF Bundle
    - STMicroelectronicsSTM32L4 Discovery Kit IoT Node
    - Texas Instruments CC3220SF-LAUNCHXL
    - Microsoft Windows Simulator

### Updates 
- mbedTLS library is upgraded to version 2.16.0.
- ESP-IDF version is upgraded to 3.1.3.
- Update demo projects for cleaner separation of platform specific code.
- Documentation update.

## V1.4.8 05/21/2019
### New Features
#### New Boards: Marvell MW320 and MW322
- Marvell boards MW320 and MW322 are now qualified for Amazon FreeRTOS.
- Disclaimer on RNG: The random number generation solution in this port is for demonstration purposes only. 

#### FreeRTOS Kernel V10.2.0
- Kernel version for Amazon FreeRTOS is updated to V10.2.0.
- Add Support for RISC-V.
- Include pre-existing ARM Cortex-M33 (ARMv8-M) GCC/ARMclang and IAR ports.

### Updates

#### Greengrass Discovery V1.0.4
- Include C runtime header for snprintf.
- Sanity check the number of bytes written.
- Thing name can be a non-string literal.

#### MQTT Agent V1.1.5
- Set the socket to block on sends with a timeout in prvSetupConnection.

#### Secure Sockets for FreeRTOS+TCP V1.1.6
- ulApplicationGetNextSequenceNumber is now thread safe without stopping the scheduler.
- Leave the scheduler running during PKCS #11 calls.

#### Wi-Fi for ESP32-DevKitC ESP-WROVER-KIT V1.0.2
- lib/wifi: fix issue with WiFi configuration for non-null strings, and fix scanning failure under certain disconnect scenarios. 
- ib/FreeRTOS-Plus-TCP: do not send eNetworkDownEvent to stack if interface is already down.
- mbedtls: configurable options for controlling dynamic memory allocations.
- lib/third_party: update ESP-IDF to latest v3.1.3 release.
- NetworkInterface: check interface state before sending packets to WiFi driver.
- Fix WIFI_GetMac returning wrong mac address.

#### PKCS #11 PAL for Cypress CYW943907AEVAL1F development kit V1.0.1
- Fix Cypress build error with IDE.

#### PKCS #11 PAL for Cypress CYW954907AEVAL1F development kit V1.0.1
- Fix Cypress build error with  IDE.

#### FreeRTOS+TCP V2.0.11
- Make RST packet handling more robust.
- Make TCP window high and low watermark thresholds runtime configurable.
- Fix parsing of the last option in a DHCP response packet.
- Fix TCP window size calculation.
- Allow the DNS cache to be programmatically cleared.
- Free the memory allocated by the pcap_compile routine in the WinPCap network interface module.

#### Shadow V1.0.6
- Add a debug message in the event that JSMN runs out of memory trying to parse JSON.    
- Print a debug message for any JSMN error, not just 'JSMN_ERROR_NOMEM'.

#### PKCS #11 PAL for Windows Simulator V1.0.4
- Update to permit multithreaded read from object storage.

#### OTA Agent V1.0.2
- Update documentation.

#### TLS V1.1.4
- TLS_Send now handles the error condition when space is not avaiable.	
- Convert errors in TLS wrapper to negative error codes.

#### Curiosity PIC32MZEF Linker Update for XC32 Compiler
- The latest XC32 compiler (version 2.15) does not allow multiple definitions by default. Explicitly enabling multiple definitions in aws_tests and aws_demos projects for now. 

## V1.4.7 02/18/2019
### New Features
### New Boards: Cypress CYW43907 and CYW54907
- Cypress boards CYW54907 and CYW43907 are now qualified for Amazon FreeRTOS.

#### FreeRTOS Kernel V10.1.1
- Kernel version for Amazon FreeRTOS is updated to 10.1.1.
- Update all object handles (TaskHandle_t, QueueHandle_t, etc.) to be unique types instead of void pointers, improving type safety.
- Add Xtensa port.
- Update to the latest trace recorder code.
- Update lint checked MISRA compliance to use the latest MISRA standard.
- Add configUSE_POSIX_ERRNO to enable per task POSIX style errno functionality.

### Updates

#### FreeRTOS+POSIX V1.0.3
- Use stack based alloaction for POSIX types. Stack based allocation will reduce heap fragmentation.
- Fixed potential overflow in Posix timespec utils.
- Stopped Posix timer spawnning thread every time it is invoked.
- Unlock and update owner atomically, while unlocking mutex.

#### MQTT Agent V1.1.4
- Bug fix: MQTT agent tries to setup a connection with the MQTT broker when the socket does not exist.

####  Upgrading ESP-IDF to 3.1.1
- ESP-IDF upgraded to 3.1.1.

#### OTA PAL for Curiosity PIC32MZEF V1.0.3
- Rename variables to comply with style guidelines.

#### OTA PAL for Windows Simulator V1.0.2
- Rename variables to comply with style guidelines.

#### OTA PAL for CC3220SF-LAUNCHXL V1.0.1
- Rename variables to comply with style guidelines.

#### OTA Agent V1.0.1
- Rename variables to comply with style guidelines.

#### PKCS #11 PAL for Cypress CYW943907AEVAL1F development kit V1.0.0
- Added as part of Cypress CYW43907 board port. 
- Note that the random number generation solution in this port is provided for demonstration purposes only. See the comment in lib/pkcs11/portable/cypress/CYW943907AEVAL1F/hw_poll.c.

#### PKCS #11 PAL for Cypress CYW954907AEVAL1F development kit V1.0.0
- Added as part of Cypress CYW54907 board port.
- Note that the random number generation solution in this port is provided for demonstration purposes only. See the comment in lib/pkcs11/portable/cypress/CYW954907AEVAL1F/hw_poll.c

#### PKCS #11 PAL for ESP32-DevKitC ESP-WROVER-KIT V1.0.2
- Updated as part of Updrade to ESP-IDF to 3.1.1.

#### mbedTLS-based PKCS#11 V1.0.7
- Bug Fix: Multi-threaded use of PKCS #11 Sign/Verify could cause key corruption.

#### Wi-Fi for Cypress CYW943907AEVAL1F development kit V1.0.0
- Added as part of Cypress CYW43907 board port.

#### Wi-Fi for Cypress CYW954907AEVAL1F development kit V1.0.0
- Added as part of Cypress CYW54907 board port.

#### Wi-Fi for ESP32-DevKitC ESP-WROVER-KIT V1.0.1
- Update as part of Updrade to ESP-IDF to 3.1.1.

#### Wi-Fi for LPC54018 IoT Module V1.0.3
- Bug fix: Update WIFI init API to return success if WIFI module was already successfully initialized.
- Bug fix: Update WIFI AP connection API for NXP to check if DHCP was successful.

## V1.4.6 12/27/2018
### New Features

#### New Board: Renesas Starter Kit+ for RX65N-2MB
The Renesas Starter Kit+ for RX65N-2MB is now qualified for Amazon FreeRTOS. This port updates the PKCS #11 portable layer, demo projects, and tests.

### Updates

#### FreeRTOS+POSIX V1.0.2
- Improvement to reduce the size of a pthread object and make the object user allocatable from stack.

#### FreeRTOS+TCP V2.0.10
- Add FreeRTOS+TCP support for the Renesas Starter Kit+ for RX65N-2MB.

#### FreeRTOS Kernel V10.0.1
- Add FreeRTOS Kernel support for the Renesas Starter Kit+ for RX65N-2MB.

#### PKCS #11 PAL for MT7697Hx-Dev-Kit V1.0.1
- Update license information.

#### PKCS #11 PAL for Renesas Starter Kit+ for RX65N-2MB V1.0.0
- Add PKCS #11 support for the Renesas Starter Kit+ for RX65N-2MB. 
- Note that the random number generation solution in this port is provided for demonstration purposes only. See the comment in lib/third_party/mcu_vendor/renesas/amazon_freertos_common/entropy_hardware_poll.c for more information.

#### Wi-Fi for MT7697Hx-Dev-Kit V1.0.1
- Update license information.

## V1.4.5 12/13/2018
### New Features

#### New Board: MediaTek MT7697Hx-Dev-Kit
The MediaTek MT7697 System on Chip (SoC) is now qualified for Amazon FreeRTOS. You can take advantage of Amazon FreeRTOS features and benefits using the MediaTek MT7697Hx Development Kit available from MediaTek Labs.  This development board contains the MT7697 SoC, which includes an Arm Cortex-M4 MCU, low power 1T1R 802.11 b/g/n Wi-Fi, Bluetooth 4.2 subsystem and power management unit.

#### lwIP Support
Amazon FreeRTOS support for the MediaTek MT7697Hx-Dev-Kit includes for the first time support for the Lightweight TCP / IP network stack (lwIP). This flexibility will support customer choice in identifying the best TCP stack solution for IoT devices.

### Updates

#### FreeRTOS+TCP V2.0.9
- Update to flush ARP cache when then network is down.

#### mbedTLS-based PKCS#11 V1.0.6
- Delete extra include headers.

#### PKCS #11 PAL for MT7697Hx-Dev-Kit V1.0.0
- Add PKCS #11 support for the MediaTek MT7697Hx-Dev-Kit.

#### Secure Sockets for FreeRTOS+TCP V1.1.5
- Update documentation.

#### Secure Sockets for lwIP V1.0.0
- Add Secure Sockets support for lwIP.

#### Wi-Fi for Infineon XMC4800 IoT Connectivity Kit V1.0.1
- Update documentation.

#### Wi-Fi for MT7697Hx-Dev-Kit V1.0.0
- Add Wi-Fi support for the MediaTek MT7697Hx-Dev-Kit.

## V1.4.4 11/19/2018
### Updates

#### Device Defender Demo V1.4.4
- Remove warnings in Device Defender Demo build.

#### Microchip "OTA Demo" Factory Image Script
- Fix post-build command and python script for generating OTA factory image for Mac users.

#### Device Defender Agent V1.0.2
- Update formatting and build warnings.

#### OTA PAL for ESP32-DevKitC ESP-WROVER-KIT V1.0.2
- Fix bug in retrieving code signature verification certificate.

#### OTA PAL for Curiosity PIC32MZEF V1.0.2
- Fix bug in retrieving code signature verification certificate.

## V1.4.3 11/07/2018
### New Features

#### New Board: Xilinx Zynq-7000 based MicroZed Industrial IoT Bundle
- Update Amazon FreeRTOS with port files, demo projects, and tests for the Xilinx Zynq-7000 based MicroZed Industrial IoT Bundle

### Updates

#### mbedTLS Library
- Upgrade to mbedTLS version 2.13.1.

#### FreeRTOS+POSIX V1.0.1
- Minor bug fixes.

#### FreeRTOS+TCP V2.0.8
- Update the Zynq-7000 portable layer for receive descriptor alignment.

#### PKCS #11 Updates
Update mbedTLS-based PKCS #11, and PKCS #11 PAL. These changes have been made to more closely align with the PKCS #11 standard, respond to feedback from users and partners, and make it easy for users to go to production from a prototype.
Applications calling into PKCS #11 functions directly (rather than indirectly via an Amazon provided secure sockets or TLS layer) may experience breaking changes. 

##### mbedTLS-based PKCS #11
- C_Initialize handles initialization of randomness in an effort to minimize entropy generation (or seed access) every time sessions are created and destroyed.  To protect random values, thread safety has been enabled in mbedTLS.
- C_SignInit and C_VerifyInit utilize the key handle that is passed in, rather than the first key found in order to comply with the PKCS #11 standard
- C_FindObject APIs no longer instantiate keys from the aws_clientcredential_keys.h header file if keys are not found. This removes the dependency of PKCS #11 on values that will be unique per-device (a transition step for enabling production-scale provisioning). Note that calling vDevModeKeyProvisioning() is now necessary to provision the device.
- C_FindObject PKCS #11 objects can be looked up by CKA_LABEL, in order to provide a standard-compliant object lookup.  Note that pkcs11configFILE_NAME_* configurations have been removed from aws_pkcs11_config.h, see iot_pkcs11.h for pkcs11configLABEL_* defines to access labels, and iot_pkcs11_pal.c for pkcs11palFILE_NAME_* defines.
- C_FindObject and C_GetAttributeValue accept different attribute arguments.
- C_CreateObject requires DER encoded certificates and keys instead of PEM formatted and object attributes required for creating objects have changed.  Note that vDevModeKeyProvisioning() has been updated to supply required attributes and convert inputs from DER to PEM if necessary.
- C_GenerateKeyPair now stores keys in non-volatile memory.
- C_Finalize is no longer invoked by helper functions to prevent threads from interfering with each other's PKCS #11 instances.
- Some error codes have been changes to better match the PKCS #11 standard.
- iot_tls.c and PKCS #11 AFQP tests have updates to reflect these changes.
    - mbedTLS-based PKCS #11 V1.0.5
    - TLS V1.1.3

##### PKCS #11 PAL for mbedTLS-based PKCS #11
- Breaking changes were made to PAL PKCS #11 functions in order to transition from file-centric API to object handle and object label based API.
    - PKCS #11 PAL for ESP32-DevKitC ESP-WROVER-KIT V1.0.1
    - PKCS #11 PAL for XMC4800 IoT Kit V1.0.1
    - PKCS #11 PAL for Curiosity PIC32MZEF V1.0.4
    - PKCS #11 PAL for LPC54018 IoT Module V1.0.3
    - PKCS #11 PAL for Windows Simulator V1.0.3
    - PKCS #11 PAL for STM32L4 Discovery kit IoT node V1.0.3
    - PKCS #11 PAL for Xilinx Zynq MicroZed V1.0.0 (new)

##### PKCS #11 for CC3220SF-LAUNCHXL
- Updates to match behavior of mbedTLS-based PKCS #11. 
- mbedTLS added to support conversion between DER and PEM objects.  Note that after provisioning the device, mbedTLS and provisiong PKCS #11 functions may be removed to reduce code size.
    - PKCS #11 PAL for CC3220SF-LAUNCHXL V1.0.3

##### OTA PAL Updates
- The OTA PALs for the Curiosity PIC32MZEF and ESP32-DevKitC ESP-WROVER-KIT boards have been modified to utilize PKCS #11 API to retrieve code signing keys, rather than calling into PKCS #11 PAL functions. 
    - OTA PAL for Curiosity PIC32MZEF V1.0.1
    - OTA PAL for ESP32-DevKitC ESP-WROVER-KIT V1.0.1

#### Secure Socket for FreeRTOS+TCP V1.1.4
- Minor update to handle PKCS #11 error codes.
- Update formatting.

#### Secure Sockets for Infineon XMC4800 IoT Connectivity Kit V1.0.1
- Fix the license header from Secure Socket to Secure Sockets.

#### Secure Sockets for STM32L4 Discovery kit IoT node V1.0.0 Beta 4
- Bug fix to support Amazon Trust Services endpoints. For more information, please see https://aws.amazon.com/blogs/iot/aws-iot-core-ats-endpoints/.

#### Secure Sockets for CC3220SF-LAUNCHXL V1.0.5
- Remove duplicate file name definitions.  See aws_secure_sockets_config.h for file name defines.

#### Shadow V1.0.5
- Minor bug fixes.


## V1.4.2 10/17/2018
### New Features

#### New Board: Infineon XMC4800 IoT Connectivity Kit
Update Amazon FreeRTOS with port files, demo projects, and tests for the Infineon XMC4800 IoT Connectivity Kit.

### Updates

#### Update pthread Implementation in ESP-IDF
Incorporate an update to Espressif's ESP-IDF which improves the implementation of pthread.

#### Build Improvement: MPLAB PIC32 Projects
Resolve several warnings in the MPLAB project builds, and update the projects to no longer assume that the XC32 compiler is in the host computer's path.

#### Move Helper Utilities to the 'tools/' Directory
Move a few utilities to the root-level 'tools/' directory, from the 'tests/common/tools/' and 'demos/common/tools/' directories.

#### Styling Updates
Improve consistency of Hungarian Notation usage, update a number of methods to use 'void' instead of an empty argument list, and update the style guide.

#### New POSIX Functions
Add POSIX functions including `time`, `localtime_r`, and `strftime`.

#### Refactor Device Defender Direcory Structure
Update Device Defender code to use the same 'lib/' and 'include/' directory structures as the other libraries.

#### AFQP Documentation Updates
Update the Amazon FreeRTOS Qualification Program's documentation to reflect updated directory structures.

## V1.4.1 08/29/2018
### New Features
None

### Updates

#### OTA PAL for Windows Simulator V1.0.1
- Update Amazon FreeRTOS Windows Simulator to use ECDSA/SHA-256 for OTA image verification.


## V1.4.0 08/27/2018
### New Features

#### Demo Bootloader for Microchip Curiosity PIC32MZEF V1.0.0
The demo bootloader supports Amazon FreeRTOS over-the-air (OTA) update by implementing firmware version checking, cryptographic signature verification, and application self-test. The firmware verification includes verifying the authenticity and integrity of the new firmware received over the air. The bootloader verifies the cryptographic signature of the application before boot. The elliptic-curve digital signature algorithm (ECDSA) with SHA256 is used. The utilities provided can be used to generate a signed application that can be flashed on the device. This enables signature verification of the initial image.

### Updates

#### Over-the-air (OTA) updates
The over-the-air (OTA) updates feature of Amazon FreeRTOS is now generally available. The release includes enhancements to the OTA Agent and changes to the OTA Portable Abstraction Layer (PAL) interface.

#### OTA PAL for Curiosity PIC32MZEF V1.0.0
Update for API changes for OTA general availability release.

#### OTA PAL for Windows Simulator V1.0.0
Update for API changes for OTA general availability release.

#### OTA PAL for CC3220SF-LAUNCHXL V1.0.0
Update for API changes for OTA general availability release.

#### OTA PAL for Espressif ESP32 V1.0.0
Update for API changes for OTA general availability release.

#### OTA Agent V1.0.0
Enhancements and API changes for OTA general availability release.


## V1.3.2 08/21/2018
### New Features
None

### Updates

#### FreeRTOS+TCP 
- Multiple security improvements and fixes in packet parsing routines, DNS caching, and TCP sequence number and ID generation.
- Disable NBNS and LLMNR by default.
- Add TCP hang protection by default.

#### Secure Sockets for FreeRTOS+TCP 
- Improve security in Amazon FreeRTOS Secure Sockets usage of mbedTLS and ALPN.

We thank Ori Karliner of Zimperium zLabs Team for reporting these issues.


## V1.3.1 08/10/2018
### New Features
None

### Updates

#### OTA Beta Update
- Updates to OTA Beta to incorporate a new API for the OTA service. This API is not compatible with the  API used in the original OTA Beta released on Dec. 20th. 
- Add a "reference bootloader" for use in the OTA process. This bootloader is for use with the Microchip MCU.

#### Amazon FreeRTOS Qualification Program (AFQP) Update
- Update AFQP documentation. For more info on the changes to AFQP, reference the Revision History of the "Amazon FreeRTOS Qualification Program Developer Guide" in the "tests" directory.

#### Device Defender Update
- Add a demo to illustrate the operation of Device Defender for the Windows Simulator and Microchip PIC32MZEF MCU.

#### TI "Hello World" Build Failure Resolution
- Address an issue where the "Hello World" demo did not build with TI CCS 7.3 in AFR 1.3.0 when downloaded from OCW.


## V1.3.0 07/31/2018

### New Features

#### AFQP 1.0 Support
This release of AFR has support for vendors who wish to have their ports qualified for Amazon FreeRTOS through the Amazon FreeRTOS Qualification Program (AFQP). This is the first public release of AFQP tests and documentation. A new top level "tests" directory is added to support this functionality. AFQP documents are available in "tests" directory. [Learn more.](https://docs.aws.amazon.com/freertos/latest/userguide/freertos-qualification-program.html)

#### Device Defender 1.0 Support
AWS IoT Device Defender is an AWS IoT security service that allows users to audit the configuration of their devices, monitor connected devices to detect abnormal behavior, and to mitigate security risks. It gives you the ability to enforce consistent security policies across your AWS IoT device fleet and respond quickly when devices are compromised. Device side support of this feature is part of this release. Devices supported are WinSim and Microchip PIC32MZEF. [Learn more.](https://docs.aws.amazon.com/freertos/latest/userguide/afr-device-defender-library.html)

#### FreeRTOS+POSIX 1.0 Interface
This release includes version 1.0.0 of FreeRTOS+POSIX.  FreeRTOS+POSIX is a POSIX compatibility layer that allows existing POSIX applications to run without modifications of FreeRTOS.  This release supports POSIX threads, mutexes, barriers, condition variables, semaphores, message queues, clocks, timers, and error numbers.  While most of the POSIX functions are implemented and up to specification, limitations in the FreeRTOS kernel precluded the standard implementations of certain functions.  The functions which differ from the POSIX specification are identified in their header files. Currently, FreeRTOS+POSIX is only used by drivers of the TI CC3220SF.

### Updates

#### FreeRTOS Kernel V10.0.1
- Add Idle tick counter interface
- Rename posix/ to FreeRTOS_POSIX/

#### FreeRTOS+TCP V2.0.4
- Fix issues raised by the Coverity scan
    - Fix a typo ulRxWindowLength -> ulTxWindowLength in FreeRTOS_Sockets.c
    - Fix strncmp length in FreeRTOS_DNS.c
    - Fix styling in FreeRTOS_ARP.c
- Fix a spelling typo ";east" -> "least" (response from a pull request)
- Add auto check of network interfaces for WinSim

#### MQTT Agent V1.1.2
- Move MQTT metrics to agent

#### mbedTLS-based PKCS #11 V1.0.3
- Reduce the number of warnings generated

#### PKCS #11 for LPC54018 IoT Module V1.0.1
- Change project baudrate setting to resolve AFQP test failures

#### Secure Sockets for NXP54018_IoT_Module V1.0.0 Beta 3
- Update to latest NXP driver to address AFQP 1.0 test failures

#### Secure Sockets for STM32L4 Discovery kit IoT node V1.0.0 Beta 2
- Update to new Inventek driver to resolve AFQP 1.0 test failures

#### Wi-Fi for Curiosity PIC32MZEF V1.0.3
- Change Microchip network param to use a direct address instead of a section to reduce the size of the binary image to allow OTA to continue working.
- Reduce number of warnings generated.

#### Wi-Fi for LPC54018 IoT Module V1.0.1
- Add fixes for Demo and DHCP.

#### Wi-Fi STM32L4 Discovery kit IoT node V1.0.2
- Update for release of AFQP 1.0

#### Wi-Fi for CC3220SF-LAUNCHXL V1.0.2
- Update for release of AFQP 1.0

---------------------------------------------------------------------------------------

## V1.2.7 05/31/2018

- Update the Texas Instruments SimpleLink CC3220SF SDK from version 1.40.01.00 to version 2.10.00.04.
- Fix the MQTT Echo Demo (Hello World Demo) to avoid truncating received strings.
- Modify the Getting Started scripts to check if the AWS CLI is configured.

#### Secure Sockets for CC3220SF-LAUNCHXL V1.0.4
- Update comments for SimpleLink CC3220SF SDK version 2.10.00.04.

--------------

## V1.2.6 05/18/2018

- Fix NXP MCUXpresso project build failure on Linux.

----------------

## V1.2.5 05/14/2018

- Add support for Espressif's ESP32-DevKitC and ESP-WROVER-KIT.

#### FreeRTOS+TCP V2.0.4
 - Add Espressif ESP32 network interface support.

#### mbedTLS-based PKCS #11 V1.0.3
 - Implement C_DigestInit, C_DigestUpdate, and C_DigestFinal for SHA-256.
 - Implement C_GenerateKeyPair for non-persistent ECDSA P256.

#### PKCS #11 for ESP32-DevKitC ESP-WROVER-KIT V1.0.0
 - Add support for Espressif's ESP32-DevKitC and ESP-WROVER-KIT.

#### Wi-Fi STM32L4 Discovery kit IoT node V1.0.2
 - Bug fix to ensure that WIFI_ConnectAP() switches to the network parameters input,
      even when already connected to a different set.

#### Wi-Fi for ESP32-DevKitC ESP-WROVER-KIT V1.0.0
 - Add support for Espressif's ESP32-DevKitC and ESP-WROVER-KIT.

---------------------------------------------------------------------------------------

## V1.2.4 05/01/2018

 - Upgrade to mbedTLS version 2.8.
 - Add MCUXpresso IDE demo project for the NXP LPC54018 IoT Module.

#### Crypto V1.0.2
 - Minor updates due to mbedTLS crypto interface changes.

#### FreeRTOS+TCP V2.0.3
 - Fix a bug where re-transmission and duplicated TCP packets would create a
      computation underflow as well as a memory leak.
 - Add new public function FreeRTOS_UpdateMACAddress() to allow changing the MAC address
      after FreeRTOS_IPInit. Sometimes the device MAC address is not available at the
      time FreeRTOS_IPInit() is called, so it needs to be changed afterward.
 - Remove non-cryptographic rand() implementation.
 - Remove a static variable in functions prvGetHostByName() and prvCreateDNSSocket() to
      make them threadsafe.

#### Greengrass Discovery V1.0.3
 - Provide a helpful error message if the Greengrass Discovery JSON does not fit in
      the supplied buffer.

#### MQTT Agent V1.1.2
 - Bug fix to avoid socket leak if MQTT Connect fails after a successful TCP
      connection.
 - Add support for disabling subscription management feature by defining the macro
      mqttconfigENABLE_SUBSCRIPTION_MANAGEMENT as 0.

#### OTA PAL for Curiosity PIC32MZEF V0.9.1
 - Update for PKCS #11 PAL layer API changes.

#### OTA PAL for Windows Simulator V0.9.2
- Minor restructuring of file locations.

#### OTA PAL for CC3220SF-LAUNCHXL V0.9.3
 - Minor changes to enable test integration.

#### OTA Agent V0.9.4
 - Minor restructuring of file locations.

#### mbedTLS-based PKCS #11 V1.0.2
 - Combine the mbedTLS based PKCS #11 implementation from Curiosity PIC32MZEF,
      LPC54018 IoT Module, Windows Simulator, and STM32L4 Discovery kit IoT node into a
      single file.
 - Add support for public key verification of signatures.
 - Fix to free context structures on session failure.
 - Update C_OpenSession to use CKF_SERIAL_SESSION flag.

#### PKCS #11 for Curiosity PIC32MZEF V1.0.2
 - Create port specific functions for certificate and key access:
      PKCS11_PAL_SaveFile(), PKCS11_PAL_ReadFile(), PKCS11_PAL_ReleaseFileData().

#### PKCS #11 for LPC54018 IoT Module V1.0.1
 - Create port specific functions for certificate and key access:
      PKCS11_PAL_SaveFile(), PKCS11_PAL_ReadFile(), PKCS11_PAL_ReleaseFileData().

#### PKCS #11 PAL for Windows Simulator V1.0.2
 - Create port specific functions for certificate and key access:
      PKCS11_PAL_SaveFile(), PKCS11_PAL_ReadFile(), PKCS11_PAL_ReleaseFileData().

#### PKCS #11 for STM32L4 Discovery kit IoT node V1.0.1
 - Create port specific functions for certificate and key access:
      PKCS11_PAL_SaveFile(), PKCS11_PAL_ReadFile(), PKCS11_PAL_ReleaseFileData().

#### PKCS #11 for CC3220SF-LAUNCHXL V1.0.2
 - PKCS #11 implementation for TI based on mbedTLS moved into this file.

#### Secure Socket for FreeRTOS+TCP V1.1.2
 - Combine Secure Sockets implementation for Curiosity PIC32MZEF and Windows
      Simulator into a single file.
 - Fix return value of SOCKETS_Socket on error.
 - Attempting to create an unsupported UDP socket now triggers an assert.
 - Add cryptographic random number generator function for TCP sequence numbers.
 - Update the Socket structure to keep track of a connection attempt and added
      support of the ECONN error.

#### Secure Sockets for LPC54018 IoT Module V1.0.0 Beta 3
 - Fix minor bug in SOCKETS_Recv().

#### Secure Sockets for STM32L4 Discovery kit IoT node V1.0.0 Beta 2
 - Fix return value of SOCKETS_Close on error.

#### Secure Sockets for CC3220SF-LAUNCHXL V1.0.3
 - Secure sockets printing is now controlled independently using the SOCKETS_PRINT
      macro. SOCKETS_PRINT prints TI driver error codes.

#### Shadow V1.0.3
 - Change names of configuration constants to be consistent with FreeRTOS style.

#### TLS V1.1.1
 - Support AWS IoT Just-in-Time Registration (JITR) by sending optional
      client-issuer certificate.
 - Use CKF_SERIAL_SESSION flag with PKCS #11.

#### Wi-Fi for Curiosity PIC32MZEF V1.0.3
 - Update for setting the MAC Address in WIFI_On() by using new FreeRTOS+TCP
      function FreeRTOS_UpdateMACAddress().
 - Redefine printing and assert stubs used in the Wi-Fi driver code.
 - Add implementation of WIFI_GetMAC().
 - Add implementation of WIFI_IsConnected().
 - Minor bug fixes.

#### Wi-Fi for LPC54018 IoT Module V1.0.2
 - Add implementation of WIFI_IsConnected().
 - Fix max DNS name length redefinition.
 - Fix compiler errors in MCUXpresso IDE.
 - Minor bug fixes.

#### Wi-Fi STM32L4 Discovery kit IoT node V1.0.1
 - Add implementation of WIFI_IsConnected().
 - Add NULL pointer checks throughout.
 - Minor bug fixes.

#### Wi-Fi for CC3220SF-LAUNCHXL V1.0.2
 - Add implementation of WIFI_IsConnected().
 - Add NULL pointer checks throughout.
 - Minor bug fixes.

---------------------------------------------------------------------------------------

## V1.2.3 03/29/2018
 - Fix TI IAR project build failure.

---------------------------------------------------------------------------------------

## V1.2.2 02/27/2018

#### OTA Agent V0.9.3
 - Formatting update.

#### OTA PAL for Curiosity PIC32MZEF V0.9.0
 - Beta release of the OTA Update support for the Microchip Curiosity PIC32MZEF.

#### PKCS #11 for Curiosity_PIC32MZEF V1.0.1
 - Add support for the management of OTA update code signing keys.

#### Wi-Fi for Curiosity PIC32MZEF V1.0.1
 - Update to conditionally compile the entire file.

---------------------------------------------------------------------------------------

## V1.2.1 02/23/2018

 - Add an IAR IDE demo project for the Texas Instruments CC3220SF-LAUNCHXL.
 - Add Wi-Fi support for the Microchip Curiosity PIC32MZEF.

#### FreeRTOS+TCP V2.0.2
 - Improve NULL variable check in buffer management.

#### MQTT Agent V1.1.1
 - Minor bug fix checking for a NULL pointer.

#### OTA Agent V0.9.2
 - Update to support NULL OTA file handles.

#### Amazon FreeRTOS OTA PAL for CC3220SF-LAUNCHXL V0.9.2
 - Update to support NULL OTA file handles.

#### PKCS #11 for CC3220SF-LAUNCHXL V1.0.1
 - Add a dummy variable to a previously empty structure to fix IAR compiler errors.

#### Secure Socket for Windows Simulator V1.1.1
 - Formatting update.

#### Secure Sockets for CC3220SF-LAUNCHXL V1.0.2
 - Update to print SimpleLink driver-specific error codes when debugging.
 - Add error handling for non-blocking sockets.
 - Update socket option to return an error if security options are specified after
      a connection.

#### Wi-Fi for Curiosity PIC32MZEF V1.0.1
 - Update such that Wi-Fi disconnection waits until the link is down before
      returning.

#### Wi-Fi for CC3220SF-LAUNCHXL V1.0.1
 - Fix error in attempting to overwrite a const memory.

---------------------------------------------------------------------------------------

## V1.2.0 02/06/2018

#### Greengrass Discovery V1.0.2
 - Update to send all data until an error is received.

#### MQTT Agent V1.1.0
 - Add support for ALPN. ALPN allows MQTT traffic to be sent to
      the AWS IoT broker over port 443 instead of 8883.

#### OTA Agent V0.9.1
 - Send a FAILED status from agent when a file too large for the platform
      is received.
 - Rename some files.

#### PKCS #11 for Windows Simulator
 - Add developer mode key provisioning support.

#### Secure Socket for Curiosity PIC32MZEF V1.0.1
 - Add support for ALPN.

#### Secure Socket for Windows Simulator V1.1.0
 - Add support for ALPN.

#### Secure Sockets for CC3220SF-LAUNCHXL V1.0.1
- Remove unnecessary server certificate storage on the client side.
- Remove unnecessary global synchronization semaphore.
- Update for other small bugs.

#### Shadow V1.0.2
- Fix error handling bugs.
- Require client tokens.
- Update for other small bugs.

#### TLS V1.1.0
- Add support for ALPN.

---------------------------------------

## V1.1.0 12/20/2017

#### Crypto V1.0.1
- Fix compiler warning for the Microchip Curiosity PIC32MZEF.

#### FreeRTOS+TCP V2.0.1
- Add support for the Microchip Curiosity PIC32MZEF.

#### FreeRTOS Kernel V10.0.1
- Minor bug fixes to allow Linux and C++ builds.

#### Greengrass Discovery V1.0.1
- Reformat console display messages in order to better facilitate demos and debugging.

#### MQTT Agent V1.0.1
- The MQTT Agent now processes commands between successive socket reads to       enable faster command handling, especially when the connected socket is       receiving data continuously.

#### OTA Agent V0.9.0
- Beta release of OTA Update library for Amazon FreeRTOS. Includes support   for the Texas Instruments CC3220SF-LAUNCHXL and Windows Simulator.

#### PKCS #11 for Curiosity PIC32MZEF V1.0.0 Beta 1
- Add support for the Microchip Curiosity PIC32MZEF.

#### Secure Socket for Curiosity PIC32MZEF V1.0.0
- Add support for the Microchip Curiosity PIC32MZEF.

#### Secure Sockets for LPC54018 IoT Module V1.0.0 Beta 2
- Fix bugs in the Secure Sockets implementation for the NXP LPC54018 IoT       Module.

#### Shadow V1.0.1
- Fix compiler warning for the Microchip Curiosity PIC32MZEF.

#### Wi-Fi for LPC54018 IoT Module V1.0.1
- Change the Wi-Fi Connection timeout to 10 seconds.<|MERGE_RESOLUTION|>--- conflicted
+++ resolved
@@ -1,13 +1,10 @@
 # Change Log for Amazon FreeRTOS
 
 ### New Features
-<<<<<<< HEAD
-=======
 #### FreeRTOS Kernel V10.2.1
 - Kernel version for Amazon FreeRTOS is updated to V10.2.1.
 - Add ARM Cortex-M23 (ARMv8-M) GCC/ARMclang and IAR ports.
 - Add support to automatically switch between 32-bit and 64-bit cores to RISC-V port.
->>>>>>> 311fc883
 
 ### Updates
 #### Demo specific stack size and priority
