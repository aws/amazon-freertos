--- conflicted
+++ resolved
@@ -3,15 +3,12 @@
 ## 201910.00 10/29/2019
 
 ### New Features
-<<<<<<< HEAD
-=======
 #### New Board: Infineon XMC4800 IoT Connectivity Kit with OPTIGA Trust X
 - The Infineon XMC4800 IoT Connectivity Kit with OPTIGA Trust X secure element is now qualified for Amazon FreeRTOS.
 
 #### New Board: Microchip ATECC608A with Windows Simulator
 - The Microchip ATECC608A secure element with Windows Simulator is now qualified for Amazon FreeRTOS.
 
->>>>>>> b223a000
 #### Defender Client Library V3.0.0
 - Defender Library API change to shared MQTT connection.
 - Demonstration code for Defender Library updated to show use of shared connection.
@@ -24,13 +21,8 @@
 - A port for SoftHSMv2, a third-party open-source implementation of PKCS #11, has been provided for use with the Windows Simulator project for Amazon FreeRTOS.
 - The purpose of the SoftHSMv2 port is to allow ad hoc interoperability testing with an independent implementation of the PKCS #11 standard.
 
-<<<<<<< HEAD
-#### New Board:Infineon XMC4800 IoT Connectivity Kit with OPTIGA Trust X
-- The Infineon XMC4800 IoT Connectivity Kit with OPTIGA Trust X secure element is now qualified for Amazon FreeRTOS.
-=======
 #### CMake Builds
 - CMake build is now supported for Nordic nRF52840 DK Development kit.
->>>>>>> b223a000
 
 ### Updates
 #### FreeRTOS Kernel
