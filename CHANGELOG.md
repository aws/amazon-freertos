--- conflicted
+++ resolved
@@ -27,31 +27,23 @@
 - Improvements in Keep-Alive mechanism : MQTT protocol requires PING requests to be sent  when the connection is idle. This update will  stop sending PING requests when connection is not idle. Earlier, the client library would sometimes disconnect the connection during OTA, when traffic is heavy, due to timeout for server PING response. This update fixes the disconnect issue during OTA.
 - Bug fix for Keep-Alive interval: The MQTT library was incorrectly sending PING requests at intervals greater than the keep alive period sent in the CONNECT request. This change fixes the problem.
 
-<<<<<<< HEAD
-### Secure Sockets LwIP V1.2.0
-
-- Added bug fixes at places of potential Seg Faults.
-
-### PKCS#11 V2.1.0
-=======
-#### PKCS#11
->>>>>>> 25156028
+#### Secure Sockets LwIP V1.2.0
+
+- Fix SegFault - ss_ctx_t context is shared and sent to a user callback, in the meantime if the socket is closed and subsequently freed, the callback task still holds a reference to the invalid context.
+- Add fixes for potential Seg Faults , at one place by validating socket handle before de-referencing, and at another place that freed memory that was not allocated.
+
+#### PKCS#11 V2.1.0
 
 - Added doxygen to various PKCS #11 files.
 - Added improved logging for mbed TLS  return codes in iot_pkcs11_mbedtls.c. 
 
-<<<<<<< HEAD
-### Bluetooth Low Energy (BLE) Hardware Abstraction Library (HAL) V5.0.0
-
-- Updates to HAL API to match Bluetooth Specification V5.0
-- Change BTStatus_t to BTGattStatus_t for GATT Client callbacks
-- Add pxMultiAdvSetInstRawData in bt_hal_manager_adapter_ble
-- Add back pxBondedCb and ucTimeout and mark as deprecated
-
-### Bluetooth Low Energy Management Library V2.1.0
-=======
+#### Bluetooth Low Energy (BLE) Hardware Abstraction Library (HAL) V5.0.0
+
+- Change status parameter type for GATT Client callbacks to match Bluetooth 5.0.
+- Add pxMultiAdvSetInstRawData API to set raw advertisement data for Multi advertisement instances.
+- Mark pxBondedCb callback and ucTimeout variables as deprecated.
+
 #### Bluetooth Low Energy Management Library V2.1.0
->>>>>>> 25156028
 
 - Added new API IotBle_SetDeviceName() to set the BLE device name at runtime.
 - Made fixes to IotBle_On() and IotBle_Off() APIs.
