/*
 * Amazon FreeRTOS V1.4.2
 * Copyright (C) 2018 Amazon.com, Inc. or its affiliates.  All Rights Reserved.
 *
 * Permission is hereby granted, free of charge, to any person obtaining a copy of
 * this software and associated documentation files (the "Software"), to deal in
 * the Software without restriction, including without limitation the rights to
 * use, copy, modify, merge, publish, distribute, sublicense, and/or sell copies of
 * the Software, and to permit persons to whom the Software is furnished to do so,
 * subject to the following conditions:
 *
 * The above copyright notice and this permission notice shall be included in all
 * copies or substantial portions of the Software.
 *
 * THE SOFTWARE IS PROVIDED "AS IS", WITHOUT WARRANTY OF ANY KIND, EXPRESS OR
 * IMPLIED, INCLUDING BUT NOT LIMITED TO THE WARRANTIES OF MERCHANTABILITY, FITNESS
 * FOR A PARTICULAR PURPOSE AND NONINFRINGEMENT. IN NO EVENT SHALL THE AUTHORS OR
 * COPYRIGHT HOLDERS BE LIABLE FOR ANY CLAIM, DAMAGES OR OTHER LIABILITY, WHETHER
 * IN AN ACTION OF CONTRACT, TORT OR OTHERWISE, ARISING FROM, OUT OF OR IN
 * CONNECTION WITH THE SOFTWARE OR THE USE OR OTHER DEALINGS IN THE SOFTWARE.
 *
 * http://aws.amazon.com/freertos
 * http://www.FreeRTOS.org
 */

#include <string.h>

#include "console_io.h"

/* FreeRTOS includes. */
#include "FreeRTOS.h"
#include "task.h"

/* Demo includes */
#include "aws_demo.h"

/* AWS library includes. */
#include "iot_system_init.h"
#include "iot_logging_task.h"
#include "iot_wifi.h"
#include "aws_clientcredential.h"
#include "aws_application_version.h"
#include "aws_dev_mode_key_provisioning.h"

/* Logging Task Defines. */
#define mainLOGGING_MESSAGE_QUEUE_LENGTH    ( 15 )
#define mainLOGGING_TASK_STACK_SIZE         ( configMINIMAL_STACK_SIZE * 8 )

/* The task delay for allowing the lower priority logging task to print out Wi-Fi 
 * failure status before blocking indefinitely. */
#define mainLOGGING_WIFI_STATUS_DELAY       pdMS_TO_TICKS( 1000 )

/* The name of the devices for xApplicationDNSQueryHook. */
#define mainDEVICE_NICK_NAME                "XMC4800_IoTKit_Demo"

/**
 * @brief Application task startup hook for applications using Wi-Fi. If you are not 
 * using Wi-Fi, then start network dependent applications in the vApplicationIPNetorkEventHook
 * function. If you are not using Wi-Fi, this hook can be disabled by setting 
 * configUSE_DAEMON_TASK_STARTUP_HOOK to 0.
 */
void vApplicationDaemonTaskStartupHook( void );

/**
 * @brief Connects to Wi-Fi.
 */
static void prvWifiConnect( void );

/**
 * @brief Initializes the board.
 */
static void prvMiscInitialization( void );

/* Ensure the FreeRTOS heap is not crossing SRAM boundaries */
__attribute__((section("ETH_RAM"))) uint8_t ucHeap[ configTOTAL_HEAP_SIZE ];


/*-----------------------------------------------------------*/

/**
 * @brief Application runtime entry point.
 */
int main( void )
{
    /* Perform any hardware initialization that does not require the RTOS to be
     * running.  */
    prvMiscInitialization();

    /* Create tasks that are not dependent on the Wi-Fi being initialized. */
    xLoggingTaskInitialize( mainLOGGING_TASK_STACK_SIZE,
                            tskIDLE_PRIORITY,
                            mainLOGGING_MESSAGE_QUEUE_LENGTH );

    /* Start the scheduler.  Initialization that requires the OS to be running,
     * including the Wi-Fi initialization, is performed in the RTOS daemon task
     * startup hook. */
    vTaskStartScheduler();

    return 0;
}
/*-----------------------------------------------------------*/

static void prvMiscInitialization( void )
{
	CONSOLE_IO_Init();
}
/*-----------------------------------------------------------*/

void vApplicationDaemonTaskStartupHook( void )
{
<<<<<<< HEAD

=======
>>>>>>> c8c9a11b
    /* Initialize the AWS Libraries system. */
    if ( SYSTEM_Init() == pdPASS )
    {
    	/* Connect to the configured Wi-Fi access point. */
        prvWifiConnect();

        /* Setup client authentication credentials for TLS. */
        vDevModeKeyProvisioning();

        /* Start the requested demonstration application. */
        DEMO_RUNNER_RunDemos();
    }
}
/*-----------------------------------------------------------*/


void prvWifiConnect( void )
{
    /* FIX ME: Delete surrounding compiler directives when the Wi-Fi library is ported. */
        WIFINetworkParams_t xNetworkParams;
        WIFIReturnCode_t xWifiStatus;
        uint8_t ucTempIp[4] = { 0 };

        xWifiStatus = WIFI_On();

        if( xWifiStatus == eWiFiSuccess )
        {
            configPRINTF( ( "Wi-Fi module initialized. Connecting to AP...\r\n" ) );
        }
        else
        {
            configPRINTF( ( "Wi-Fi module failed to initialize.\r\n" ) );

            /* Delay to allow the lower priority logging task to print the above status.
             * The while loop below will block the above printing. */
            vTaskDelay( mainLOGGING_WIFI_STATUS_DELAY );

            while( 1 )
            {
            }
        }

        /* Setup parameters. */
        xNetworkParams.pcSSID = clientcredentialWIFI_SSID;
        xNetworkParams.ucSSIDLength = sizeof( clientcredentialWIFI_SSID );
        xNetworkParams.pcPassword = clientcredentialWIFI_PASSWORD;
        xNetworkParams.ucPasswordLength = sizeof( clientcredentialWIFI_PASSWORD );
        xNetworkParams.xSecurity = clientcredentialWIFI_SECURITY;
        xNetworkParams.cChannel = 0;

        xWifiStatus = WIFI_ConnectAP( &( xNetworkParams ) );

        if( xWifiStatus == eWiFiSuccess )
        {
            configPRINTF( ( "Wi-Fi Connected to AP. Creating tasks which use network...\r\n" ) );

            xWifiStatus = WIFI_GetIP( ucTempIp );
            if ( eWiFiSuccess == xWifiStatus )
            {
                configPRINTF( ( "IP Address acquired %d.%d.%d.%d\r\n",
                                ucTempIp[ 0 ], ucTempIp[ 1 ], ucTempIp[ 2 ], ucTempIp[ 3 ] ) );
            }
        }
        else
        {
            configPRINTF( ( "Wi-Fi failed to connect to AP.\r\n" ) );

            /* Delay to allow the lower priority logging task to print the above status.
             * The while loop below will block the above printing. */
            vTaskDelay( mainLOGGING_WIFI_STATUS_DELAY );

            while( 1 )
            {
            }
        }
}
/*-----------------------------------------------------------*/


/**
 * @brief User defined Idle task function.
 *
 * @note Do not make any blocking operations in this function.
 */
void vApplicationIdleHook( void )
{
    static TickType_t xLastPrint = 0;
    TickType_t xTimeNow;
    const TickType_t xPrintFrequency = pdMS_TO_TICKS( 5000 );

    xTimeNow = xTaskGetTickCount();

    if( ( xTimeNow - xLastPrint ) > xPrintFrequency )
    {
        configPRINT( "." );
        xLastPrint = xTimeNow;
    }
}
/*-----------------------------------------------------------*/

/**
* @brief User defined application hook to process names returned by the DNS server.
*/
#if ( ipconfigUSE_LLMNR != 0 ) || ( ipconfigUSE_NBNS != 0 )
    BaseType_t xApplicationDNSQueryHook( const char * pcName )
    {
        /* FIX ME. If necessary, update to applicable DNS name lookup actions. */

        BaseType_t xReturn;

        /* Determine if a name lookup is for this node.  Two names are given
         * to this node: that returned by pcApplicationHostnameHook() and that set
         * by mainDEVICE_NICK_NAME. */
        if( strcmp( pcName, pcApplicationHostnameHook() ) == 0 )
        {
            xReturn = pdPASS;
        }
        else if( strcmp( pcName, mainDEVICE_NICK_NAME ) == 0 )
        {
            xReturn = pdPASS;
        }
        else
        {
            xReturn = pdFAIL;
        }

        return xReturn;
    }
	
#endif /* if ( ipconfigUSE_LLMNR != 0 ) || ( ipconfigUSE_NBNS != 0 ) */
/*-----------------------------------------------------------*/

/**
 * @brief User defined assertion call. This function is plugged into configASSERT.
 * See FreeRTOSConfig.h to define configASSERT to something different.
 */
void vAssertCalled(const char * pcFile,
	uint32_t ulLine)
{
    /* FIX ME. If necessary, update to applicable assertion routine actions. */

	const uint32_t ulLongSleep = 1000UL;
	volatile uint32_t ulBlockVariable = 0UL;
	volatile char * pcFileName = (volatile char *)pcFile;
	volatile uint32_t ulLineNumber = ulLine;

	(void)pcFileName;
	(void)ulLineNumber;

	printf("vAssertCalled %s, %ld\n", pcFile, (long)ulLine);
	fflush(stdout);

	/* Setting ulBlockVariable to a non-zero value in the debugger will allow
	* this function to be exited. */
	taskDISABLE_INTERRUPTS();
	{
		while (ulBlockVariable == 0UL)
		{
			vTaskDelay( pdMS_TO_TICKS( ulLongSleep ) );
		}
	}
	taskENABLE_INTERRUPTS();
}
/*-----------------------------------------------------------*/

/**
 * @brief User defined application hook need by the FreeRTOS-Plus-TCP library.
 */
#if ( ipconfigUSE_LLMNR != 0 ) || ( ipconfigUSE_NBNS != 0 ) || ( ipconfigDHCP_REGISTER_HOSTNAME == 1 )
    const char * pcApplicationHostnameHook(void)
    {
        /* FIX ME: If necessary, update to applicable registration name. */

        /* This function will be called during the DHCP: the machine will be registered 
         * with an IP address plus this name. */
        return clientcredentialIOT_THING_NAME;
    }

#endif<|MERGE_RESOLUTION|>--- conflicted
+++ resolved
@@ -108,10 +108,6 @@
 
 void vApplicationDaemonTaskStartupHook( void )
 {
-<<<<<<< HEAD
-
-=======
->>>>>>> c8c9a11b
     /* Initialize the AWS Libraries system. */
     if ( SYSTEM_Init() == pdPASS )
     {
