--- conflicted
+++ resolved
@@ -26,11 +26,6 @@
 if(AFR_METADATA_MODE)
     set(PYTHON_DEPS_CHECKED 1)
 endif()
-<<<<<<< HEAD
-
-
-=======
->>>>>>> a62c57fe
 
 set(esp_idf_dir "${AFR_VENDORS_DIR}/espressif/esp-idf")
 # Provides idf_import_components and idf_link_components
