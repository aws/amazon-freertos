--- conflicted
+++ resolved
@@ -79,11 +79,6 @@
                              uint16_t startHandle );
 static void prvCleanupService( BTService_t * pxService,
                         struct ble_gatt_svc_def * pSvc );
-<<<<<<< HEAD
-=======
-static bool prvSetNewHandle( const ble_uuid_t * uuid,
-                   uint16_t handle );
->>>>>>> be5f98ec
 static void prvCleanupService( BTService_t * pxService,
                                struct ble_gatt_svc_def * pSvc );
 static BTStatus_t prvBTRegisterServer( BTUuid_t * pxUuid );
@@ -294,7 +289,6 @@
         case eBTuuidType32:
 
             if( pUuid == NULL )
-<<<<<<< HEAD
             {
                 uuid32 = pvPortCalloc( 1, sizeof( ble_uuid32_t ) );
 
@@ -305,18 +299,6 @@
             }
             else
             {
-=======
-            {
-                uuid32 = pvPortCalloc( 1, sizeof( ble_uuid32_t ) );
-
-                if( !uuid32 )
-                {
-                    return NULL;
-                }
-            }
-            else
-            {
->>>>>>> be5f98ec
                 uuid32 = ( ble_uuid32_t * ) pUuid;
             }
 
@@ -328,7 +310,6 @@
         case eBTuuidType128:
 
             if( pUuid == NULL )
-<<<<<<< HEAD
             {
                 uuid128 = pvPortCalloc( 1, sizeof( ble_uuid128_t ) );
 
@@ -339,18 +320,6 @@
             }
             else
             {
-=======
-            {
-                uuid128 = pvPortCalloc( 1, sizeof( ble_uuid128_t ) );
-
-                if( !uuid128 )
-                {
-                    return NULL;
-                }
-            }
-            else
-            {
->>>>>>> be5f98ec
                 uuid128 = ( ble_uuid128_t * ) pUuid;
             }
 
@@ -511,7 +480,6 @@
 void prvGATTRegisterCb( struct ble_gatt_register_ctxt * ctxt,
                         void * arg )
 {
-<<<<<<< HEAD
     ble_uuid128_t uuid128;
     BTService_t * pxService;
 
@@ -523,38 +491,6 @@
         {
         	gattOffset = ctxt->svc.handle;
         }
-=======
-    char buf[ BLE_UUID_STR_LEN ];
-
-    switch( ctxt->op )
-    {
-        case BLE_GATT_REGISTER_OP_SVC:
-            ESP_LOGD( TAG, "registered service %s with handle=%d\n",
-                      ble_uuid_to_str( ctxt->svc.svc_def->uuid, buf ),
-                      ctxt->svc.handle );
-            prvSetNewHandle( ctxt->svc.svc_def->uuid, ctxt->svc.handle );
-            break;
-
-        case BLE_GATT_REGISTER_OP_CHR:
-            ESP_LOGD( TAG, "registered characteristic %s with "
-                           "def_handle=%d val_handle=%d\n",
-                      ble_uuid_to_str( ctxt->chr.chr_def->uuid, buf ),
-                      ctxt->chr.def_handle,
-                      ctxt->chr.val_handle );
-            prvSetNewHandle( ctxt->chr.chr_def->uuid, ctxt->chr.val_handle );
-            break;
-
-        case BLE_GATT_REGISTER_OP_DSC:
-            ESP_LOGD( TAG, "registered descriptor %s with handle=%d\n",
-                      ble_uuid_to_str( ctxt->dsc.dsc_def->uuid, buf ),
-                      ctxt->dsc.handle );
-            prvSetNewHandle( ctxt->dsc.dsc_def->uuid, ctxt->dsc.handle );
-            break;
-
-        default:
-            assert( 0 );
-            break;
->>>>>>> be5f98ec
     }
 }
 
@@ -806,7 +742,6 @@
 {
     uint16_t nbCharacteristics = 0;
     uint16_t index;
-<<<<<<< HEAD
 
     for( index = 0; index < pxService->xNumberOfAttributes; index++ )
     {
@@ -825,26 +760,6 @@
     uint16_t nbDescriptor = 0;
     uint16_t index;
 
-=======
-
-    for( index = 0; index < pxService->xNumberOfAttributes; index++ )
-    {
-        if( pxService->pxBLEAttributes[ index ].xAttributeType == eBTDbCharacteristic )
-        {
-            nbCharacteristics++;
-        }
-    }
-
-    return nbCharacteristics;
-}
-
-static uint16_t prvCountDescriptor( BTService_t * pxService,
-                             uint16_t startHandle )
-{
-    uint16_t nbDescriptor = 0;
-    uint16_t index;
-
->>>>>>> be5f98ec
     for( index = startHandle; index < pxService->xNumberOfAttributes; index++ )
     {
         if( pxService->pxBLEAttributes[ index ].xAttributeType == eBTDbDescriptor )
@@ -946,7 +861,6 @@
     BTStatus_t xStatus = eBTStatusSuccess;
     ble_uuid_t * uuid;
     struct ble_gatt_svc_def * pSvc = NULL;
-<<<<<<< HEAD
     uint16_t handle = 0;
     uint16_t attributeCount = 0;
 
@@ -967,17 +881,6 @@
 		{
 			xStatus = eBTStatusNoMem;
 		}
-=======
-
-    if( serviceCnt < MAX_SERVICES )
-    {
-        pSvc = &espServices[ serviceCnt ];
-        afrServices[ serviceCnt ] = pxService;
-    }
-    else
-    {
-        xStatus = eBTStatusNoMem;
->>>>>>> be5f98ec
     }
 
     /* Fill in service field. After that start creating characteristics and descriptors individually. */
@@ -985,7 +888,6 @@
     {
         espServices[ serviceCnt + 1 ].type = BLE_GATT_SVC_TYPE_END;
 
-<<<<<<< HEAD
 		/* Initialize starting handle. */
         if( serviceCnt != 0)
         {
@@ -999,8 +901,6 @@
         /* Fill in field for ESP service. */
         pxService->pusHandlesBuffer[attributeCount++] = handle;
 
-=======
->>>>>>> be5f98ec
         if( pxService->pxBLEAttributes[ 0 ].xAttributeType == eBTDbPrimaryService )
         {
             pSvc->type = BLE_GATT_SVC_TYPE_PRIMARY;
@@ -1066,7 +966,6 @@
                         xStatus = eBTStatusNoMem;
                     }
 
-<<<<<<< HEAD
                     /* Update handle for AFR. */
                     handle += 2;
                     pxService->pusHandlesBuffer[attributeCount++] = handle;
@@ -1082,14 +981,6 @@
                     uuid = prvCopytoESPUUID( &pxService->pxBLEAttributes[ index ].xCharacteristicDescr.xUuid, NULL );
                     handle += 1;
                     pxService->pusHandlesBuffer[attributeCount++] = handle;
-=======
-                    charCount++;
-                    dscrCount = 0;
-                    break;
-
-                case eBTDbDescriptor:
-                    uuid = prvCopytoESPUUID( &pxService->pxBLEAttributes[ index ].xCharacteristicDescr.xUuid, NULL );
->>>>>>> be5f98ec
 
                     if( uuid == NULL )
                     {
