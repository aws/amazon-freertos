--- conflicted
+++ resolved
@@ -41,14 +41,6 @@
  *          CONFIG_GREENGRASS_DISCOVERY_DEMO_ENABLED
  *          CONFIG_TCP_ECHO_CLIENT_DEMO_ENABLED
  *          CONFIG_POSIX_DEMO_ENABLED
-<<<<<<< HEAD
- *          CONFIG_HTTPS_SYNC_DOWNLOAD_DEMO_ENABLED
- *          CONFIG_HTTPS_ASYNC_DOWNLOAD_DEMO_ENABLED
- *          CONFIG_HTTPS_SYNC_UPLOAD_DEMO_ENABLED
- *          CONFIG_HTTPS_ASYNC_UPLOAD_DEMO_ENABLED
-=======
- *          CONFIG_DEVICE_DEFENDER_DEMO_ENABLED
->>>>>>> 0880123a
  *
  *  These defines are used in iot_demo_runner.h for demo selection */
 
