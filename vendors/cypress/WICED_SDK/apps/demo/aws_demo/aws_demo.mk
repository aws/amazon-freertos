#
# Copyright 2019, Cypress Semiconductor Corporation or a subsidiary of
 # Cypress Semiconductor Corporation. All Rights Reserved.
 #
 # This software, associated documentation and materials ("Software")
 # is owned by Cypress Semiconductor Corporation,
 # or one of its subsidiaries ("Cypress") and is protected by and subject to
 # worldwide patent protection (United States and foreign),
 # United States copyright laws and international treaty provisions.
 # Therefore, you may use this Software only as provided in the license
 # agreement accompanying the software package from which you
 # obtained this Software ("EULA").
 # If no EULA applies, Cypress hereby grants you a personal, non-exclusive,
 # non-transferable license to copy, modify, and compile the Software
 # source code solely for use in connection with Cypress's
 # integrated circuit products. Any reproduction, modification, translation,
 # compilation, or representation of this Software except as specified
 # above is prohibited without the express written permission of Cypress.
 #
 # Disclaimer: THIS SOFTWARE IS PROVIDED AS-IS, WITH NO WARRANTY OF ANY KIND,
 # EXPRESS OR IMPLIED, INCLUDING, BUT NOT LIMITED TO, NONINFRINGEMENT, IMPLIED
 # WARRANTIES OF MERCHANTABILITY AND FITNESS FOR A PARTICULAR PURPOSE. Cypress
 # reserves the right to make changes to the Software without notice. Cypress
 # does not assume any liability arising out of the application or use of the
 # Software or any product or circuit described in the Software. Cypress does
 # not authorize its products for use in any products where a malfunction or
 # failure of the Cypress product may reasonably be expected to result in
 # significant property damage, injury or death ("High Risk Product"). By
 # including Cypress's product in a High Risk Product, the manufacturer
 # of such system or application assumes all risk of such use and in doing
 # so agrees to indemnify Cypress against all liability.
#

NAME := aws_demo
GLOBAL_DEFINES := WICED_AMAZON_FREERTOS_SDK

#GLOBAL_DEFINES += WLAN_FIRMWARE_PRNG_SEED

export AMAZON_FREERTOS_PATH := ../../../../../../
export AFR_LIBRARIES_PATH := ../../../../../../libraries/
export AFR_THIRDPARTY_PATH := ../../../../../../libraries/3rdparty/
export AFR_C_SDK_STANDARD_PATH := ../../../../../../libraries/c_sdk/standard/
export AFR_C_SDK_AWS_PATH := ../../../../../../libraries/c_sdk/aws/
export AFR_FREERTOS_PLUS_STANDARD_PATH = ../../../../../../libraries/freertos_plus/standard/
export AFR_FREERTOS_PLUS_AWS_PATH = ../../../../../../libraries/freertos_plus/aws/
export AFR_ABSTRACTIONS_PATH := ../../../../../../libraries/abstractions/

GLOBAL_INCLUDES +=  $(AMAZON_FREERTOS_PATH)demos/include \
                    $(AMAZON_FREERTOS_PATH)demos/common/http_demo_helpers \
                    $(AMAZON_FREERTOS_PATH)demos/common/mqtt_demo_helpers \
                    $(AMAZON_FREERTOS_PATH)demos/common/pkcs11_helpers \
                    $(AFR_C_SDK_STANDARD_PATH)common/include \
                    $(AFR_LIBRARIES_PATH)logging/include \
                    $(AFR_ABSTRACTIONS_PATH)platform/include  \
                    $(AFR_ABSTRACTIONS_PATH)platform/freertos/include \
                    $(AFR_ABSTRACTIONS_PATH)backoff_algorithm/source/include \
                    $(AFR_ABSTRACTIONS_PATH)transport/secure_sockets \
                    $(AFR_C_SDK_STANDARD_PATH)common/taskpool/private \
                    $(AFR_C_SDK_STANDARD_PATH)common/include/private \
                    $(AFR_C_SDK_STANDARD_PATH)common/include/types \
                    $(AFR_FREERTOS_PLUS_STANDARD_PATH)utils/include       \
                    $(AFR_ABSTRACTIONS_PATH)wifi/include  \
                    $(AFR_THIRDPARTY_PATH)jsmn \
                    $(AFR_THIRDPARTY_PATH)pkcs11 \
                    $(AFR_THIRDPARTY_PATH)lwip/src/include/lwip \
                    $(AFR_THIRDPARTY_PATH)mbedtls_config \
                    $(AFR_THIRDPARTY_PATH)mbedtls/include \
                    $(AFR_THIRDPARTY_PATH)mbedtls_utils \
                    $(AMAZON_FREERTOS_PATH)freertos_kernel/include \
                    $(AMAZON_FREERTOS_PATH)vendors/cypress/boards/$(PLATFORM)/aws_demos/config_files \
                    $(AFR_THIRDPARTY_PATH)lwip/src/portable/cypress/$(PLATFORM) \
                    $(AFR_THIRDPARTY_PATH)lwip/src/portable/arch \
                    $(AMAZON_FREERTOS_PATH)vendors/cypress/boards/$(PLATFORM)/aws_demos/application_code/cypress_code/include \
                    $(AMAZON_FREERTOS_PATH)demos/dev_mode_key_provisioning/include \
                    $(AFR_ABSTRACTIONS_PATH)pkcs11/corePKCS11/source/include  \
                    $(AFR_ABSTRACTIONS_PATH)pkcs11/corePKCS11/source/portable/mbedtls/include  \
                    $(AFR_ABSTRACTIONS_PATH)secure_sockets/include  \
                    $(AMAZON_FREERTOS_PATH)demos/network_manager \
                    $(AFR_C_SDK_STANDARD_PATH)mqtt/include \
                    $(AFR_C_SDK_STANDARD_PATH)mqtt/include/types \
                    $(AFR_LIBRARIES_PATH)coreMQTT/source/include \
                    $(AFR_LIBRARIES_PATH)coreMQTT/source/interface \
                    $(AFR_FREERTOS_PLUS_STANDARD_PATH)freertos_plus_tcp/include \
                    $(AFR_FREERTOS_PLUS_STANDARD_PATH)freertos_plus_tcp/portable/Compiler/GCC \
                    $(AFR_C_SDK_AWS_PATH)shadow/include \
                    $(AFR_C_SDK_AWS_PATH)shadow/include/types \
                    $(AFR_FREERTOS_PLUS_AWS_PATH)greengrass/include     \
                    $(AFR_FREERTOS_PLUS_AWS_PATH)greengrass/src \
                    $(AFR_C_SDK_AWS_PATH)defender/include \
                    $(AFR_C_SDK_AWS_PATH)defender/src \
                    $(AFR_C_SDK_AWS_PATH)defender/src/private \
                    $(AFR_C_SDK_STANDARD_PATH)serializer/include \
                    $(AFR_THIRDPARTY_PATH)tinycbor/src \
                    $(AFR_C_SDK_STANDARD_PATH)https/include \
                    $(AFR_C_SDK_STANDARD_PATH)https/include/types \
                    $(AFR_THIRDPARTY_PATH)http_parser \
                    $(AFR_LIBRARIES_PATH)coreJSON/source/include \
                    $(AFR_LIBRARIES_PATH)device_shadow_for_aws/source/include \

#$(info $(AMAZON_FREERTOS_PATH))
$(NAME)_SOURCES    := $(AMAZON_FREERTOS_PATH)vendors/cypress/boards/$(PLATFORM)/aws_demos/application_code/main.c \
                      $(AFR_LIBRARIES_PATH)logging/iot_logging_task_dynamic_buffers.c \
                      $(AFR_LIBRARIES_PATH)logging/iot_logging.c \
                      $(AMAZON_FREERTOS_PATH)demos/demo_runner/iot_demo_runner.c \
                      $(AMAZON_FREERTOS_PATH)demos/demo_runner/iot_demo_freertos.c \
                      $(AMAZON_FREERTOS_PATH)demos/demo_runner/aws_demo.c \
                      $(AMAZON_FREERTOS_PATH)demos/demo_runner/aws_demo_network_addr.c \
                      $(AMAZON_FREERTOS_PATH)demos/demo_runner/aws_demo_version.c \
                      $(AMAZON_FREERTOS_PATH)demos/common/http_demo_helpers/http_demo_utils.c \
                      $(AMAZON_FREERTOS_PATH)demos/common/mqtt_demo_helpers/mqtt_demo_helpers.c \
<<<<<<< HEAD
                      $(AMAZON_FREERTOS_PATH)demos/coreHTTP/http_demo_mutual_auth.c \
=======
                      $(AMAZON_FREERTOS_PATH)demos/common/pkcs11_helpers/pkcs11_helpers.c \
>>>>>>> 21666633
                      $(AMAZON_FREERTOS_PATH)demos/coreHTTP/http_demo_s3_download.c \
                      $(AMAZON_FREERTOS_PATH)demos/coreHTTP/http_demo_s3_upload.c \
                      $(AMAZON_FREERTOS_PATH)demos/coreMQTT/mqtt_demo_mutual_auth.c \
                      $(AMAZON_FREERTOS_PATH)demos/coreMQTT/mqtt_demo_connection_sharing.c \
                      $(AMAZON_FREERTOS_PATH)demos/device_shadow_for_aws/shadow_demo_main.c \
                      $(AMAZON_FREERTOS_PATH)demos/jobs_for_aws/jobs_demo.c \
                      $(AMAZON_FREERTOS_PATH)demos/defender/aws_iot_demo_defender.c \
                      $(AMAZON_FREERTOS_PATH)demos/tcp/aws_tcp_echo_client_single_task.c \
                      $(AMAZON_FREERTOS_PATH)demos/dev_mode_key_provisioning/src/aws_dev_mode_key_provisioning.c \
                      $(AMAZON_FREERTOS_PATH)demos/greengrass_connectivity/aws_greengrass_discovery_demo.c \
                      $(AMAZON_FREERTOS_PATH)demos/network_manager/aws_iot_demo_network.c \
                      $(AMAZON_FREERTOS_PATH)demos/network_manager/aws_iot_network_manager.c \
                      $(AMAZON_FREERTOS_PATH)demos/https/iot_demo_https_common.c \
                      $(AMAZON_FREERTOS_PATH)demos/https/iot_demo_https_s3_download_async.c \
                      $(AMAZON_FREERTOS_PATH)demos/https/iot_demo_https_s3_download_sync.c \
                      $(AMAZON_FREERTOS_PATH)demos/https/iot_demo_https_s3_upload_async.c \
                      $(AMAZON_FREERTOS_PATH)demos/https/iot_demo_https_s3_upload_sync.c \
                      $(AFR_C_SDK_STANDARD_PATH)common/taskpool/iot_taskpool.c \
                      $(AFR_ABSTRACTIONS_PATH)platform/freertos/iot_clock_freertos.c \
                      $(AFR_ABSTRACTIONS_PATH)platform/freertos/iot_network_freertos.c \
                      $(AFR_ABSTRACTIONS_PATH)platform/freertos/iot_threads_freertos.c \
                      $(AFR_ABSTRACTIONS_PATH)backoff_algorithm/source/backoff_algorithm.c \
                      $(AFR_ABSTRACTIONS_PATH)transport/secure_sockets/transport_secure_sockets.c \
                      $(AFR_C_SDK_STANDARD_PATH)common/iot_init.c \
                      $(AFR_C_SDK_STANDARD_PATH)common/iot_device_metrics.c \
                      $(AFR_C_SDK_STANDARD_PATH)serializer/src/iot_json_utils.c \
                      $(AFR_C_SDK_AWS_PATH)defender/src/aws_iot_defender_api.c \
                      $(AFR_C_SDK_AWS_PATH)defender/src/aws_iot_defender_collector.c \
                      $(AFR_C_SDK_AWS_PATH)defender/src/aws_iot_defender_mqtt.c \
                      $(AFR_C_SDK_AWS_PATH)defender/src/aws_iot_defender_v1.c \
                      $(AFR_ABSTRACTIONS_PATH)platform/freertos/iot_metrics.c \
                      $(AFR_THIRDPARTY_PATH)tinycbor/src/cborencoder.c \
                      $(AFR_THIRDPARTY_PATH)tinycbor/src/cborencoder_close_container_checked.c \
                      $(AFR_THIRDPARTY_PATH)tinycbor/src/cborerrorstrings.c \
                      $(AFR_THIRDPARTY_PATH)tinycbor/src/cborparser.c \
                      $(AFR_THIRDPARTY_PATH)tinycbor/src/cborparser_dup_string.c \
                      $(AFR_THIRDPARTY_PATH)tinycbor/src/cborpretty.c \
                      $(AFR_THIRDPARTY_PATH)tinycbor/src/cborpretty_stdio.c \
                      $(AFR_C_SDK_STANDARD_PATH)serializer/src/cbor/iot_serializer_tinycbor_decoder.c \
                      $(AFR_C_SDK_STANDARD_PATH)serializer/src/cbor/iot_serializer_tinycbor_encoder.c \
                      $(AFR_C_SDK_STANDARD_PATH)serializer/src/json/iot_serializer_json_decoder.c \
                      $(AFR_C_SDK_STANDARD_PATH)serializer/src/json/iot_serializer_json_encoder.c \
                      $(AFR_C_SDK_STANDARD_PATH)https/src/iot_https_client.c \
                      $(AFR_C_SDK_STANDARD_PATH)https/src/iot_https_utils.c \

$(NAME)_COMPONENTS += utilities/wifi
$(NAME)_COMPONENTS += aws

APPLICATION_DCT := $(AMAZON_FREERTOS_PATH)vendors/cypress/boards/$(PLATFORM)/aws_demos/application_code/cypress_code/app_dct.c

WICED_AMAZON_FREERTOS_SDK := 1<|MERGE_RESOLUTION|>--- conflicted
+++ resolved
@@ -108,11 +108,8 @@
                       $(AMAZON_FREERTOS_PATH)demos/demo_runner/aws_demo_version.c \
                       $(AMAZON_FREERTOS_PATH)demos/common/http_demo_helpers/http_demo_utils.c \
                       $(AMAZON_FREERTOS_PATH)demos/common/mqtt_demo_helpers/mqtt_demo_helpers.c \
-<<<<<<< HEAD
+                      $(AMAZON_FREERTOS_PATH)demos/common/pkcs11_helpers/pkcs11_helpers.c \
                       $(AMAZON_FREERTOS_PATH)demos/coreHTTP/http_demo_mutual_auth.c \
-=======
-                      $(AMAZON_FREERTOS_PATH)demos/common/pkcs11_helpers/pkcs11_helpers.c \
->>>>>>> 21666633
                       $(AMAZON_FREERTOS_PATH)demos/coreHTTP/http_demo_s3_download.c \
                       $(AMAZON_FREERTOS_PATH)demos/coreHTTP/http_demo_s3_upload.c \
                       $(AMAZON_FREERTOS_PATH)demos/coreMQTT/mqtt_demo_mutual_auth.c \
