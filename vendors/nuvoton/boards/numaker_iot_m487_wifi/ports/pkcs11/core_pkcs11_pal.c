/*
 * FreeRTOS PKCS #11 PAL for Numaker_PFM_M487 V1.0.0
 * Copyright (C) 2020 Amazon.com, Inc. or its affiliates.  All Rights Reserved.
 *
 * Permission is hereby granted, free of charge, to any person obtaining a copy of
 * this software and associated documentation files (the "Software"), to deal in
 * the Software without restriction, including without limitation the rights to
 * use, copy, modify, merge, publish, distribute, sublicense, and/or sell copies of
 * the Software, and to permit persons to whom the Software is furnished to do so,
 * subject to the following conditions:
 *
 * The above copyright notice and this permission notice shall be included in all
 * copies or substantial portions of the Software.
 *
 * THE SOFTWARE IS PROVIDED "AS IS", WITHOUT WARRANTY OF ANY KIND, EXPRESS OR
 * IMPLIED, INCLUDING BUT NOT LIMITED TO THE WARRANTIES OF MERCHANTABILITY, FITNESS
 * FOR A PARTICULAR PURPOSE AND NONINFRINGEMENT. IN NO EVENT SHALL THE AUTHORS OR
 * COPYRIGHT HOLDERS BE LIABLE FOR ANY CLAIM, DAMAGES OR OTHER LIABILITY, WHETHER
 * IN AN ACTION OF CONTRACT, TORT OR OTHERWISE, ARISING FROM, OUT OF OR IN
 * CONNECTION WITH THE SOFTWARE OR THE USE OR OTHER DEALINGS IN THE SOFTWARE.
 *
 * http://aws.amazon.com/freertos
 * http://www.FreeRTOS.org
 */


/**
 * @file aws_pkcs11_pal.c
 * @brief FreeRTOS device specific helper functions for
 * PKCS#11 implementation based on mbedTLS.  This
 * file deviates from the FreeRTOS style standard for some function names and
 * data types in order to maintain compliance with the PKCS#11 standard.
 */

/* FreeRTOS includes. */
#include "FreeRTOS.h"
#include "FreeRTOSIPConfig.h"
#include "task.h"
#include "core_pkcs11.h"
#include "core_pkcs11_pal.h"
#include "iot_crypto.h"
#include "core_pkcs11_config.h"

/* C runtime includes. */
#include <stdio.h>
#include <string.h>

/* flash driver includes. */
#include "NuMicro.h"

#ifndef pkcs11configLABEL_DEVICE_RESERVE_KEY
#define pkcs11configLABEL_DEVICE_RESERVE_KEY "Device Reserve key"
#endif

//#define pkcs11FILE_NAME_PUBLISHER_CERTIFICATE    "FreeRTOS_Publisher_Certificate.dat"
//#define pkcs11FILE_NAME_PUBLISHER_KEY            "FreeRTOS_Publisher_Key.dat"
#define pkcs11palFILE_NAME_CLIENT_CERTIFICATE    "FreeRTOS_P11_Certificate.dat"
#define pkcs11palFILE_NAME_KEY                   "FreeRTOS_P11_Key.dat"
#define pkcs11palFILE_CODE_SIGN_PUBLIC_KEY       "FreeRTOS_P11_CodeSignKey.dat"
#define pkcs11palFILE_NAME_RESERVE_KEY                "FreeRTOS_P11_ReserveKey.dat"

#define pkcs11OBJECT_CERTIFICATE_MAX_SIZE    2048
#define pkcs11OBJECT_FLASH_CERT_PRESENT      ( 0x1A2B3C4DUL )

enum eObjectHandles
{
    eInvalidHandle = 0, /* From PKCS #11 spec: 0 is never a valid object handle.*/
    eAwsDevicePrivateKey = 1,
    eAwsDevicePublicKey,
    eAwsDeviceCertificate,
    eAwsCodeSigningKey,
    eAwsDeviceReserveKey,
};

/**
 * @brief Structure for certificates/key storage.
 */

typedef struct
{
    CK_ULONG ulDeviceCertificateMark;
    CK_ULONG ulCertificateSize;
    CK_CHAR cCertificateData[ pkcs11OBJECT_CERTIFICATE_MAX_SIZE ];
} P11CertData_t;

typedef struct
{
    uint32_t DeviceCertificate;
    uint32_t DeviceKey;
//    uint32_t PublisherCertificate;
//    uint32_t PublisherKey;
    uint32_t CodeSignKey;
    uint32_t ReserveKey;
} P11KeyConfig_t;

/**
 * @brief Certificates/key storage in flash.
 */
#define NVT_STORE_BASE             ( 0x7B000UL )      /* local storage start address in APROM  */

/* Set last 4 pages for certification storage, FMC_FLASH_PAGE_SIZE=4KB */
static P11KeyConfig_t P11KeyConfig ={ NVT_STORE_BASE, 
                                      NVT_STORE_BASE + FMC_FLASH_PAGE_SIZE,
                                      NVT_STORE_BASE + FMC_FLASH_PAGE_SIZE*2,
                                      NVT_STORE_BASE + FMC_FLASH_PAGE_SIZE*3};

static P11CertData_t P11CertDataSave;
                                
/*-----------------------------------------------------------*/

<<<<<<< HEAD
static CK_RV prvFLASH_delete(uint32_t u32StartAddr, uint32_t ulDataSize)
=======
static CK_RV prvFLASH_delete(uint32_t u32StartAddr, uint8_t * pucData, uint32_t ulDataSize)
>>>>>>> def9cb6b
{
    uint32_t    u32Addr;               /* flash address */
    uint32_t    u32data;               /* flash data    */
    uint32_t    *pDataSrc;             /* flash data    */
    uint32_t    u32EndAddr = (u32StartAddr + sizeof(P11CertData_t));
    uint32_t    u32Pattern = 0xFFFFFFFF;

    if (ulDataSize <= FMC_FLASH_PAGE_SIZE)
    {
        FMC_Erase(u32StartAddr);
        /* Verify if each data word from flash u32StartAddr to u32EndAddr be 0xFFFFFFFF.  */
        for (u32Addr = u32StartAddr; u32Addr < u32EndAddr; u32Addr += 4)
        {
            u32data = FMC_Read(u32Addr);   /* Read a flash word from address u32Addr. */

            if (u32data != u32Pattern )     /* Verify if data matched. */
            {
                printf("\nFMC_Read data verify failed at address 0x%x, read=0x%x, expect=0x%x\n", u32Addr, u32data, u32Pattern);
                return -1;                 /* data verify failed */
            }
        }

<<<<<<< HEAD
=======
        memcpy( P11CertDataSave.cCertificateData, pucData, ulDataSize );
        /* Clean the mark and the size so that this will not be used again. */
        P11CertDataSave.ulDeviceCertificateMark = 0;
        P11CertDataSave.ulCertificateSize = 0;
        pDataSrc = (uint32_t *) &P11CertDataSave;
        /* Fill flash range from u32StartAddr to u32EndAddr with P11CertDataSave. */
        for (u32Addr = u32StartAddr; u32Addr < u32EndAddr; u32Addr += 4)
        {
            FMC_Write(u32Addr, *pDataSrc);          /* Program flash */
            pDataSrc++;
        }

>>>>>>> def9cb6b
        return ulDataSize;
    }
    else
    {
        return 0;
    }
}

static CK_RV prvFLASH_update(uint32_t u32StartAddr, uint8_t * pucData, uint32_t ulDataSize)
{
    uint32_t    u32Addr;               /* flash address */
    uint32_t    u32data;               /* flash data    */
    uint32_t    *pDataSrc;             /* flash data    */    
    uint32_t    u32EndAddr = (u32StartAddr + sizeof(P11CertData_t));
    uint32_t    u32Pattern = 0xFFFFFFFF;

    
    FMC_Erase(u32StartAddr);    
     /* Verify if each data word from flash u32StartAddr to u32EndAddr be 0xFFFFFFFF.  */
    for (u32Addr = u32StartAddr; u32Addr < u32EndAddr; u32Addr += 4)
    {
        u32data = FMC_Read(u32Addr);   /* Read a flash word from address u32Addr. */

        if (u32data != u32Pattern )     /* Verify if data matched. */
        {
            printf("\nFMC_Read data verify failed at address 0x%x, read=0x%x, expect=0x%x\n", u32Addr, u32data, u32Pattern);
            return -1;                 /* data verify failed */
        }
    }
    
    memcpy( P11CertDataSave.cCertificateData, pucData, ulDataSize );
    P11CertDataSave.ulDeviceCertificateMark = pkcs11OBJECT_FLASH_CERT_PRESENT;
    P11CertDataSave.ulCertificateSize = ulDataSize;
    pDataSrc = (uint32_t *) &P11CertDataSave;
    /* Fill flash range from u32StartAddr to u32EndAddr with data word u32Pattern. */
    for (u32Addr = u32StartAddr; u32Addr < u32EndAddr; u32Addr += 4)
    {
        FMC_Write(u32Addr, *pDataSrc);          /* Program flash */
        pDataSrc++;
    }    
    
    return ulDataSize;
    
}


/* Converts a label to its respective filename and handle. */
static void prvLabelToFilenameHandle( uint8_t * pcLabel,
                               char ** pcFileName,
                               CK_OBJECT_HANDLE_PTR pHandle )
{
    if( pcLabel != NULL )
    {
        /* Translate from the PKCS#11 label to local storage file name. */
        if( 0 == memcmp( pcLabel,
                         &pkcs11configLABEL_DEVICE_CERTIFICATE_FOR_TLS,
                         sizeof( pkcs11configLABEL_DEVICE_CERTIFICATE_FOR_TLS ) ) )
        {
            *pcFileName = pkcs11palFILE_NAME_CLIENT_CERTIFICATE;
            *pHandle = eAwsDeviceCertificate;
        }
        else if( 0 == memcmp( pcLabel,
                              &pkcs11configLABEL_DEVICE_PRIVATE_KEY_FOR_TLS,
                              sizeof( pkcs11configLABEL_DEVICE_PRIVATE_KEY_FOR_TLS ) ) )
        {
            *pcFileName = pkcs11palFILE_NAME_KEY;
            *pHandle = eAwsDevicePrivateKey;
        }
        else if( 0 == memcmp( pcLabel,
                              &pkcs11configLABEL_DEVICE_PUBLIC_KEY_FOR_TLS,
                              sizeof( pkcs11configLABEL_DEVICE_PUBLIC_KEY_FOR_TLS ) ) )
        {
            *pcFileName = pkcs11palFILE_NAME_KEY;
            *pHandle = eAwsDevicePublicKey;
        }
        else if( 0 == memcmp( pcLabel,
                              &pkcs11configLABEL_CODE_VERIFICATION_KEY,
                              sizeof( pkcs11configLABEL_CODE_VERIFICATION_KEY ) ) )
        {
            *pcFileName = pkcs11palFILE_CODE_SIGN_PUBLIC_KEY;
            *pHandle = eAwsCodeSigningKey;
        }
        else if( 0 == memcmp( pcLabel,
                              &pkcs11configLABEL_DEVICE_RESERVE_KEY,
                              sizeof( pkcs11configLABEL_DEVICE_RESERVE_KEY ) ) )
        {
            *pcFileName = pkcs11palFILE_NAME_RESERVE_KEY;
            *pHandle = eAwsDeviceReserveKey;
        }        
        else
        {
            *pcFileName = NULL;
            *pHandle = eInvalidHandle;
        }
    }
}

/**
 * @brief Delete a file from local storage by overwriting it.
 *
 * Port-specific file write for crytographic information.
 *
 * @param[in] pcFileName    The name of the file to be deleted.
 * @param[in] pucData       Data buffer to be overwritten on the file.
 * @param[in] pulDataSize   Size (in bytes) of file data.
 *
 * @return pdTRUE if data was successfully overwritten,
 * pdFALSE otherwise.
 */
static BaseType_t prvFLASH_DeleteFile( char * pcFileName,
<<<<<<< HEAD
=======
                                uint8_t * pucData,
>>>>>>> def9cb6b
                                uint32_t ulDataSize )
{
    CK_RV xResult = pdFALSE;
    uint32_t certFlashAddr = 0;
    CK_RV xBytesWritten = 0;

    /* enough room to store the certificate */
    if( ulDataSize > pkcs11OBJECT_CERTIFICATE_MAX_SIZE )
    {
        return xResult;
    }

    /*
     * write client certificate.
     */
    SYS_UnlockReg();                   /* Unlock register lock protect */
    FMC_Open();                        /* Enable FMC ISP function */
    FMC_ENABLE_AP_UPDATE();            /* Enable APROM update. */

    if( strcmp( pcFileName, pkcs11palFILE_NAME_CLIENT_CERTIFICATE ) == 0 )
    {
        certFlashAddr = P11KeyConfig.DeviceCertificate;
    }
    else if( strcmp( pcFileName, pkcs11palFILE_NAME_KEY ) == 0 )
    {
        certFlashAddr = P11KeyConfig.DeviceKey;
    }
    else if( strcmp( pcFileName, pkcs11palFILE_CODE_SIGN_PUBLIC_KEY ) == 0 )
    {
        certFlashAddr = P11KeyConfig.CodeSignKey;
    }
    else if( strcmp( pcFileName, pkcs11palFILE_NAME_RESERVE_KEY ) == 0 )
    {
        certFlashAddr = P11KeyConfig.ReserveKey;
    }
    else
    {
        certFlashAddr = NULL;
    }

    if( certFlashAddr != NULL )
    {
        /* Delete the given file. */
<<<<<<< HEAD
        xBytesWritten = prvFLASH_delete( certFlashAddr, ulDataSize );
=======
        xBytesWritten = prvFLASH_delete( certFlashAddr, pucData, ulDataSize );
>>>>>>> def9cb6b
        if( xBytesWritten == ulDataSize )
        {
            xResult = pdTRUE;
        }
    }

    FMC_DISABLE_AP_UPDATE();           /* Disable APROM update. */
    SYS_LockReg();                     /* Lock protected registers */

    return xResult;
}
/*-----------------------------------------------------------*/


/**
 * @brief Writes a file to local storage.
 *
 * Port-specific file write for crytographic information.
 *
 * @param[in] pcFileName    The name of the file to be written to.
 * @param[in] pucData       Data buffer to be written to file
 * @param[in] pulDataSize   Size (in bytes) of file data.
 *
 * @return pdTRUE if data was saved successfully to file,
 * pdFALSE otherwise.
 */
static BaseType_t prvFLASH_SaveFile( char * pcFileName,
                                uint8_t * pucData,
                                uint32_t ulDataSize )
{
    CK_RV xResult = pdFALSE;
    uint32_t certFlashAddr = 0;
    CK_RV xBytesWritten = 0;
    
    /* enough room to store the certificate */
    if( ulDataSize > pkcs11OBJECT_CERTIFICATE_MAX_SIZE )
    {
        return xResult;   
    }
    
    /*
     * write client certificate.
     */
    SYS_UnlockReg();                   /* Unlock register lock protect */
    FMC_Open();                        /* Enable FMC ISP function */
    FMC_ENABLE_AP_UPDATE();            /* Enable APROM update. */

    if( strcmp( pcFileName, pkcs11palFILE_NAME_CLIENT_CERTIFICATE ) == 0 )
    {
        certFlashAddr = P11KeyConfig.DeviceCertificate;
    }
    else if( strcmp( pcFileName, pkcs11palFILE_NAME_KEY ) == 0 )
    {
        certFlashAddr = P11KeyConfig.DeviceKey;
    }
    else if( strcmp( pcFileName, pkcs11palFILE_CODE_SIGN_PUBLIC_KEY ) == 0 )
    {
        certFlashAddr = P11KeyConfig.CodeSignKey;
    }
    else if( strcmp( pcFileName, pkcs11palFILE_NAME_RESERVE_KEY ) == 0 )
    {
        certFlashAddr = P11KeyConfig.ReserveKey;
    }    
    else
    {
        certFlashAddr = NULL;
    }

    if( certFlashAddr != NULL )
    {
        xBytesWritten = prvFLASH_update( certFlashAddr, pucData, ulDataSize );
        if( xBytesWritten == ulDataSize )
        {
            xResult = pdTRUE;
        }
    }            

    FMC_DISABLE_AP_UPDATE();           /* Disable APROM update. */
    SYS_LockReg();                     /* Lock protected registers */   
    
    return xResult;
}
/*-----------------------------------------------------------*/

/**
 * @brief Reads a file from local storage.
 *
 * Port-specific file access for crytographic information.
 *
 * @param[in] pcFileName    The name of the file to be read.
 * @param[out] ppucData     Pointer to buffer for file data.
 * @param[out] pulDataSize  Size (in bytes) of data located in file.
 *
 * @return pdTRUE if data was retrieved successfully from files,
 * pdFALSE otherwise.
 */
static BaseType_t prvFLASH_ReadFile( char * pcFileName,
                                uint8_t ** ppucData,
                                uint32_t * pulDataSize )
{
    CK_RV xResult = pdFALSE;
    const P11CertData_t * pCertFlash = 0;
    uint32_t certSize = 0;
    uint8_t * pCertData = 0;
    /*
     * Read client certificate.
     */
    if( strcmp( pcFileName, pkcs11palFILE_NAME_CLIENT_CERTIFICATE ) == 0 )
    {
        pCertFlash = (P11CertData_t *)P11KeyConfig.DeviceCertificate;
    }
    else if( strcmp( pcFileName, pkcs11palFILE_NAME_KEY ) == 0 )
    {
        pCertFlash = (P11CertData_t *)P11KeyConfig.DeviceKey;
    }
    else if( strcmp( pcFileName, pkcs11palFILE_CODE_SIGN_PUBLIC_KEY ) == 0 )
    {
        pCertFlash = (P11CertData_t *)P11KeyConfig.CodeSignKey;        
    }
    else if( strcmp( pcFileName, pkcs11palFILE_NAME_RESERVE_KEY ) == 0 )
    {
        pCertFlash = (P11CertData_t *)P11KeyConfig.ReserveKey;        
    }
    
    if( ( pCertFlash !=0 ) && ( pCertFlash->ulDeviceCertificateMark == pkcs11OBJECT_FLASH_CERT_PRESENT ) )
    {
        pCertData = ( uint8_t * ) pCertFlash->cCertificateData;
        certSize = pCertFlash->ulCertificateSize;
        xResult = pdTRUE;
    }
    
    *pulDataSize = certSize;
    *ppucData = pCertData;    
    
    return xResult;
}

CK_RV PKCS11_PAL_Initialize( void )
{
    CRYPTO_Init();
    return CKR_OK;
}

/**
* @brief Writes a file to local storage.
*
* Port-specific file write for crytographic information.
*
* @param[in] pxLabel       Label of the object to be saved.
* @param[in] pucData       Data buffer to be written to file
* @param[in] ulDataSize    Size (in bytes) of data to be saved.
*
* @return The file handle of the object that was stored.
*/
CK_OBJECT_HANDLE PKCS11_PAL_SaveObject( CK_ATTRIBUTE_PTR pxLabel,
                                        CK_BYTE_PTR pucData,
                                        CK_ULONG ulDataSize )
{
    char                *pcFileName = NULL;
    CK_OBJECT_HANDLE    xHandle     = eInvalidHandle;

    /* Converts a label to its respective filename and handle. */

    prvLabelToFilenameHandle( pxLabel->pValue, &pcFileName, &xHandle );

    /* If your project requires additional PKCS#11 objects, add them here. */

    if( pcFileName != NULL )
    {
        if( prvFLASH_SaveFile( pcFileName, pucData, ulDataSize ) == pdFALSE )
        {
            xHandle = eInvalidHandle;
        }
    }

    return xHandle;
}

/**
* @brief Translates a PKCS #11 label into an object handle.
*
* Port-specific object handle retrieval.
*
*
* @param[in] pxLabel         Pointer to the label of the object
*                           who's handle should be found.
* @param[in] usLength       The length of the label, in bytes.
*
* @return The object handle if operation was successful.
* Returns eInvalidHandle if unsuccessful.
*/
CK_OBJECT_HANDLE PKCS11_PAL_FindObject( CK_BYTE_PTR pxLabel,
                                        CK_ULONG usLength )
{
    uint8_t     *pucData = NULL;
    uint32_t    dataSize = 0;  
    /* Avoid compiler warnings about unused variables. */
    ( void ) usLength;
  
    CK_OBJECT_HANDLE xHandle = eInvalidHandle;
    char * pcFileName = NULL;

    /* Converts a label to its respective filename and handle. */
    prvLabelToFilenameHandle( pxLabel,
                              &pcFileName,
                              &xHandle );

    if( pcFileName != NULL )
    {
        /* Check if object exists/has been created before returning. */

        if( pdTRUE != prvFLASH_ReadFile( pcFileName, &pucData, &dataSize) )
        {
            if( ( pucData[0] == 0x00 ) || ( dataSize == 0 ) )
            {
                xHandle = eInvalidHandle;
            }
        }
    }

    return xHandle;
}


/**
* @brief Gets the value of an object in storage, by handle.
*
* Port-specific file access for cryptographic information.
*
* This call dynamically allocates the buffer which object value
* data is copied into.  PKCS11_PAL_GetObjectValueCleanup()
* should be called after each use to free the dynamically allocated
* buffer.
*
* @sa PKCS11_PAL_GetObjectValueCleanup
*
* @param[in] pcFileName    The name of the file to be read.
* @param[out] ppucData     Pointer to buffer for file data.
* @param[out] pulDataSize  Size (in bytes) of data located in file.
* @param[out] pIsPrivate   Boolean indicating if value is private (CK_TRUE)
*                          or exportable (CK_FALSE)
*
* @return CKR_OK if operation was successful.  CKR_KEY_HANDLE_INVALID if
* no such object handle was found, CKR_DEVICE_MEMORY if memory for
* buffer could not be allocated, CKR_FUNCTION_FAILED for device driver
* error.
*/
CK_RV PKCS11_PAL_GetObjectValue( CK_OBJECT_HANDLE xHandle,
                                      CK_BYTE_PTR * ppucData,
                                      CK_ULONG_PTR pulDataSize,
                                      CK_BBOOL * pIsPrivate )
{

    CK_RV ulReturn = CKR_OK;
    char        *pcFileName     = NULL;

    if( xHandle == eAwsDeviceCertificate )
    {
        pcFileName = pkcs11palFILE_NAME_CLIENT_CERTIFICATE;
        *pIsPrivate = CK_FALSE;
    }
    else if( xHandle == eAwsDevicePrivateKey )
    {
        pcFileName = pkcs11palFILE_NAME_KEY;
        *pIsPrivate = CK_TRUE;
    }
    else if( xHandle == eAwsDevicePublicKey )
    {
        /* Public and private key are stored together in same file. */
        pcFileName = pkcs11palFILE_NAME_KEY;
        *pIsPrivate = CK_FALSE;
    }
    else if( xHandle == eAwsCodeSigningKey )
    {
        pcFileName = pkcs11palFILE_CODE_SIGN_PUBLIC_KEY;
        *pIsPrivate = CK_FALSE;
    }
    else if( xHandle == eAwsDeviceReserveKey )
    {
        pcFileName = pkcs11palFILE_NAME_RESERVE_KEY;
        *pIsPrivate = CK_FALSE;
    }
    else
    {
        ulReturn = CKR_KEY_HANDLE_INVALID;
    }

    if( pcFileName != NULL )
    {
        /* Check if object exists/has been created before returning. */

        if( pdTRUE != prvFLASH_ReadFile( pcFileName, ppucData, pulDataSize) )
        {
            xHandle = eInvalidHandle;
        }
    }
    return ulReturn;
}


/**
* @brief Cleanup after PKCS11_GetObjectValue().
*
* @param[in] pucData       The buffer to free.
*                          (*ppucData from PKCS11_PAL_GetObjectValue())
* @param[in] ulDataSize    The length of the buffer to free.
*                          (*pulDataSize from PKCS11_PAL_GetObjectValue())
*/
void PKCS11_PAL_GetObjectValueCleanup( CK_BYTE_PTR pucData,
                                       CK_ULONG ulDataSize )
{
    /* Unused parameters. */
    ( void ) pucData;
    ( void ) ulDataSize;

    /* Since no buffer was allocated on heap, there is no cleanup
     * to be done. */    
}

/* Converts a handle to its respective label. */
void prvHandleToLabel( char ** pcLabel,
                       CK_OBJECT_HANDLE xHandle )
{
    if( pcLabel != NULL )
    {
        switch( xHandle )
        {
            case eAwsDeviceCertificate:
                *pcLabel = ( char * ) pkcs11configLABEL_DEVICE_CERTIFICATE_FOR_TLS;
                break;

            case eAwsDevicePrivateKey:
                *pcLabel = ( char * ) pkcs11configLABEL_DEVICE_PRIVATE_KEY_FOR_TLS;
                break;

            case eAwsDevicePublicKey:
                *pcLabel = ( char * ) pkcs11configLABEL_DEVICE_PUBLIC_KEY_FOR_TLS;
                break;

            case eAwsCodeSigningKey:
                *pcLabel = ( char * ) pkcs11configLABEL_CODE_VERIFICATION_KEY;
                break;

            default:
                *pcLabel = NULL;
                break;
        }
    }
}

CK_RV PKCS11_PAL_DestroyObject( CK_OBJECT_HANDLE xHandle )
{
    CK_RV xResult = CKR_OK;
    CK_BYTE_PTR pxZeroedData = NULL;
    CK_BYTE_PTR pxObject = NULL;
    CK_BBOOL xIsPrivate = ( CK_BBOOL ) CK_TRUE;
    CK_OBJECT_HANDLE xPalHandle2 = CK_INVALID_HANDLE;
    CK_ULONG ulObjectLength = sizeof( CK_BYTE );
    char * pcLabel = NULL;

    prvHandleToLabel( &pcLabel, xHandle );

    if( pcLabel != NULL )
    {
        xResult = PKCS11_PAL_GetObjectValue( xHandle, &pxObject, &ulObjectLength, &xIsPrivate );
    }   
    else
    {
        xResult = CKR_OBJECT_HANDLE_INVALID;
    }   

    if( xResult == CKR_OK )
    {
        if( ulObjectLength > 0 )
        {
<<<<<<< HEAD
            char *pcFileName = NULL;

            /* Converts a label to its respective filename and handle. */
            prvLabelToFilenameHandle( pcLabel, &pcFileName, &xPalHandle2 );

            if( pcFileName != NULL )
            {
                if( prvFLASH_DeleteFile( pcFileName, ulObjectLength ) == pdFALSE )
                {
                    xPalHandle2 = eInvalidHandle;
                }
            }
=======
            /* Some ports return a pointer to memory for which using memset directly won't work. */
            pxZeroedData = pvPortMalloc( ulObjectLength );

            if( NULL != pxZeroedData )
            {
                /* Zero out the object. */
                ( void ) memset( pxZeroedData, 0x0, ulObjectLength );

                /* Overwrite the object in NVM with zeros. */
                char *pcFileName = NULL;

                /* Converts a label to its respective filename and handle. */
                prvLabelToFilenameHandle( xLabel.pValue, &pcFileName, &xPalHandle2 );
>>>>>>> def9cb6b

                if( pcFileName != NULL )
                {
                    if( prvFLASH_DeleteFile( pcFileName, pxZeroedData, ulObjectLength ) == pdFALSE )
                    {
                        xPalHandle2 = eInvalidHandle;
                    }
                }

                if( xPalHandle2 != xHandle )
                {
                    xResult = CKR_GENERAL_ERROR;
                }

                vPortFree( pxZeroedData );
            }
            else
            {
                xResult = CKR_HOST_MEMORY;
            }
        }
<<<<<<< HEAD
        else
        {
            xResult = CKR_GENERAL_ERROR;
        }
=======
>>>>>>> def9cb6b
        PKCS11_PAL_GetObjectValueCleanup( pxObject, ulObjectLength );
    }
    else
    {
        xResult = CKR_GENERAL_ERROR;
    }

    return xResult;
}<|MERGE_RESOLUTION|>--- conflicted
+++ resolved
@@ -108,11 +108,7 @@
                                 
 /*-----------------------------------------------------------*/
 
-<<<<<<< HEAD
 static CK_RV prvFLASH_delete(uint32_t u32StartAddr, uint32_t ulDataSize)
-=======
-static CK_RV prvFLASH_delete(uint32_t u32StartAddr, uint8_t * pucData, uint32_t ulDataSize)
->>>>>>> def9cb6b
 {
     uint32_t    u32Addr;               /* flash address */
     uint32_t    u32data;               /* flash data    */
@@ -135,21 +131,6 @@
             }
         }
 
-<<<<<<< HEAD
-=======
-        memcpy( P11CertDataSave.cCertificateData, pucData, ulDataSize );
-        /* Clean the mark and the size so that this will not be used again. */
-        P11CertDataSave.ulDeviceCertificateMark = 0;
-        P11CertDataSave.ulCertificateSize = 0;
-        pDataSrc = (uint32_t *) &P11CertDataSave;
-        /* Fill flash range from u32StartAddr to u32EndAddr with P11CertDataSave. */
-        for (u32Addr = u32StartAddr; u32Addr < u32EndAddr; u32Addr += 4)
-        {
-            FMC_Write(u32Addr, *pDataSrc);          /* Program flash */
-            pDataSrc++;
-        }
-
->>>>>>> def9cb6b
         return ulDataSize;
     }
     else
@@ -260,11 +241,7 @@
  * pdFALSE otherwise.
  */
 static BaseType_t prvFLASH_DeleteFile( char * pcFileName,
-<<<<<<< HEAD
-=======
-                                uint8_t * pucData,
->>>>>>> def9cb6b
-                                uint32_t ulDataSize )
+                              uint32_t ulDataSize )
 {
     CK_RV xResult = pdFALSE;
     uint32_t certFlashAddr = 0;
@@ -307,11 +284,8 @@
     if( certFlashAddr != NULL )
     {
         /* Delete the given file. */
-<<<<<<< HEAD
         xBytesWritten = prvFLASH_delete( certFlashAddr, ulDataSize );
-=======
-        xBytesWritten = prvFLASH_delete( certFlashAddr, pucData, ulDataSize );
->>>>>>> def9cb6b
+
         if( xBytesWritten == ulDataSize )
         {
             xResult = pdTRUE;
@@ -687,7 +661,6 @@
     {
         if( ulObjectLength > 0 )
         {
-<<<<<<< HEAD
             char *pcFileName = NULL;
 
             /* Converts a label to its respective filename and handle. */
@@ -700,49 +673,16 @@
                     xPalHandle2 = eInvalidHandle;
                 }
             }
-=======
-            /* Some ports return a pointer to memory for which using memset directly won't work. */
-            pxZeroedData = pvPortMalloc( ulObjectLength );
-
-            if( NULL != pxZeroedData )
+
+            if( xPalHandle2 != xHandle )
             {
-                /* Zero out the object. */
-                ( void ) memset( pxZeroedData, 0x0, ulObjectLength );
-
-                /* Overwrite the object in NVM with zeros. */
-                char *pcFileName = NULL;
-
-                /* Converts a label to its respective filename and handle. */
-                prvLabelToFilenameHandle( xLabel.pValue, &pcFileName, &xPalHandle2 );
->>>>>>> def9cb6b
-
-                if( pcFileName != NULL )
-                {
-                    if( prvFLASH_DeleteFile( pcFileName, pxZeroedData, ulObjectLength ) == pdFALSE )
-                    {
-                        xPalHandle2 = eInvalidHandle;
-                    }
-                }
-
-                if( xPalHandle2 != xHandle )
-                {
-                    xResult = CKR_GENERAL_ERROR;
-                }
-
-                vPortFree( pxZeroedData );
+                xResult = CKR_GENERAL_ERROR;
             }
-            else
-            {
-                xResult = CKR_HOST_MEMORY;
-            }
-        }
-<<<<<<< HEAD
+        }
         else
         {
             xResult = CKR_GENERAL_ERROR;
         }
-=======
->>>>>>> def9cb6b
         PKCS11_PAL_GetObjectValueCleanup( pxObject, ulObjectLength );
     }
     else
