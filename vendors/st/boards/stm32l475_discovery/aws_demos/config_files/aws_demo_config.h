--- conflicted
+++ resolved
@@ -46,11 +46,9 @@
  *
  *  These defines are used in iot_demo_runner.h for demo selection */
 
-<<<<<<< HEAD
-#define CONFIG_COAP_DEMO_ENABLED
-=======
+
 #define CONFIG_CORE_MQTT_MUTUAL_AUTH_DEMO_ENABLED
->>>>>>> 4001598a
+
 
 /* Default configuration for all demos. Individual demos can override these below */
 #define democonfigDEMO_STACKSIZE                                     ( configMINIMAL_STACK_SIZE * 8 )
