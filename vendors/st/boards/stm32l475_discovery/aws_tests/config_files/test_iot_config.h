--- conflicted
+++ resolved
@@ -85,10 +85,7 @@
 const uint8_t spiTestPort[ SPI_TEST_SET ] = { 1 };
 const uint32_t spiIotMode[ SPI_TEST_SET ] = { eSPIMode0 };
 const uint32_t spiIotSpitBitOrder[ SPI_TEST_SET ] = { eSPIMSBFirst };
-<<<<<<< HEAD
 const uint32_t spiIotFrequency[ SPI_TEST_SET ] = { 500000U };
 const uint32_t spiIotDummyValue[ SPI_TEST_SET ] = {0 };
-=======
->>>>>>> 3881979e
 
 #endif /* ifndef _TEST_IOT_CONFIG_H_ */