--- conflicted
+++ resolved
@@ -82,7 +82,11 @@
  * @param[in] threadRoutine The function this thread should run.
  * @param[in] pArgument The argument passed to `threadRoutine`.
  * @param[in] priority Represents the priority of the new thread, as defined by
- * the system. 
+ * the system. The value #IOT_THREAD_DEFAULT_PRIORITY (i.e. `0`) must be used to
+ * represent the system default for thread priority.
+ * @param[in] stackSize Represents the stack size of the new thread, as defined
+ * by the system. The value #IOT_THREAD_DEFAULT_STACK_SIZE (i.e. `0`) must be used
+ * to represent the system default for stack size.
  *
  * @return `true` if the new thread was successfully created; `false` otherwise.
  *
@@ -329,11 +333,7 @@
  * @ref platform_threads_function_semaphorewait for a blocking wait.
  */
 /* @[declare_platform_threads_semaphoretimedwait] */
-<<<<<<< HEAD
-bool IotSemaphore_TimedWait( IotSemaphore_t * const pSemaphore,
-=======
 bool IotSemaphore_TimedWait( IotSemaphore_t * pSemaphore,
->>>>>>> a746807f
                              uint32_t timeoutMs );
 /* @[declare_platform_threads_semaphoretimedwait] */
 
