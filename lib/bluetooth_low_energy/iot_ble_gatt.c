/*
 * Amazon FreeRTOS
 * Copyright (C) 2018 Amazon.com, Inc. or its affiliates.  All Rights Reserved.
 *
 * Permission is hereby granted, free of charge, to any person obtaining a copy of
 * this software and associated documentation files (the "Software"), to deal in
 * the Software without restriction, including without limitation the rights to
 * use, copy, modify, merge, publish, distribute, sublicense, and/or sell copies of
 * the Software, and to permit persons to whom the Software is furnished to do so,
 * subject to the following conditions:
 *
 * The above copyright notice and this permission notice shall be included in all
 * copies or substantial portions of the Software.
 *
 * THE SOFTWARE IS PROVIDED "AS IS", WITHOUT WARRANTY OF ANY KIND, EXPRESS OR
 * IMPLIED, INCLUDING BUT NOT LIMITED TO THE WARRANTIES OF MERCHANTABILITY, FITNESS
 * FOR A PARTICULAR PURPOSE AND NONINFRINGEMENT. IN NO EVENT SHALL THE AUTHORS OR
 * COPYRIGHT HOLDERS BE LIABLE FOR ANY CLAIM, DAMAGES OR OTHER LIABILITY, WHETHER
 * IN AN ACTION OF CONTRACT, TORT OR OTHERWISE, ARISING FROM, OUT OF OR IN
 * CONNECTION WITH THE SOFTWARE OR THE USE OR OTHER DEALINGS IN THE SOFTWARE.
 *
 * http://aws.amazon.com/freertos
 * http://www.FreeRTOS.org
 */

/**
 * @file iot_ble_gatt.c
 * @brief BLE GATT API.
 */

#ifdef IOT_CONFIG_FILE
    #include IOT_CONFIG_FILE
#endif

#include <string.h>
#include "FreeRTOS.h"
#include "event_groups.h"
#include "semphr.h"
#include "bt_hal_manager_adapter_ble.h"
#include "bt_hal_manager.h"
#include "bt_hal_gatt_server.h"
#include "iot_ble.h"
#include "iot_ble_internal.h"


static BTStatus_t _createAttributes( BTService_t * pService );
static size_t _computeNumberOfHandles( BTService_t * pService );
static void _serviceClean( BLEServiceListElement_t * pServiceElem );
static BLEServiceListElement_t * _getServiceListElemFromHandle( uint16_t handle );
static BaseType_t _getCallbackFromHandle( uint16_t attrHandle,
                                     IotBleAttributeEventCallback_t * pEventsCallbacks );
static BLEServiceListElement_t * _getLastAddedServiceElem( void );
static void _attributeAdded( uint16_t handle,
                        BTStatus_t status );
static BTStatus_t _addServiceToList( BTService_t * pService,
        IotBleAttributeEventCallback_t pEventsCallbacks[] );
static size_t _computeNumberOfHandles( BTService_t * pService );


static void _serverRegisteredCb( BTStatus_t status,
                                 uint8_t serverIf,
                                 BTUuid_t * pAppUuid );
static void _serverUnregisteredCb( BTStatus_t status,
                                   uint8_t serverIf );
static void _connectionCb( uint16_t connId,
                           uint8_t serverIf,
                           bool connected,
                           BTBdaddr_t * pBda );
static void _seviceAddedCb( BTStatus_t status,
                            uint8_t serverIf,
                            BTGattSrvcId_t * pSrvcId,
                            uint16_t srvcHandle );
static void _charAddedCb( BTStatus_t status,
                          uint8_t serverIf,
                          BTUuid_t * pUuid,
                          uint16_t srvcHandle,
                          uint16_t handle );
static void _charDescrAddedCb( BTStatus_t status,
                               uint8_t serverIf,
                               BTUuid_t * pUuid,
                               uint16_t srvcHandle,
                               uint16_t handle );
static void _serviceStartedCb( BTStatus_t status,
                               uint8_t serverIf,
                               uint16_t srvcHandle );
static void _serviceStoppedCb( BTStatus_t status,
                               uint8_t serverIf,
                               uint16_t srvcHandle );
static void _serviceDeletedCb( BTStatus_t status,
                               uint8_t serverIf,
                               uint16_t srvcHandle );
static void _includedServiceAdded( BTStatus_t status,
                                   uint8_t serverIf,
                                   uint16_t srvcHandle,
                                   uint16_t inclSrvcHandle );
static void _requestReadCb( uint16_t connId,
                            uint32_t transId,
                            BTBdaddr_t * pBda,
                            uint16_t attrHandle,
                            uint16_t offset );
static void _requestWriteCb( uint16_t connId,
                             uint32_t transId,
                             BTBdaddr_t * pBda,
                             uint16_t attrHandle,
                             uint16_t offset,
                             size_t length,
                             bool needRsp,
                             bool isPrep,
                             uint8_t * pValue );
static void _execWriteCb( uint16_t connId,
                          uint32_t transId,
                          BTBdaddr_t * pBda,
                          bool execWrite );
static void _mtuChangedCb( uint16_t connId,
                           uint16_t mtu );
static void _responseConfirmationCb( BTStatus_t status,
                                     uint16_t handle );
static void _indicationSentCb( uint16_t connId,
                               BTStatus_t status );

const BTGattServerCallbacks_t  _BTGattServerCb =
{
    .pxRegisterServerCb       = _serverRegisteredCb,
    .pxUnregisterServerCb     = _serverUnregisteredCb,
    .pxConnectionCb           = _connectionCb,
    .pxServiceAddedCb         = _seviceAddedCb,
    .pxIncludedServiceAddedCb = _includedServiceAdded,
    .pxCharacteristicAddedCb  = _charAddedCb,
    .pxSetValCallbackCb       = NULL,
    .pxDescriptorAddedCb      = _charDescrAddedCb,
    .pxServiceStartedCb       = _serviceStartedCb,
    .pxServiceStoppedCb       = _serviceStoppedCb,
    .pxServiceDeletedCb       = _serviceDeletedCb,
    .pxRequestReadCb          = _requestReadCb,
    .pxRequestWriteCb         = _requestWriteCb,
    .pxRequestExecWriteCb     = _execWriteCb,
    .pxResponseConfirmationCb = _responseConfirmationCb,
    .pxIndicationSentCb       = _indicationSentCb,
    .pxCongestionCb           = NULL,
    .pxMtuChangedCb           = _mtuChangedCb
};


/*-----------------------------------------------------------*/


/*-----------------------------------------------------------*/

void _serviceClean( BLEServiceListElement_t * pServiceElem )
{
    if( pServiceElem != NULL )
    {
        IotListDouble_Remove( &pServiceElem->serviceList );
        vPortFree( pServiceElem );
    }
}

/*-----------------------------------------------------------*/

BLEServiceListElement_t * _getServiceListElemFromHandle( uint16_t handle )
{
    IotLink_t * pTmpElem;
    BLEServiceListElement_t * pServiceElem = NULL;

    if( xSemaphoreTake( ( SemaphoreHandle_t ) &_BTInterface.threadSafetyMutex, portMAX_DELAY ) == pdPASS )
    {
        /* Remove service from service list */
       // IotContainers_ForEach( &_BTInterface.xServiceListHead, pxTmpElem )
		 for( ( pTmpElem ) = _BTInterface.serviceListHead.pNext; ( pTmpElem ) != ( &_BTInterface.serviceListHead ); ( pTmpElem ) = ( pTmpElem )->pNext )
        {
            pServiceElem = IotLink_Container( BLEServiceListElement_t, pTmpElem, serviceList );

            if( ( pServiceElem->pService->pusHandlesBuffer[ 0 ] <= handle ) &&
                ( handle <= pServiceElem->endHandle ) )
            {
                break;
            }
        }

        xSemaphoreGive( ( SemaphoreHandle_t ) &_BTInterface.threadSafetyMutex );
    }

    return pServiceElem;
}

/*-----------------------------------------------------------*/

BaseType_t _getCallbackFromHandle( uint16_t attrHandle,
                                     IotBleAttributeEventCallback_t * pEventsCallbacks )
{
    BLEServiceListElement_t * pServiceElem;
    BaseType_t foundService = pdFAIL;
    size_t attributeIndex;

    /* The service that was just added is the last in the list */
    pServiceElem = _getServiceListElemFromHandle( attrHandle );

    if( pServiceElem != NULL )
    {
        for( attributeIndex = 0; attributeIndex < pServiceElem->pService->xNumberOfAttributes; attributeIndex++ )
        {
            if( pServiceElem->pService->pusHandlesBuffer[ attributeIndex ] == attrHandle )
            {
                *pEventsCallbacks = pServiceElem->pEventsCallbacks[ attributeIndex ];
                foundService = pdPASS;
                break;
            }
        }
    }

    return foundService;
}

/*-----------------------------------------------------------*/

void _serverRegisteredCb( BTStatus_t status,
                          uint8_t serverIf,
                          BTUuid_t * pAppUuid )
{
    _BTInterface.serverIf = serverIf;
    _BTInterface.cbStatus = status;
    ( void ) xEventGroupSetBits( ( EventGroupHandle_t ) &_BTInterface.waitOperationComplete, 1 << eBLEHALEventServerRegisteredCb );
}

/*-----------------------------------------------------------*/

void _serverUnregisteredCb( BTStatus_t status,
                            uint8_t serverIf )
{
    _BTInterface.serverIf = serverIf;
    _BTInterface.cbStatus = status;
    ( void ) xEventGroupSetBits( ( EventGroupHandle_t ) &_BTInterface.waitOperationComplete, 1 << eBLEHALEventServerRegisteredCb );
}

/*-----------------------------------------------------------*/

BTStatus_t _getConnectionInfo( uint16_t connId,
                                  IotBleConnectionInfoListElement_t ** pvConnectionInfo )
{
    BTStatus_t status = eBTStatusFail;
    IotBleConnectionInfoListElement_t * pConnInfoListElem;
    IotLink_t * pConnListIndex;

    IotContainers_ForEach( &_BTInterface.connectionListHead, pConnListIndex )
    {
        pConnInfoListElem = IotLink_Container( IotBleConnectionInfoListElement_t, pConnListIndex, connectionList );

        if( connId == pConnInfoListElem->connId )
        {
            status = eBTStatusSuccess;
            *pvConnectionInfo = pConnInfoListElem;
            break;
        }
    }

    return status;
}

void _connectionCb( uint16_t connId,
                    uint8_t serverIf,
                    bool connected,
                    BTBdaddr_t * pBda )
{
    BTStatus_t status = eBTStatusSuccess;
    IotBleConnectionInfoListElement_t * pConnInfoListElem;
    IotLink_t * pEventListIndex;
    _bleSubscrEventListElement_t * pEventIndex;

    if( xSemaphoreTake( ( SemaphoreHandle_t ) &_BTInterface.threadSafetyMutex, portMAX_DELAY ) == pdPASS )
    {
        if( connected == true )
        {
            /* Add a new connection to the list */
            pConnInfoListElem = pvPortMalloc( sizeof( IotBleConnectionInfoListElement_t ) );

            if( pConnInfoListElem != NULL )
            {
                /* Initialize the new connection element */
                memcpy( &pConnInfoListElem->remoteBdAddr, pBda, sizeof( BTBdaddr_t ) );
                pConnInfoListElem->connId = connId;

                IotListDouble_InsertHead( &_BTInterface.connectionListHead, &pConnInfoListElem->connectionList );
            }
            else
            {
                status = eBTStatusNoMem;
            }
        }
        else
        {
            status = _getConnectionInfo( connId, &pConnInfoListElem );

            if( status == eBTStatusSuccess )
            {
                /* Remove connection from the list safely */
                IotListDouble_Remove( &pConnInfoListElem->connectionList );
                vPortFree( pConnInfoListElem );
            }
        }

        /* Get the event associated to the callback */
        IotContainers_ForEach( &_BTInterface.subscrEventListHead[ eBLEConnection ], pEventListIndex )
        {
            pEventIndex = IotLink_Container( _bleSubscrEventListElement_t, pEventListIndex, eventList );
            pEventIndex->subscribedEventCb.pConnectionCb( status, connId, connected, pBda );
        }

        ( void ) xSemaphoreGive( ( SemaphoreHandle_t ) &_BTInterface.threadSafetyMutex );
    }
}

/*-----------------------------------------------------------*/

BLEServiceListElement_t * _getLastAddedServiceElem( void )
{
    BLEServiceListElement_t * pServiceElem = NULL;

    /* The service that was just added is the first in the list */
    if( !IotListDouble_IsEmpty( &_BTInterface.serviceListHead ) )

    {
        pServiceElem = IotLink_Container( BLEServiceListElement_t, _BTInterface.serviceListHead.pNext, serviceList );
    }

    return pServiceElem;
}

/*-----------------------------------------------------------*/
void _attributeAdded( uint16_t handle,
                        BTStatus_t status )
{
    BLEServiceListElement_t * pServiceElem = _getLastAddedServiceElem();
    uint16_t index;

    /* Now that service is found, add the handle */
    if( pServiceElem != NULL )
    {
        for( index = 0; index < pServiceElem->pService->xNumberOfAttributes; index++ )
        {
            if( pServiceElem->pService->pusHandlesBuffer[ index ] == 0 )
            {
                pServiceElem->pService->pusHandlesBuffer[ index ] = handle;
                break;
            }
        }

        pServiceElem->endHandle = handle;
    }

    _BTInterface.cbStatus = status;
    ( void ) xEventGroupSetBits( ( EventGroupHandle_t ) &_BTInterface.waitOperationComplete, 1 << eBLEHALEventAttributeAddedCb );
}

/*-----------------------------------------------------------*/

void _seviceAddedCb( BTStatus_t status,
                     uint8_t serverIf,
                     BTGattSrvcId_t * pSrvcId,
                     uint16_t srvcHandle )
{
    _attributeAdded( srvcHandle, status );
}

/*-----------------------------------------------------------*/

void _charAddedCb( BTStatus_t status,
                   uint8_t serverIf,
                   BTUuid_t * pUuid,
                   uint16_t srvcHandle,
                   uint16_t handle )
{
    _attributeAdded( handle, status );
}

/*-----------------------------------------------------------*/

void _charDescrAddedCb( BTStatus_t status,
                        uint8_t serverIf,
                        BTUuid_t * pUuid,
                        uint16_t srvcHandle,
                        uint16_t handle )
{
    _attributeAdded( handle, status );
}


/*-----------------------------------------------------------*/

void _includedServiceAdded( BTStatus_t status,
                            uint8_t serverIf,
                            uint16_t srvcHandle,
                            uint16_t inclSrvcHandle )
{
    _attributeAdded( inclSrvcHandle, status );
}

/*-----------------------------------------------------------*/

void _serviceStartedCb( BTStatus_t status,
                        uint8_t serverIf,
                        uint16_t srvcHandle )
{
    _BTInterface.cbStatus = status;
    ( void ) xEventGroupSetBits( ( EventGroupHandle_t ) &_BTInterface.waitOperationComplete, 1 << eBLEHALEventServiceStartedCb );
}

/*-----------------------------------------------------------*/

void _serviceStoppedCb( BTStatus_t status,
                        uint8_t serverIf,
                        uint16_t srvcHandle )
{
    _BTInterface.cbStatus = status;
    ( void ) xEventGroupSetBits( ( EventGroupHandle_t ) &_BTInterface.waitOperationComplete, 1 << eBLEHALEventServiceStoppedCb );
}

/*-----------------------------------------------------------*/

void _serviceDeletedCb( BTStatus_t status,
                        uint8_t serverIf,
                        uint16_t srvcHandle )
{
    BLEServiceListElement_t * pServiceElem;

    /* The service has been stopped so it can be deleted safely */
    pServiceElem = _getServiceListElemFromHandle( srvcHandle );

    if( pServiceElem != NULL )
    {
        if( xSemaphoreTake( ( SemaphoreHandle_t ) &_BTInterface.threadSafetyMutex, portMAX_DELAY ) == pdPASS )
        {
            _serviceClean( pServiceElem );
            xSemaphoreGive( ( SemaphoreHandle_t ) &_BTInterface.threadSafetyMutex );
        }
        else
        {
            status = eBTStatusFail;
        }
    }
    else
    {
        status = eBTStatusFail;
    }

    _BTInterface.cbStatus = status;
    ( void ) xEventGroupSetBits( ( EventGroupHandle_t ) &_BTInterface.waitOperationComplete, 1 << eBLEHALEventServiceDeletedCb );
}

/*-----------------------------------------------------------*/

void _requestReadCb( uint16_t connId,
                     uint32_t transId,
                     BTBdaddr_t * pBda,
                     uint16_t attrHandle,
                     uint16_t offset )
{
    IotBleAttributeEventCallback_t eventsCallbacks;
    IotBleReadEventParams_t readParam;
    IotBleAttributeEvent_t eventParam;

    if( _getCallbackFromHandle( attrHandle, &eventsCallbacks ) == pdPASS )
    {
        readParam.attrHandle = attrHandle;
        readParam.pRemoteBdAddr = pBda;
        readParam.transId = transId;
        readParam.connId = connId;
        readParam.offset = offset;

        eventParam.xEventType = eBLERead;
        eventParam.pParamRead = &readParam;

        eventsCallbacks( &eventParam );
    }
}

/*-----------------------------------------------------------*/

void _requestWriteCb( uint16_t connId,
                      uint32_t transId,
                      BTBdaddr_t * pBda,
                      uint16_t attrHandle,
                      uint16_t offset,
                      size_t length,
                      bool needRsp,
                      bool isPrep,
                      uint8_t * pValue )
{
    IotBleWriteEventParams_t writeParam;
    IotBleAttributeEvent_t eventParam;
    IotBleAttributeEventCallback_t eventsCallbacks;

    if( _getCallbackFromHandle( attrHandle, &eventsCallbacks ) == pdPASS )
    {
        if( isPrep == true )
        {
            _BTInterface.handlePendingPrepareWrite = attrHandle;
        }

        if( needRsp == true )
        {
            eventParam.xEventType = eBLEWrite;
        }
        else
        {
            eventParam.xEventType = eBLEWriteNoResponse;
        }

        writeParam.attrHandle = attrHandle;
        writeParam.isPrep = isPrep;
        writeParam.pValue = pValue;
        writeParam.pRemoteBdAddr = pBda;
        writeParam.transId = transId;
        writeParam.connId = connId;
        writeParam.offset = offset;
        writeParam.length = length;

        eventParam.pParamWrite = &writeParam;

        eventsCallbacks( &eventParam );
    }
}

/*-----------------------------------------------------------*/

void _execWriteCb( uint16_t connId,
                   uint32_t transId,
                   BTBdaddr_t * pBda,
                   bool execWrite )
{
    IotBleExecWriteEventParams_t execWriteParam;
    IotBleAttributeEvent_t eventParam;
    IotBleAttributeEventCallback_t eventsCallbacks;

    if( _getCallbackFromHandle( _BTInterface.handlePendingPrepareWrite, &eventsCallbacks ) == pdPASS )
    {
        execWriteParam.pRemoteBdAddr = pBda;
        execWriteParam.transId = transId;
        execWriteParam.connId = connId;

        eventParam.xEventType = eBLEExecWrite;
        eventParam.pParamExecWrite = &execWriteParam;

        eventsCallbacks( &eventParam );
    }
}

/*-----------------------------------------------------------*/

void _mtuChangedCb( uint16_t connId,
                    uint16_t mtu )
{
    IotLink_t * pEventListIndex;
    _bleSubscrEventListElement_t * pEventIndex;

    if( xSemaphoreTake( ( SemaphoreHandle_t ) &_BTInterface.threadSafetyMutex, portMAX_DELAY ) == pdPASS )
    {
        /* Get the event associated to the callback */
        IotContainers_ForEach( &_BTInterface.subscrEventListHead[ eBLEMtuChanged ], pEventListIndex )
        {
            pEventIndex = IotLink_Container( _bleSubscrEventListElement_t, pEventListIndex, eventList );
            pEventIndex->subscribedEventCb.pMtuChangedCb( connId, mtu );
        }

        xSemaphoreGive( ( SemaphoreHandle_t ) &_BTInterface.threadSafetyMutex );
    }
}

/*-----------------------------------------------------------*/

static void _responseConfirmationCb( BTStatus_t status,
                                     uint16_t handle )
{
    IotBleRespConfirmEventParams_t respConfirmParam;
    IotBleAttributeEvent_t eventParam;
    IotBleAttributeEventCallback_t eventsCallbacks;

    if( _getCallbackFromHandle( handle, &eventsCallbacks ) == pdPASS )
    {
        respConfirmParam.handle = handle;
        respConfirmParam.status = status;

        eventParam.xEventType = eBLEResponseConfirmation;
        eventParam.pParamRespConfim = &respConfirmParam;

        eventsCallbacks( &eventParam );
    }
}

/*-----------------------------------------------------------*/

static void _indicationSentCb( uint16_t connId,
                               BTStatus_t status )
{
    IotBleIndicationSentEventParams_t indicationSentParam;
    IotBleAttributeEvent_t eventParam;
    IotBleAttributeEventCallback_t eventsCallbacks;

    if( _getCallbackFromHandle( _BTInterface.handlePendingIndicationResponse, &eventsCallbacks ) == pdPASS )
    {
        indicationSentParam.connId = connId;
        indicationSentParam.status = status;

        eventParam.pParamIndicationSent = &indicationSentParam;
        eventParam.xEventType = eBLEIndicationConfirmReceived;

        eventsCallbacks( &eventParam );
    }
}

/*-----------------------------------------------------------*/
BTStatus_t _addServiceToList( BTService_t * pService,
                                IotBleAttributeEventCallback_t pEventsCallbacks[] )
{
    BTStatus_t status = eBTStatusSuccess;
    BLEServiceListElement_t * pNewElem;

    /* Create a space in the list for the service. */
    pNewElem = pvPortMalloc( sizeof( BLEServiceListElement_t ) );

    if( pNewElem != NULL )
    {
    	memset( pNewElem, 0, sizeof( BLEServiceListElement_t ) );
        pNewElem->pEventsCallbacks = pEventsCallbacks;
        pNewElem->pService = pService;

        if( xSemaphoreTake( ( SemaphoreHandle_t ) &_BTInterface.threadSafetyMutex, portMAX_DELAY ) == pdPASS )
        {
            IotListDouble_InsertHead( &_BTInterface.serviceListHead, &pNewElem->serviceList );
            xSemaphoreGive( ( SemaphoreHandle_t ) &_BTInterface.threadSafetyMutex );
        }
    }
    else
    {
        status = eBTStatusNoMem;
    }

    return status;
}

/*-----------------------------------------------------------*/
size_t _computeNumberOfHandles( BTService_t * pService )
{
	size_t index;
	size_t nbHandles = 0;

	for(index = 0; index < pService->xNumberOfAttributes; index++ )
	{
		/* Increment by 2 to account for characteristic declaration */
		if(pService->pxBLEAttributes[index].xAttributeType == eBTDbCharacteristic)
		{
			nbHandles += 2;
		}else
		{
			nbHandles++;
		}
	}

	return nbHandles;
}

BTStatus_t _createAttributes( BTService_t * pService )
{
    uint16_t attributes = 0;
    BTAttribute_t * pCurrentAtrribute;
    BTStatus_t status = eBTStatusFail;
    BTGattSrvcId_t tmpService;
    size_t nbHandles;

    for( attributes = 0; attributes < pService->xNumberOfAttributes; attributes++ )
    {
        pCurrentAtrribute = &pService->pxBLEAttributes[ attributes ];

        switch( pCurrentAtrribute->xAttributeType )
        {
            case eBTDbPrimaryService:

                /* Create Service. Start handle is 0 so the number of handle is usEndHandle + 1.
                 * The real handle is assigned in the callback of that call.*/
                tmpService.xId.ucInstId = pService->ucInstId;
                tmpService.xId.xUuid = pService->pxBLEAttributes[ 0 ].xServiceUUID;
                tmpService.xServiceType = pService->xType;
                nbHandles = _computeNumberOfHandles(pService);
                status = _BTInterface.pGattServerInterface->pxAddService( _BTInterface.serverIf,
                                                                            &tmpService,
																			nbHandles );

                break;

            case eBTDbIncludedService:
                status = _BTInterface.pGattServerInterface->pxAddIncludedService( _BTInterface.serverIf,
                                                                                    pService->pusHandlesBuffer[ 0 ],
                                                                                    pService->pxBLEAttributes[ attributes ].xIncludedService.pxPtrToService->pusHandlesBuffer[ 0 ] );
                break;

            case eBTDbDescriptor:
                status = _BTInterface.pGattServerInterface->pxAddDescriptor( _BTInterface.serverIf,
                                                                               pService->pusHandlesBuffer[ 0 ],
                                                                               &pService->pxBLEAttributes[ attributes ].xCharacteristicDescr.xUuid,
                                                                               pService->pxBLEAttributes[ attributes ].xCharacteristicDescr.xPermissions );
                break;

            case eBTDbCharacteristic:
                status = _BTInterface.pGattServerInterface->pxAddCharacteristic( _BTInterface.serverIf,
                                                                                   pService->pusHandlesBuffer[ 0 ],
                                                                                   &pService->pxBLEAttributes[ attributes ].xCharacteristic.xUuid,
                                                                                   pService->pxBLEAttributes[ attributes ].xCharacteristic.xProperties,
                                                                                   pService->pxBLEAttributes[ attributes ].xCharacteristic.xPermissions );
                break;

            default:
                status = eBTStatusFail;
        }

        if( status == eBTStatusSuccess )
        {
            xEventGroupWaitBits( ( EventGroupHandle_t ) &_BTInterface.waitOperationComplete,
                                 1 << eBLEHALEventAttributeAddedCb,
                                 pdTRUE,
                                 pdTRUE,
                                 portMAX_DELAY );
            if(_BTInterface.cbStatus != eBTStatusSuccess)
            {
            	status = _BTInterface.cbStatus;
            	break;
            }
        }
        else
        {
            break;
        }
    }

    return status;
}

/*-----------------------------------------------------------*/

BTStatus_t IotBle_CreateService( BTService_t * pService,
                              IotBleAttributeEventCallback_t pEventsCallbacks[] )
{
    BTStatus_t status = eBTStatusParamInvalid;

    /* Create all attributes. */
    if( pService != NULL )
    {
        memset( pService->pusHandlesBuffer, 0, pService->xNumberOfAttributes );
        status = _addServiceToList( pService, pEventsCallbacks );
    }

    /* After all attributes have been create successfully, the service is added to the list. */
    if( status == eBTStatusSuccess )
    {
        if( xSemaphoreTake( ( SemaphoreHandle_t ) &_BTInterface.threadSafetyMutex, portMAX_DELAY ) == pdPASS )
        {
            status = _createAttributes( pService );
            xSemaphoreGive( ( SemaphoreHandle_t ) &_BTInterface.threadSafetyMutex );
        }
    }

    if( status == eBTStatusSuccess )
    {
        status = _BTInterface.pGattServerInterface->pxStartService( _BTInterface.serverIf,
                                                                      pService->pusHandlesBuffer[ 0 ],
                                                                      BTTransportLe );

        if( status == eBTStatusSuccess )
        {
            xEventGroupWaitBits( ( EventGroupHandle_t ) &_BTInterface.waitOperationComplete,
                                 1 << eBLEHALEventServiceStartedCb,
                                 pdTRUE,
                                 pdTRUE,
                                 portMAX_DELAY );
        }
    }

    return status;
}


/*-----------------------------------------------------------*/

BTStatus_t IotBle_DeleteService( BTService_t * pService )
{
    BTStatus_t status = eBTStatusSuccess;

    if( pService != NULL )
    {
        status = _BTInterface.pGattServerInterface->pxStopService( _BTInterface.serverIf,
                                                                     pService->pusHandlesBuffer[ 0 ] );

        if( status == eBTStatusSuccess )
        {
            xEventGroupWaitBits( ( EventGroupHandle_t ) &_BTInterface.waitOperationComplete,
                                 1 << eBLEHALEventServiceStoppedCb,
                                 pdTRUE,
                                 pdTRUE,
                                 portMAX_DELAY );
            /* To DO remove service from the list */


            status = _BTInterface.pGattServerInterface->pxDeleteService( _BTInterface.serverIf,
                                                                           pService->pusHandlesBuffer[ 0 ] );
        }

        if( status == eBTStatusSuccess )
        {
            xEventGroupWaitBits( ( EventGroupHandle_t ) &_BTInterface.waitOperationComplete,
                                 1 << eBLEHALEventServiceDeletedCb,
                                 pdTRUE,
                                 pdTRUE,
                                 portMAX_DELAY );
        }
    }
    else
    {
        status = eBTStatusParamInvalid;
    }

    return status;
}

/*-----------------------------------------------------------*/

BTStatus_t IotBle_SendIndication( IotBleEventResponse_t * pxResp,
                               uint16_t connId,
                               bool bConfirm )
{
    BTStatus_t status = eBTStatusSuccess;

    if( pxResp != NULL )
    {
        if( bConfirm == true)
        {
<<<<<<< HEAD
        _BTInterface.handlePendingIndicationResponse = pxResp->pAttrData->handle;
=======
            _BTInterface.handlePendingIndicationResponse = pxResp->pAttrData->handle;
>>>>>>> d1eae053
        }

        status = _BTInterface.pGattServerInterface->pxSendIndication( _BTInterface.serverIf,
                                                                        pxResp->pAttrData->handle,
                                                                        connId,
                                                                        pxResp->pAttrData->size,
                                                                        pxResp->pAttrData->pData,
                                                                        bConfirm );
    }
    else
    {
        status = eBTStatusParamInvalid;
    }

    return status;
}

/*-----------------------------------------------------------*/

BTStatus_t IotBle_SendResponse( IotBleEventResponse_t * pxResp,
                             uint16_t connId,
                             uint32_t transId )
{
    BTStatus_t status = eBTStatusSuccess;
    BTGattResponse_t response;

    if( pxResp != NULL )
    {
        response.xAttrValue.pucValue = pxResp->pAttrData->pData;
        response.xAttrValue.usOffset = pxResp->attrDataOffset;
        response.xAttrValue.usHandle = pxResp->pAttrData->handle;
        response.xAttrValue.xLen = pxResp->pAttrData->size;
        response.xAttrValue.xRspErrorStatus = pxResp->rspErrorStatus;

        status = _BTInterface.pGattServerInterface->pxSendResponse( connId,
                                                                      transId,
                                                                      pxResp->eventStatus,
                                                                      &response );
    }
    else
    {
        status = eBTStatusParamInvalid;
    }

    return status;
}

/*-----------------------------------------------------------*/

BTStatus_t IotBle_GetConnectionInfoList( IotLink_t ** pxConnectionInfoList )
{
    *pxConnectionInfoList = &_BTInterface.connectionListHead;

    return eBTStatusSuccess;
}

/*-----------------------------------------------------------*/

BTStatus_t IotBle_GetConnectionInfo( uint16_t connId,
                                  IotBleConnectionInfoListElement_t ** pvConnectionInfo )
{
    BTStatus_t status = eBTStatusFail;

    if( xSemaphoreTake( ( SemaphoreHandle_t ) &_BTInterface.threadSafetyMutex, portMAX_DELAY ) == pdPASS )
    {
    	status = _getConnectionInfo(connId, pvConnectionInfo);
        xSemaphoreGive( ( SemaphoreHandle_t ) &_BTInterface.threadSafetyMutex );
    }

    return status;
}<|MERGE_RESOLUTION|>--- conflicted
+++ resolved
@@ -831,11 +831,7 @@
     {
         if( bConfirm == true)
         {
-<<<<<<< HEAD
-        _BTInterface.handlePendingIndicationResponse = pxResp->pAttrData->handle;
-=======
             _BTInterface.handlePendingIndicationResponse = pxResp->pAttrData->handle;
->>>>>>> d1eae053
         }
 
         status = _BTInterface.pGattServerInterface->pxSendIndication( _BTInterface.serverIf,
