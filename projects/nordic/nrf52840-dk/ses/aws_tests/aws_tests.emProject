--- conflicted
+++ resolved
@@ -429,20 +429,6 @@
             <file file_name="../../../../../libraries/abstractions/ble_hal/include/bt_hal_manager_types.h" />
           </folder>
           <folder Name="test">
-<<<<<<< HEAD
-            <folder
-              Name="src"
-              exclude=""
-              filter="*.*"
-              path="../../../../../libraries/abstractions/ble_hal/test/src"
-              recurse="No" />
-            <folder
-              Name="include"
-              exclude=""
-              filter="*.*"
-              path="../../../../../libraries/abstractions/ble_hal/test/include"
-              recurse="No" />
-=======
             <folder Name="src">
               <file file_name="../../../../../libraries/abstractions/ble_hal/test/src/iot_test_ble_hal_afqp.c" />
               <file file_name="../../../../../libraries/abstractions/ble_hal/test/src/iot_test_ble_hal_integration.c" />
@@ -456,7 +442,6 @@
               <file file_name="../../../../../libraries/abstractions/ble_hal/test/include/iot_test_ble_hal_kpi.h" />
               <file file_name="../../../../../libraries/abstractions/ble_hal/test/include/iot_test_ble_hal_stress_test.h" />
             </folder>
->>>>>>> 22a1744b
           </folder>
         </folder>
         <folder Name="posix">
