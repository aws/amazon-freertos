<?xml version="1.0" encoding="UTF-8"?>
<configurationDescriptor version="65">
<<<<<<< HEAD
  <logicalFolder name="root" displayName="root" projectFiles="true">
    <logicalFolder name="demos" displayName="demos" projectFiles="true">
      <logicalFolder name="dev_mode_key_provisioning"
                     displayName="dev_mode_key_provisioning"
                     projectFiles="true">
        <logicalFolder name="include" displayName="include" projectFiles="true">
          <itemPath>../../../../../demos/dev_mode_key_provisioning/include/aws_dev_mode_key_provisioning.h</itemPath>
        </logicalFolder>
        <logicalFolder name="src" displayName="src" projectFiles="true">
          <itemPath>../../../../../demos/dev_mode_key_provisioning/src/aws_dev_mode_key_provisioning.c</itemPath>
        </logicalFolder>
      </logicalFolder>
    </logicalFolder>
    <logicalFolder name="freertos_kernel"
                   displayName="freertos_kernel"
                   projectFiles="true">
      <logicalFolder name="include" displayName="include" projectFiles="true">
        <itemPath>../../../../../freertos_kernel/include/FreeRTOS.h</itemPath>
        <itemPath>../../../../../freertos_kernel/include/atomic.h</itemPath>
        <itemPath>../../../../../freertos_kernel/include/deprecated_definitions.h</itemPath>
        <itemPath>../../../../../freertos_kernel/include/event_groups.h</itemPath>
        <itemPath>../../../../../freertos_kernel/include/list.h</itemPath>
        <itemPath>../../../../../freertos_kernel/include/message_buffer.h</itemPath>
        <itemPath>../../../../../freertos_kernel/include/mpu_prototypes.h</itemPath>
        <itemPath>../../../../../freertos_kernel/include/mpu_wrappers.h</itemPath>
        <itemPath>../../../../../freertos_kernel/include/portable.h</itemPath>
        <itemPath>../../../../../freertos_kernel/include/projdefs.h</itemPath>
        <itemPath>../../../../../freertos_kernel/include/queue.h</itemPath>
        <itemPath>../../../../../freertos_kernel/include/semphr.h</itemPath>
        <itemPath>../../../../../freertos_kernel/include/stack_macros.h</itemPath>
        <itemPath>../../../../../freertos_kernel/include/stream_buffer.h</itemPath>
        <itemPath>../../../../../freertos_kernel/include/task.h</itemPath>
        <itemPath>../../../../../freertos_kernel/include/timers.h</itemPath>
      </logicalFolder>
      <logicalFolder name="portable" displayName="portable" projectFiles="true">
        <logicalFolder name="MemMang" displayName="MemMang" projectFiles="true">
          <itemPath>../../../../../freertos_kernel/portable/MemMang/heap_4.c</itemPath>
        </logicalFolder>
        <logicalFolder name="MPLAB" displayName="MPLAB" projectFiles="true">
          <logicalFolder name="PIC32MZ" displayName="PIC32MZ" projectFiles="true">
            <itemPath>../../../../../freertos_kernel/portable/MPLAB/PIC32MZ/port.c</itemPath>
            <itemPath>../../../../../freertos_kernel/portable/MPLAB/PIC32MZ/port_asm.S</itemPath>
            <itemPath>../../../../../freertos_kernel/portable/MPLAB/PIC32MZ/portmacro.h</itemPath>
          </logicalFolder>
        </logicalFolder>
      </logicalFolder>
      <itemPath>../../../../../freertos_kernel/event_groups.c</itemPath>
      <itemPath>../../../../../freertos_kernel/list.c</itemPath>
      <itemPath>../../../../../freertos_kernel/queue.c</itemPath>
      <itemPath>../../../../../freertos_kernel/stream_buffer.c</itemPath>
      <itemPath>../../../../../freertos_kernel/tasks.c</itemPath>
      <itemPath>../../../../../freertos_kernel/timers.c</itemPath>
    </logicalFolder>
    <logicalFolder name="libraries" displayName="libraries" projectFiles="true">
      <logicalFolder name="3rdparty" displayName="3rdparty" projectFiles="true">
        <logicalFolder name="jsmn" displayName="jsmn" projectFiles="true">
          <itemPath>../../../../../libraries/3rdparty/jsmn/jsmn.h</itemPath>
          <itemPath>../../../../../libraries/3rdparty/jsmn/jsmn.c</itemPath>
        </logicalFolder>
        <logicalFolder name="mbedtls" displayName="mbedtls" projectFiles="true">
          <logicalFolder name="include" displayName="include" projectFiles="true">
            <logicalFolder name="mbedtls" displayName="mbedtls" projectFiles="true">
              <itemPath>../../../../../libraries/3rdparty/mbedtls/include/mbedtls/aes.h</itemPath>
              <itemPath>../../../../../libraries/3rdparty/mbedtls/include/mbedtls/aesni.h</itemPath>
              <itemPath>../../../../../libraries/3rdparty/mbedtls/include/mbedtls/arc4.h</itemPath>
              <itemPath>../../../../../libraries/3rdparty/mbedtls/include/mbedtls/asn1.h</itemPath>
              <itemPath>../../../../../libraries/3rdparty/mbedtls/include/mbedtls/asn1write.h</itemPath>
              <itemPath>../../../../../libraries/3rdparty/mbedtls/include/mbedtls/base64.h</itemPath>
              <itemPath>../../../../../libraries/3rdparty/mbedtls/include/mbedtls/bignum.h</itemPath>
              <itemPath>../../../../../libraries/3rdparty/mbedtls/include/mbedtls/blowfish.h</itemPath>
              <itemPath>../../../../../libraries/3rdparty/mbedtls/include/mbedtls/bn_mul.h</itemPath>
              <itemPath>../../../../../libraries/3rdparty/mbedtls/include/mbedtls/camellia.h</itemPath>
              <itemPath>../../../../../libraries/3rdparty/mbedtls/include/mbedtls/ccm.h</itemPath>
              <itemPath>../../../../../libraries/3rdparty/mbedtls/include/mbedtls/certs.h</itemPath>
              <itemPath>../../../../../libraries/3rdparty/mbedtls/include/mbedtls/check_config.h</itemPath>
              <itemPath>../../../../../libraries/3rdparty/mbedtls/include/mbedtls/cipher.h</itemPath>
              <itemPath>../../../../../libraries/3rdparty/mbedtls/include/mbedtls/cipher_internal.h</itemPath>
              <itemPath>../../../../../libraries/3rdparty/mbedtls/include/mbedtls/cmac.h</itemPath>
              <itemPath>../../../../../libraries/3rdparty/mbedtls/include/mbedtls/compat-1.3.h</itemPath>
              <itemPath>../../../../../libraries/3rdparty/mbedtls/include/mbedtls/config.h</itemPath>
              <itemPath>../../../../../libraries/3rdparty/mbedtls/include/mbedtls/ctr_drbg.h</itemPath>
              <itemPath>../../../../../libraries/3rdparty/mbedtls/include/mbedtls/debug.h</itemPath>
              <itemPath>../../../../../libraries/3rdparty/mbedtls/include/mbedtls/des.h</itemPath>
              <itemPath>../../../../../libraries/3rdparty/mbedtls/include/mbedtls/dhm.h</itemPath>
              <itemPath>../../../../../libraries/3rdparty/mbedtls/include/mbedtls/ecdh.h</itemPath>
              <itemPath>../../../../../libraries/3rdparty/mbedtls/include/mbedtls/ecdsa.h</itemPath>
              <itemPath>../../../../../libraries/3rdparty/mbedtls/include/mbedtls/ecjpake.h</itemPath>
              <itemPath>../../../../../libraries/3rdparty/mbedtls/include/mbedtls/ecp.h</itemPath>
              <itemPath>../../../../../libraries/3rdparty/mbedtls/include/mbedtls/ecp_internal.h</itemPath>
              <itemPath>../../../../../libraries/3rdparty/mbedtls/include/mbedtls/entropy.h</itemPath>
              <itemPath>../../../../../libraries/3rdparty/mbedtls/include/mbedtls/entropy_poll.h</itemPath>
              <itemPath>../../../../../libraries/3rdparty/mbedtls/include/mbedtls/error.h</itemPath>
              <itemPath>../../../../../libraries/3rdparty/mbedtls/include/mbedtls/gcm.h</itemPath>
              <itemPath>../../../../../libraries/3rdparty/mbedtls/include/mbedtls/havege.h</itemPath>
              <itemPath>../../../../../libraries/3rdparty/mbedtls/include/mbedtls/hmac_drbg.h</itemPath>
              <itemPath>../../../../../libraries/3rdparty/mbedtls/include/mbedtls/md.h</itemPath>
              <itemPath>../../../../../libraries/3rdparty/mbedtls/include/mbedtls/md2.h</itemPath>
              <itemPath>../../../../../libraries/3rdparty/mbedtls/include/mbedtls/md4.h</itemPath>
              <itemPath>../../../../../libraries/3rdparty/mbedtls/include/mbedtls/md5.h</itemPath>
              <itemPath>../../../../../libraries/3rdparty/mbedtls/include/mbedtls/md_internal.h</itemPath>
              <itemPath>../../../../../libraries/3rdparty/mbedtls/include/mbedtls/memory_buffer_alloc.h</itemPath>
              <itemPath>../../../../../libraries/3rdparty/mbedtls/include/mbedtls/net.h</itemPath>
              <itemPath>../../../../../libraries/3rdparty/mbedtls/include/mbedtls/net_sockets.h</itemPath>
              <itemPath>../../../../../libraries/3rdparty/mbedtls/include/mbedtls/oid.h</itemPath>
              <itemPath>../../../../../libraries/3rdparty/mbedtls/include/mbedtls/padlock.h</itemPath>
              <itemPath>../../../../../libraries/3rdparty/mbedtls/include/mbedtls/pem.h</itemPath>
              <itemPath>../../../../../libraries/3rdparty/mbedtls/include/mbedtls/pk.h</itemPath>
              <itemPath>../../../../../libraries/3rdparty/mbedtls/include/mbedtls/pk_internal.h</itemPath>
              <itemPath>../../../../../libraries/3rdparty/mbedtls/include/mbedtls/pkcs12.h</itemPath>
              <itemPath>../../../../../libraries/3rdparty/mbedtls/include/mbedtls/pkcs5.h</itemPath>
              <itemPath>../../../../../libraries/3rdparty/mbedtls/include/mbedtls/platform.h</itemPath>
              <itemPath>../../../../../libraries/3rdparty/mbedtls/include/mbedtls/platform_time.h</itemPath>
              <itemPath>../../../../../libraries/3rdparty/mbedtls/include/mbedtls/platform_util.h</itemPath>
              <itemPath>../../../../../libraries/3rdparty/mbedtls/include/mbedtls/ripemd160.h</itemPath>
              <itemPath>../../../../../libraries/3rdparty/mbedtls/include/mbedtls/rsa.h</itemPath>
              <itemPath>../../../../../libraries/3rdparty/mbedtls/include/mbedtls/rsa_internal.h</itemPath>
              <itemPath>../../../../../libraries/3rdparty/mbedtls/include/mbedtls/sha1.h</itemPath>
              <itemPath>../../../../../libraries/3rdparty/mbedtls/include/mbedtls/sha256.h</itemPath>
              <itemPath>../../../../../libraries/3rdparty/mbedtls/include/mbedtls/sha512.h</itemPath>
              <itemPath>../../../../../libraries/3rdparty/mbedtls/include/mbedtls/ssl.h</itemPath>
              <itemPath>../../../../../libraries/3rdparty/mbedtls/include/mbedtls/ssl_cache.h</itemPath>
              <itemPath>../../../../../libraries/3rdparty/mbedtls/include/mbedtls/ssl_ciphersuites.h</itemPath>
              <itemPath>../../../../../libraries/3rdparty/mbedtls/include/mbedtls/ssl_cookie.h</itemPath>
              <itemPath>../../../../../libraries/3rdparty/mbedtls/include/mbedtls/ssl_internal.h</itemPath>
              <itemPath>../../../../../libraries/3rdparty/mbedtls/include/mbedtls/ssl_ticket.h</itemPath>
              <itemPath>../../../../../libraries/3rdparty/mbedtls/include/mbedtls/threading.h</itemPath>
              <itemPath>../../../../../libraries/3rdparty/mbedtls/include/mbedtls/timing.h</itemPath>
              <itemPath>../../../../../libraries/3rdparty/mbedtls/include/mbedtls/version.h</itemPath>
              <itemPath>../../../../../libraries/3rdparty/mbedtls/include/mbedtls/x509.h</itemPath>
              <itemPath>../../../../../libraries/3rdparty/mbedtls/include/mbedtls/x509_crl.h</itemPath>
              <itemPath>../../../../../libraries/3rdparty/mbedtls/include/mbedtls/x509_crt.h</itemPath>
              <itemPath>../../../../../libraries/3rdparty/mbedtls/include/mbedtls/x509_csr.h</itemPath>
              <itemPath>../../../../../libraries/3rdparty/mbedtls/include/mbedtls/xtea.h</itemPath>
            </logicalFolder>
          </logicalFolder>
          <logicalFolder name="library" displayName="library" projectFiles="true">
            <itemPath>../../../../../libraries/3rdparty/mbedtls/library/base64.c</itemPath>
            <itemPath>../../../../../libraries/3rdparty/mbedtls/library/aes.c</itemPath>
            <itemPath>../../../../../libraries/3rdparty/mbedtls/library/aesni.c</itemPath>
            <itemPath>../../../../../libraries/3rdparty/mbedtls/library/arc4.c</itemPath>
            <itemPath>../../../../../libraries/3rdparty/mbedtls/library/asn1parse.c</itemPath>
            <itemPath>../../../../../libraries/3rdparty/mbedtls/library/asn1write.c</itemPath>
            <itemPath>../../../../../libraries/3rdparty/mbedtls/library/bignum.c</itemPath>
            <itemPath>../../../../../libraries/3rdparty/mbedtls/library/blowfish.c</itemPath>
            <itemPath>../../../../../libraries/3rdparty/mbedtls/library/camellia.c</itemPath>
            <itemPath>../../../../../libraries/3rdparty/mbedtls/library/ccm.c</itemPath>
            <itemPath>../../../../../libraries/3rdparty/mbedtls/library/certs.c</itemPath>
            <itemPath>../../../../../libraries/3rdparty/mbedtls/library/cipher.c</itemPath>
            <itemPath>../../../../../libraries/3rdparty/mbedtls/library/cipher_wrap.c</itemPath>
            <itemPath>../../../../../libraries/3rdparty/mbedtls/library/cmac.c</itemPath>
            <itemPath>../../../../../libraries/3rdparty/mbedtls/library/ctr_drbg.c</itemPath>
            <itemPath>../../../../../libraries/3rdparty/mbedtls/library/debug.c</itemPath>
            <itemPath>../../../../../libraries/3rdparty/mbedtls/library/des.c</itemPath>
            <itemPath>../../../../../libraries/3rdparty/mbedtls/library/dhm.c</itemPath>
            <itemPath>../../../../../libraries/3rdparty/mbedtls/library/ecdh.c</itemPath>
            <itemPath>../../../../../libraries/3rdparty/mbedtls/library/ecdsa.c</itemPath>
            <itemPath>../../../../../libraries/3rdparty/mbedtls/library/ecjpake.c</itemPath>
            <itemPath>../../../../../libraries/3rdparty/mbedtls/library/ecp.c</itemPath>
            <itemPath>../../../../../libraries/3rdparty/mbedtls/library/ecp_curves.c</itemPath>
            <itemPath>../../../../../libraries/3rdparty/mbedtls/library/entropy.c</itemPath>
            <itemPath>../../../../../libraries/3rdparty/mbedtls/library/entropy_poll.c</itemPath>
            <itemPath>../../../../../libraries/3rdparty/mbedtls/library/error.c</itemPath>
            <itemPath>../../../../../libraries/3rdparty/mbedtls/library/gcm.c</itemPath>
            <itemPath>../../../../../libraries/3rdparty/mbedtls/library/havege.c</itemPath>
            <itemPath>../../../../../libraries/3rdparty/mbedtls/library/hmac_drbg.c</itemPath>
            <itemPath>../../../../../libraries/3rdparty/mbedtls/library/md.c</itemPath>
            <itemPath>../../../../../libraries/3rdparty/mbedtls/library/md2.c</itemPath>
            <itemPath>../../../../../libraries/3rdparty/mbedtls/library/md4.c</itemPath>
            <itemPath>../../../../../libraries/3rdparty/mbedtls/library/md5.c</itemPath>
            <itemPath>../../../../../libraries/3rdparty/mbedtls/library/md_wrap.c</itemPath>
            <itemPath>../../../../../libraries/3rdparty/mbedtls/library/memory_buffer_alloc.c</itemPath>
            <itemPath>../../../../../libraries/3rdparty/mbedtls/library/net_sockets.c</itemPath>
            <itemPath>../../../../../libraries/3rdparty/mbedtls/library/oid.c</itemPath>
            <itemPath>../../../../../libraries/3rdparty/mbedtls/library/padlock.c</itemPath>
            <itemPath>../../../../../libraries/3rdparty/mbedtls/library/pem.c</itemPath>
            <itemPath>../../../../../libraries/3rdparty/mbedtls/library/pk.c</itemPath>
            <itemPath>../../../../../libraries/3rdparty/mbedtls/library/pk_wrap.c</itemPath>
            <itemPath>../../../../../libraries/3rdparty/mbedtls/library/pkcs12.c</itemPath>
            <itemPath>../../../../../libraries/3rdparty/mbedtls/library/pkcs5.c</itemPath>
            <itemPath>../../../../../libraries/3rdparty/mbedtls/library/pkparse.c</itemPath>
            <itemPath>../../../../../libraries/3rdparty/mbedtls/library/pkwrite.c</itemPath>
            <itemPath>../../../../../libraries/3rdparty/mbedtls/library/platform.c</itemPath>
            <itemPath>../../../../../libraries/3rdparty/mbedtls/library/platform_util.c</itemPath>
            <itemPath>../../../../../libraries/3rdparty/mbedtls/library/ripemd160.c</itemPath>
            <itemPath>../../../../../libraries/3rdparty/mbedtls/library/rsa.c</itemPath>
            <itemPath>../../../../../libraries/3rdparty/mbedtls/library/rsa_internal.c</itemPath>
            <itemPath>../../../../../libraries/3rdparty/mbedtls/library/sha1.c</itemPath>
            <itemPath>../../../../../libraries/3rdparty/mbedtls/library/sha256.c</itemPath>
            <itemPath>../../../../../libraries/3rdparty/mbedtls/library/sha512.c</itemPath>
            <itemPath>../../../../../libraries/3rdparty/mbedtls/library/ssl_cache.c</itemPath>
            <itemPath>../../../../../libraries/3rdparty/mbedtls/library/ssl_ciphersuites.c</itemPath>
            <itemPath>../../../../../libraries/3rdparty/mbedtls/library/ssl_cli.c</itemPath>
            <itemPath>../../../../../libraries/3rdparty/mbedtls/library/ssl_cookie.c</itemPath>
            <itemPath>../../../../../libraries/3rdparty/mbedtls/library/ssl_srv.c</itemPath>
            <itemPath>../../../../../libraries/3rdparty/mbedtls/library/ssl_ticket.c</itemPath>
            <itemPath>../../../../../libraries/3rdparty/mbedtls/library/ssl_tls.c</itemPath>
            <itemPath>../../../../../libraries/3rdparty/mbedtls/library/threading.c</itemPath>
            <itemPath>../../../../../libraries/3rdparty/mbedtls/library/timing.c</itemPath>
            <itemPath>../../../../../libraries/3rdparty/mbedtls/library/version.c</itemPath>
            <itemPath>../../../../../libraries/3rdparty/mbedtls/library/version_features.c</itemPath>
            <itemPath>../../../../../libraries/3rdparty/mbedtls/library/x509.c</itemPath>
            <itemPath>../../../../../libraries/3rdparty/mbedtls/library/x509_create.c</itemPath>
            <itemPath>../../../../../libraries/3rdparty/mbedtls/library/x509_crl.c</itemPath>
            <itemPath>../../../../../libraries/3rdparty/mbedtls/library/x509_crt.c</itemPath>
            <itemPath>../../../../../libraries/3rdparty/mbedtls/library/x509_csr.c</itemPath>
            <itemPath>../../../../../libraries/3rdparty/mbedtls/library/x509write_crt.c</itemPath>
            <itemPath>../../../../../libraries/3rdparty/mbedtls/library/x509write_csr.c</itemPath>
            <itemPath>../../../../../libraries/3rdparty/mbedtls/library/xtea.c</itemPath>
          </logicalFolder>
          <logicalFolder name="utils" displayName="utils" projectFiles="true">
            <itemPath>../../../../../libraries/3rdparty/mbedtls/utils/mbedtls_utils.c</itemPath>
          </logicalFolder>
        </logicalFolder>
        <logicalFolder name="pkcs11" displayName="pkcs11" projectFiles="true">
          <itemPath>../../../../../libraries/3rdparty/pkcs11/pkcs11.h</itemPath>
          <itemPath>../../../../../libraries/3rdparty/pkcs11/pkcs11f.h</itemPath>
          <itemPath>../../../../../libraries/3rdparty/pkcs11/pkcs11t.h</itemPath>
        </logicalFolder>
        <logicalFolder name="tinycbor" displayName="tinycbor" projectFiles="true">
          <itemPath>../../../../../libraries/3rdparty/tinycbor/cborpretty.c</itemPath>
          <itemPath>../../../../../libraries/3rdparty/tinycbor/cborencoder.c</itemPath>
          <itemPath>../../../../../libraries/3rdparty/tinycbor/cborencoder_close_container_checked.c</itemPath>
          <itemPath>../../../../../libraries/3rdparty/tinycbor/cborerrorstrings.c</itemPath>
          <itemPath>../../../../../libraries/3rdparty/tinycbor/cborparser.c</itemPath>
          <itemPath>../../../../../libraries/3rdparty/tinycbor/cborparser_dup_string.c</itemPath>
        </logicalFolder>
        <logicalFolder name="tinycrypt" displayName="tinycrypt" projectFiles="true">
          <logicalFolder name="asn1" displayName="asn1" projectFiles="true">
            <itemPath>../../../../../libraries/3rdparty/tinycrypt/asn1/asn1parse.c</itemPath>
            <itemPath>../../../../../libraries/3rdparty/tinycrypt/asn1/asn1.h</itemPath>
          </logicalFolder>
          <logicalFolder name="lib" displayName="lib" projectFiles="true">
            <logicalFolder name="include" displayName="include" projectFiles="true">
              <logicalFolder name="tinycrypt" displayName="tinycrypt" projectFiles="true">
                <itemPath>../../../../../libraries/3rdparty/tinycrypt/lib/include/tinycrypt/aes.h</itemPath>
                <itemPath>../../../../../libraries/3rdparty/tinycrypt/lib/include/tinycrypt/cbc_mode.h</itemPath>
                <itemPath>../../../../../libraries/3rdparty/tinycrypt/lib/include/tinycrypt/ccm_mode.h</itemPath>
                <itemPath>../../../../../libraries/3rdparty/tinycrypt/lib/include/tinycrypt/cmac_mode.h</itemPath>
                <itemPath>../../../../../libraries/3rdparty/tinycrypt/lib/include/tinycrypt/constants.h</itemPath>
                <itemPath>../../../../../libraries/3rdparty/tinycrypt/lib/include/tinycrypt/ctr_mode.h</itemPath>
                <itemPath>../../../../../libraries/3rdparty/tinycrypt/lib/include/tinycrypt/ctr_prng.h</itemPath>
                <itemPath>../../../../../libraries/3rdparty/tinycrypt/lib/include/tinycrypt/ecc.h</itemPath>
                <itemPath>../../../../../libraries/3rdparty/tinycrypt/lib/include/tinycrypt/ecc_dh.h</itemPath>
                <itemPath>../../../../../libraries/3rdparty/tinycrypt/lib/include/tinycrypt/ecc_dsa.h</itemPath>
                <itemPath>../../../../../libraries/3rdparty/tinycrypt/lib/include/tinycrypt/ecc_platform_specific.h</itemPath>
                <itemPath>../../../../../libraries/3rdparty/tinycrypt/lib/include/tinycrypt/hmac.h</itemPath>
                <itemPath>../../../../../libraries/3rdparty/tinycrypt/lib/include/tinycrypt/hmac_prng.h</itemPath>
                <itemPath>../../../../../libraries/3rdparty/tinycrypt/lib/include/tinycrypt/sha256.h</itemPath>
                <itemPath>../../../../../libraries/3rdparty/tinycrypt/lib/include/tinycrypt/utils.h</itemPath>
              </logicalFolder>
            </logicalFolder>
            <logicalFolder name="source" displayName="source" projectFiles="true">
              <itemPath>../../../../../libraries/3rdparty/tinycrypt/lib/source/aes_decrypt.c</itemPath>
              <itemPath>../../../../../libraries/3rdparty/tinycrypt/lib/source/aes_encrypt.c</itemPath>
              <itemPath>../../../../../libraries/3rdparty/tinycrypt/lib/source/cbc_mode.c</itemPath>
              <itemPath>../../../../../libraries/3rdparty/tinycrypt/lib/source/ccm_mode.c</itemPath>
              <itemPath>../../../../../libraries/3rdparty/tinycrypt/lib/source/cmac_mode.c</itemPath>
              <itemPath>../../../../../libraries/3rdparty/tinycrypt/lib/source/ctr_mode.c</itemPath>
              <itemPath>../../../../../libraries/3rdparty/tinycrypt/lib/source/ctr_prng.c</itemPath>
              <itemPath>../../../../../libraries/3rdparty/tinycrypt/lib/source/ecc.c</itemPath>
              <itemPath>../../../../../libraries/3rdparty/tinycrypt/lib/source/ecc_dh.c</itemPath>
              <itemPath>../../../../../libraries/3rdparty/tinycrypt/lib/source/ecc_dsa.c</itemPath>
              <itemPath>../../../../../libraries/3rdparty/tinycrypt/lib/source/ecc_platform_specific.c</itemPath>
              <itemPath>../../../../../libraries/3rdparty/tinycrypt/lib/source/hmac.c</itemPath>
              <itemPath>../../../../../libraries/3rdparty/tinycrypt/lib/source/hmac_prng.c</itemPath>
              <itemPath>../../../../../libraries/3rdparty/tinycrypt/lib/source/sha256.c</itemPath>
              <itemPath>../../../../../libraries/3rdparty/tinycrypt/lib/source/utils.c</itemPath>
            </logicalFolder>
          </logicalFolder>
        </logicalFolder>
        <logicalFolder name="unity" displayName="unity" projectFiles="true">
          <logicalFolder name="extras" displayName="extras" projectFiles="true">
            <logicalFolder name="fixture" displayName="fixture" projectFiles="true">
              <logicalFolder name="src" displayName="src" projectFiles="true">
                <itemPath>../../../../../libraries/3rdparty/unity/extras/fixture/src/unity_fixture.c</itemPath>
                <itemPath>../../../../../libraries/3rdparty/unity/extras/fixture/src/unity_fixture.h</itemPath>
                <itemPath>../../../../../libraries/3rdparty/unity/extras/fixture/src/unity_fixture_internals.h</itemPath>
                <itemPath>../../../../../libraries/3rdparty/unity/extras/fixture/src/unity_fixture_malloc_overrides.h</itemPath>
              </logicalFolder>
            </logicalFolder>
          </logicalFolder>
          <logicalFolder name="src" displayName="src" projectFiles="true">
            <itemPath>../../../../../libraries/3rdparty/unity/src/unity.c</itemPath>
            <itemPath>../../../../../libraries/3rdparty/unity/src/unity.h</itemPath>
            <itemPath>../../../../../libraries/3rdparty/unity/src/unity_internals.h</itemPath>
          </logicalFolder>
        </logicalFolder>
      </logicalFolder>
      <logicalFolder name="abstractions"
                     displayName="abstractions"
                     projectFiles="true">
        <logicalFolder name="pkcs11" displayName="pkcs11" projectFiles="true">
          <logicalFolder name="mbedtls" displayName="mbedtls" projectFiles="true">
            <itemPath>../../../../../libraries/abstractions/pkcs11/mbedtls/iot_pkcs11_mbedtls.c</itemPath>
            <itemPath>../../../../../libraries/abstractions/pkcs11/mbedtls/threading_alt.h</itemPath>
          </logicalFolder>
          <logicalFolder name="test" displayName="test" projectFiles="true">
            <itemPath>../../../../../libraries/abstractions/pkcs11/test/iot_test_pkcs11.c</itemPath>
          </logicalFolder>
        </logicalFolder>
        <logicalFolder name="platform" displayName="platform" projectFiles="true">
          <logicalFolder name="freertos" displayName="freertos" projectFiles="true">
            <logicalFolder name="include" displayName="include" projectFiles="true">
              <logicalFolder name="platform" displayName="platform" projectFiles="true">
                <itemPath>../../../../../libraries/abstractions/platform/freertos/include/platform/iot_platform_types_freertos.h</itemPath>
                <itemPath>../../../../../libraries/abstractions/platform/freertos/include/platform/iot_network_freertos.h</itemPath>
              </logicalFolder>
            </logicalFolder>
            <itemPath>../../../../../libraries/abstractions/platform/freertos/iot_clock_freertos.c</itemPath>
            <itemPath>../../../../../libraries/abstractions/platform/freertos/iot_threads_freertos.c</itemPath>
            <itemPath>../../../../../libraries/abstractions/platform/freertos/iot_metrics.c</itemPath>
            <itemPath>../../../../../libraries/abstractions/platform/freertos/iot_network_freertos.c</itemPath>
          </logicalFolder>
          <logicalFolder name="include" displayName="include" projectFiles="true">
            <logicalFolder name="platform" displayName="platform" projectFiles="true">
              <itemPath>../../../../../libraries/abstractions/platform/include/platform/iot_clock.h</itemPath>
              <itemPath>../../../../../libraries/abstractions/platform/include/platform/iot_network.h</itemPath>
              <itemPath>../../../../../libraries/abstractions/platform/include/platform/iot_threads.h</itemPath>
              <itemPath>../../../../../libraries/abstractions/platform/include/platform/iot_metrics.h</itemPath>
            </logicalFolder>
            <logicalFolder name="types" displayName="types" projectFiles="true">
              <itemPath>../../../../../libraries/abstractions/platform/include/types/iot_platform_types.h</itemPath>
            </logicalFolder>
          </logicalFolder>
          <logicalFolder name="test" displayName="test" projectFiles="true">
            <itemPath>../../../../../libraries/abstractions/platform/test/iot_test_platform_clock.c</itemPath>
            <itemPath>../../../../../libraries/abstractions/platform/test/iot_test_platform_threads.c</itemPath>
          </logicalFolder>
        </logicalFolder>
        <logicalFolder name="posix" displayName="posix" projectFiles="true">
          <logicalFolder name="include" displayName="include" projectFiles="true">
            <logicalFolder name="FreeRTOS_POSIX"
                           displayName="FreeRTOS_POSIX"
                           projectFiles="true">
              <logicalFolder name="sys" displayName="sys" projectFiles="true">
                <itemPath>../../../../../libraries/abstractions/posix/include/FreeRTOS_POSIX/sys/types.h</itemPath>
              </logicalFolder>
              <itemPath>../../../../../libraries/abstractions/posix/include/FreeRTOS_POSIX/errno.h</itemPath>
              <itemPath>../../../../../libraries/abstractions/posix/include/FreeRTOS_POSIX/fcntl.h</itemPath>
              <itemPath>../../../../../libraries/abstractions/posix/include/FreeRTOS_POSIX/mqueue.h</itemPath>
              <itemPath>../../../../../libraries/abstractions/posix/include/FreeRTOS_POSIX/pthread.h</itemPath>
              <itemPath>../../../../../libraries/abstractions/posix/include/FreeRTOS_POSIX/sched.h</itemPath>
              <itemPath>../../../../../libraries/abstractions/posix/include/FreeRTOS_POSIX/semaphore.h</itemPath>
              <itemPath>../../../../../libraries/abstractions/posix/include/FreeRTOS_POSIX/signal.h</itemPath>
              <itemPath>../../../../../libraries/abstractions/posix/include/FreeRTOS_POSIX/time.h</itemPath>
              <itemPath>../../../../../libraries/abstractions/posix/include/FreeRTOS_POSIX/unistd.h</itemPath>
              <itemPath>../../../../../libraries/abstractions/posix/include/FreeRTOS_POSIX/utils.h</itemPath>
            </logicalFolder>
          </logicalFolder>
        </logicalFolder>
        <logicalFolder name="secure_sockets"
                       displayName="secure_sockets"
                       projectFiles="true">
          <logicalFolder name="freertos_plus_tcp"
                         displayName="freertos_plus_tcp"
                         projectFiles="true">
            <itemPath>../../../../../libraries/abstractions/secure_sockets/freertos_plus_tcp/iot_secure_sockets.c</itemPath>
          </logicalFolder>
          <logicalFolder name="include" displayName="include" projectFiles="true">
            <itemPath>../../../../../libraries/abstractions/secure_sockets/include/iot_secure_sockets.h</itemPath>
            <itemPath>../../../../../libraries/abstractions/secure_sockets/include/iot_secure_sockets_config_defaults.h</itemPath>
            <itemPath>../../../../../libraries/abstractions/secure_sockets/include/iot_secure_sockets_wrapper_metrics.h</itemPath>
          </logicalFolder>
          <logicalFolder name="test" displayName="test" projectFiles="true">
            <itemPath>../../../../../libraries/abstractions/secure_sockets/test/iot_test_tcp.c</itemPath>
          </logicalFolder>
        </logicalFolder>
        <logicalFolder name="wifi" displayName="wifi" projectFiles="true">
          <logicalFolder name="include" displayName="include" projectFiles="true">
            <itemPath>../../../../../libraries/abstractions/wifi/include/iot_wifi.h</itemPath>
          </logicalFolder>
          <logicalFolder name="test" displayName="test" projectFiles="true">
            <itemPath>../../../../../libraries/abstractions/wifi/test/iot_test_wifi.c</itemPath>
          </logicalFolder>
        </logicalFolder>
      </logicalFolder>
      <logicalFolder name="c_sdk" displayName="c_sdk" projectFiles="true">
        <logicalFolder name="aws" displayName="aws" projectFiles="true">
          <logicalFolder name="defender" displayName="defender" projectFiles="true">
            <logicalFolder name="include" displayName="include" projectFiles="true">
              <itemPath>../../../../../libraries/c_sdk/aws/defender/include/aws_iot_defender.h</itemPath>
            </logicalFolder>
            <logicalFolder name="src" displayName="src" projectFiles="true">
              <logicalFolder name="private" displayName="private" projectFiles="true">
                <itemPath>../../../../../libraries/c_sdk/aws/defender/src/private/aws_iot_defender_internal.h</itemPath>
              </logicalFolder>
              <itemPath>../../../../../libraries/c_sdk/aws/defender/src/aws_iot_defender_api.c</itemPath>
              <itemPath>../../../../../libraries/c_sdk/aws/defender/src/aws_iot_defender_collector.c</itemPath>
              <itemPath>../../../../../libraries/c_sdk/aws/defender/src/aws_iot_defender_mqtt.c</itemPath>
              <itemPath>../../../../../libraries/c_sdk/aws/defender/src/aws_iot_defender_v1.c</itemPath>
            </logicalFolder>
            <logicalFolder name="test" displayName="test" projectFiles="true">
              <itemPath>../../../../../libraries/c_sdk/aws/defender/test/aws_iot_tests_defender_api.c</itemPath>
            </logicalFolder>
          </logicalFolder>
          <logicalFolder name="shadow" displayName="shadow" projectFiles="true">
            <logicalFolder name="include" displayName="include" projectFiles="true">
              <itemPath>../../../../../libraries/c_sdk/aws/shadow/include/aws_iot_shadow.h</itemPath>
              <itemPath>../../../../../libraries/c_sdk/aws/shadow/include/aws_shadow.h</itemPath>
            </logicalFolder>
            <logicalFolder name="src" displayName="src" projectFiles="true">
              <itemPath>../../../../../libraries/c_sdk/aws/shadow/src/aws_iot_shadow_api.c</itemPath>
              <itemPath>../../../../../libraries/c_sdk/aws/shadow/src/aws_iot_shadow_operation.c</itemPath>
              <itemPath>../../../../../libraries/c_sdk/aws/shadow/src/aws_iot_shadow_parser.c</itemPath>
              <itemPath>../../../../../libraries/c_sdk/aws/shadow/src/aws_iot_shadow_static_memory.c</itemPath>
              <itemPath>../../../../../libraries/c_sdk/aws/shadow/src/aws_iot_shadow_subscription.c</itemPath>
              <itemPath>../../../../../libraries/c_sdk/aws/shadow/src/aws_shadow.c</itemPath>
              <itemPath>../../../../../libraries/c_sdk/aws/shadow/src/aws_shadow_config_defaults.h</itemPath>
            </logicalFolder>
            <logicalFolder name="test" displayName="test" projectFiles="true">
              <logicalFolder name="system" displayName="system" projectFiles="true">
                <itemPath>../../../../../libraries/c_sdk/aws/shadow/test/system/aws_iot_tests_shadow_system.c</itemPath>
              </logicalFolder>
              <logicalFolder name="unit" displayName="unit" projectFiles="true">
                <itemPath>../../../../../libraries/c_sdk/aws/shadow/test/unit/aws_iot_tests_shadow_api.c</itemPath>
                <itemPath>../../../../../libraries/c_sdk/aws/shadow/test/unit/aws_iot_tests_shadow_parser.c</itemPath>
              </logicalFolder>
              <itemPath>../../../../../libraries/c_sdk/aws/shadow/test/aws_test_shadow.c</itemPath>
            </logicalFolder>
          </logicalFolder>
        </logicalFolder>
        <logicalFolder name="standard" displayName="standard" projectFiles="true">
          <logicalFolder name="common" displayName="common" projectFiles="true">
            <logicalFolder name="include" displayName="include" projectFiles="true">
              <logicalFolder name="private" displayName="private" projectFiles="true">
                <itemPath>../../../../../libraries/c_sdk/standard/common/include/private/iot_logging.h</itemPath>
                <itemPath>../../../../../libraries/c_sdk/standard/common/include/private/iot_taskpool_internal.h</itemPath>
              </logicalFolder>
              <logicalFolder name="types" displayName="types" projectFiles="true">
                <itemPath>../../../../../libraries/c_sdk/standard/common/include/types/iot_network_types.h</itemPath>
                <itemPath>../../../../../libraries/c_sdk/standard/common/include/types/iot_taskpool_types.h</itemPath>
              </logicalFolder>
              <itemPath>../../../../../libraries/c_sdk/standard/common/include/iot_appversion32.h</itemPath>
              <itemPath>../../../../../libraries/c_sdk/standard/common/include/iot_init.h</itemPath>
              <itemPath>../../../../../libraries/c_sdk/standard/common/include/iot_linear_containers.h</itemPath>
              <itemPath>../../../../../libraries/c_sdk/standard/common/include/iot_logging_task.h</itemPath>
              <itemPath>../../../../../libraries/c_sdk/standard/common/include/iot_logging_setup.h</itemPath>
              <itemPath>../../../../../libraries/c_sdk/standard/common/include/iot_taskpool.h</itemPath>
            </logicalFolder>
            <logicalFolder name="logging" displayName="logging" projectFiles="true">
              <itemPath>../../../../../libraries/c_sdk/standard/common/logging/iot_logging_task_dynamic_buffers.c</itemPath>
              <itemPath>../../../../../libraries/c_sdk/standard/common/logging/iot_logging.c</itemPath>
            </logicalFolder>
            <logicalFolder name="taskpool" displayName="taskpool" projectFiles="true">
              <itemPath>../../../../../libraries/c_sdk/standard/common/taskpool/iot_taskpool.c</itemPath>
              <itemPath>../../../../../libraries/c_sdk/standard/common/taskpool/iot_taskpool_static_memory.c</itemPath>
            </logicalFolder>
            <logicalFolder name="test" displayName="test" projectFiles="true">
              <itemPath>../../../../../libraries/c_sdk/standard/common/test/iot_memory_leak.c</itemPath>
              <itemPath>../../../../../libraries/c_sdk/standard/common/test/iot_tests_taskpool.c</itemPath>
            </logicalFolder>
            <itemPath>../../../../../libraries/c_sdk/standard/common/iot_init.c</itemPath>
            <itemPath>../../../../../libraries/c_sdk/standard/common/iot_static_memory_common.c</itemPath>
            <itemPath>../../../../../libraries/c_sdk/standard/common/iot_device_metrics.c</itemPath>
          </logicalFolder>
          <logicalFolder name="mqtt" displayName="mqtt" projectFiles="true">
            <logicalFolder name="src" displayName="src" projectFiles="true">
              <itemPath>../../../../../libraries/c_sdk/standard/mqtt/src/iot_mqtt_api.c</itemPath>
              <itemPath>../../../../../libraries/c_sdk/standard/mqtt/src/iot_mqtt_network.c</itemPath>
              <itemPath>../../../../../libraries/c_sdk/standard/mqtt/src/iot_mqtt_operation.c</itemPath>
              <itemPath>../../../../../libraries/c_sdk/standard/mqtt/src/iot_mqtt_serialize.c</itemPath>
              <itemPath>../../../../../libraries/c_sdk/standard/mqtt/src/iot_mqtt_static_memory.c</itemPath>
              <itemPath>../../../../../libraries/c_sdk/standard/mqtt/src/iot_mqtt_subscription.c</itemPath>
              <itemPath>../../../../../libraries/c_sdk/standard/mqtt/src/iot_mqtt_validate.c</itemPath>
              <itemPath>../../../../../libraries/c_sdk/standard/mqtt/src/iot_mqtt_agent.c</itemPath>
            </logicalFolder>
            <logicalFolder name="test" displayName="test" projectFiles="true">
              <logicalFolder name="system" displayName="system" projectFiles="true">
                <itemPath>../../../../../libraries/c_sdk/standard/mqtt/test/system/iot_tests_mqtt_system.c</itemPath>
              </logicalFolder>
              <logicalFolder name="unit" displayName="unit" projectFiles="true">
                <itemPath>../../../../../libraries/c_sdk/standard/mqtt/test/unit/iot_tests_mqtt_api.c</itemPath>
                <itemPath>../../../../../libraries/c_sdk/standard/mqtt/test/unit/iot_tests_mqtt_receive.c</itemPath>
                <itemPath>../../../../../libraries/c_sdk/standard/mqtt/test/unit/iot_tests_mqtt_subscription.c</itemPath>
                <itemPath>../../../../../libraries/c_sdk/standard/mqtt/test/unit/iot_tests_mqtt_validate.c</itemPath>
                <itemPath>../../../../../libraries/c_sdk/standard/mqtt/test/unit/iot_tests_mqtt_metrics.c</itemPath>
              </logicalFolder>
              <itemPath>../../../../../libraries/c_sdk/standard/mqtt/test/iot_test_mqtt_agent.c</itemPath>
            </logicalFolder>
          </logicalFolder>
          <logicalFolder name="serializer" displayName="serializer" projectFiles="true">
            <logicalFolder name="include" displayName="include" projectFiles="true">
              <itemPath>../../../../../libraries/c_sdk/standard/serializer/include/iot_serializer.h</itemPath>
              <itemPath>../../../../../libraries/c_sdk/standard/serializer/include/iot_json_utils.h</itemPath>
            </logicalFolder>
            <logicalFolder name="src" displayName="src" projectFiles="true">
              <logicalFolder name="cbor" displayName="cbor" projectFiles="true">
                <itemPath>../../../../../libraries/c_sdk/standard/serializer/src/cbor/iot_serializer_tinycbor_decoder.c</itemPath>
                <itemPath>../../../../../libraries/c_sdk/standard/serializer/src/cbor/iot_serializer_tinycbor_encoder.c</itemPath>
              </logicalFolder>
              <logicalFolder name="json" displayName="json" projectFiles="true">
                <itemPath>../../../../../libraries/c_sdk/standard/serializer/src/json/iot_serializer_json_decoder.c</itemPath>
                <itemPath>../../../../../libraries/c_sdk/standard/serializer/src/json/iot_serializer_json_encoder.c</itemPath>
              </logicalFolder>
              <itemPath>../../../../../libraries/c_sdk/standard/serializer/src/iot_serializer_static_memory.c</itemPath>
              <itemPath>../../../../../libraries/c_sdk/standard/serializer/src/iot_json_utils.c</itemPath>
            </logicalFolder>
            <logicalFolder name="test" displayName="test" projectFiles="true">
              <itemPath>../../../../../libraries/c_sdk/standard/serializer/test/iot_tests_serializer_cbor.c</itemPath>
              <itemPath>../../../../../libraries/c_sdk/standard/serializer/test/iot_tests_serializer_json.c</itemPath>
              <itemPath>../../../../../libraries/c_sdk/standard/serializer/test/iot_tests_deserializer_json.c</itemPath>
            </logicalFolder>
          </logicalFolder>
        </logicalFolder>
      </logicalFolder>
      <logicalFolder name="freertos_plus"
                     displayName="freertos_plus"
                     projectFiles="true">
        <logicalFolder name="aws" displayName="aws" projectFiles="true">
          <logicalFolder name="greengrass" displayName="greengrass" projectFiles="true">
            <logicalFolder name="include" displayName="include" projectFiles="true">
              <itemPath>../../../../../libraries/freertos_plus/aws/greengrass/include/aws_ggd_config_defaults.h</itemPath>
              <itemPath>../../../../../libraries/freertos_plus/aws/greengrass/include/aws_greengrass_discovery.h</itemPath>
            </logicalFolder>
            <logicalFolder name="src" displayName="src" projectFiles="true">
              <itemPath>../../../../../libraries/freertos_plus/aws/greengrass/src/aws_greengrass_discovery.c</itemPath>
              <itemPath>../../../../../libraries/freertos_plus/aws/greengrass/src/aws_helper_secure_connect.c</itemPath>
              <itemPath>../../../../../libraries/freertos_plus/aws/greengrass/src/aws_helper_secure_connect.h</itemPath>
            </logicalFolder>
            <logicalFolder name="test" displayName="test" projectFiles="true">
              <itemPath>../../../../../libraries/freertos_plus/aws/greengrass/test/aws_test_greengrass_discovery.c</itemPath>
              <itemPath>../../../../../libraries/freertos_plus/aws/greengrass/test/aws_test_helper_secure_connect.c</itemPath>
            </logicalFolder>
          </logicalFolder>
          <logicalFolder name="ota" displayName="ota" projectFiles="true">
            <logicalFolder name="include" displayName="include" projectFiles="true">
              <itemPath>../../../../../libraries/freertos_plus/aws/ota/include/aws_iot_ota_agent.h</itemPath>
              <itemPath>../../../../../libraries/freertos_plus/aws/ota/include/aws_ota_types.h</itemPath>
            </logicalFolder>
            <logicalFolder name="src" displayName="src" projectFiles="true">
              <itemPath>../../../../../libraries/freertos_plus/aws/ota/src/aws_iot_ota_agent.c</itemPath>
              <itemPath>../../../../../libraries/freertos_plus/aws/ota/src/aws_ota_cbor.c</itemPath>
              <itemPath>../../../../../libraries/freertos_plus/aws/ota/src/aws_ota_cbor.h</itemPath>
              <itemPath>../../../../../libraries/freertos_plus/aws/ota/src/aws_ota_pal.h</itemPath>
              <itemPath>../../../../../libraries/freertos_plus/aws/ota/src/aws_ota_agent_internal.h</itemPath>
              <itemPath>../../../../../libraries/freertos_plus/aws/ota/src/aws_ota_cbor_internal.h</itemPath>
            </logicalFolder>
            <logicalFolder name="test" displayName="test" projectFiles="true">
              <itemPath>../../../../../libraries/freertos_plus/aws/ota/test/aws_test_ota_agent.c</itemPath>
              <itemPath>../../../../../libraries/freertos_plus/aws/ota/test/aws_test_ota_pal.c</itemPath>
            </logicalFolder>
          </logicalFolder>
        </logicalFolder>
        <logicalFolder name="standard" displayName="standard" projectFiles="true">
          <logicalFolder name="crypto" displayName="crypto" projectFiles="true">
            <logicalFolder name="include" displayName="include" projectFiles="true">
              <itemPath>../../../../../libraries/freertos_plus/standard/crypto/include/iot_crypto.h</itemPath>
            </logicalFolder>
            <logicalFolder name="src" displayName="src" projectFiles="true">
              <itemPath>../../../../../libraries/freertos_plus/standard/crypto/src/iot_crypto.c</itemPath>
            </logicalFolder>
            <logicalFolder name="test" displayName="test" projectFiles="true">
              <itemPath>../../../../../libraries/freertos_plus/standard/crypto/test/iot_test_crypto.c</itemPath>
            </logicalFolder>
          </logicalFolder>
          <logicalFolder name="freertos_plus_posix"
                         displayName="freertos_plus_posix"
                         projectFiles="true">
            <logicalFolder name="include" displayName="include" projectFiles="true">
              <itemPath>../../../../../libraries/freertos_plus/standard/freertos_plus_posix/include/FreeRTOS_POSIX.h</itemPath>
              <itemPath>../../../../../libraries/freertos_plus/standard/freertos_plus_posix/include/FreeRTOS_POSIX_types.h</itemPath>
              <itemPath>../../../../../libraries/freertos_plus/standard/freertos_plus_posix/include/FreeRTOS_POSIX_internal.h</itemPath>
              <itemPath>../../../../../libraries/freertos_plus/standard/freertos_plus_posix/include/FreeRTOS_POSIX_portable_default.h</itemPath>
            </logicalFolder>
            <logicalFolder name="source" displayName="source" projectFiles="true">
              <itemPath>../../../../../libraries/freertos_plus/standard/freertos_plus_posix/source/FreeRTOS_POSIX_clock.c</itemPath>
              <itemPath>../../../../../libraries/freertos_plus/standard/freertos_plus_posix/source/FreeRTOS_POSIX_mqueue.c</itemPath>
              <itemPath>../../../../../libraries/freertos_plus/standard/freertos_plus_posix/source/FreeRTOS_POSIX_pthread_barrier.c</itemPath>
              <itemPath>../../../../../libraries/freertos_plus/standard/freertos_plus_posix/source/FreeRTOS_POSIX_pthread.c</itemPath>
              <itemPath>../../../../../libraries/freertos_plus/standard/freertos_plus_posix/source/FreeRTOS_POSIX_pthread_cond.c</itemPath>
              <itemPath>../../../../../libraries/freertos_plus/standard/freertos_plus_posix/source/FreeRTOS_POSIX_pthread_mutex.c</itemPath>
              <itemPath>../../../../../libraries/freertos_plus/standard/freertos_plus_posix/source/FreeRTOS_POSIX_sched.c</itemPath>
              <itemPath>../../../../../libraries/freertos_plus/standard/freertos_plus_posix/source/FreeRTOS_POSIX_semaphore.c</itemPath>
              <itemPath>../../../../../libraries/freertos_plus/standard/freertos_plus_posix/source/FreeRTOS_POSIX_timer.c</itemPath>
              <itemPath>../../../../../libraries/freertos_plus/standard/freertos_plus_posix/source/FreeRTOS_POSIX_unistd.c</itemPath>
              <itemPath>../../../../../libraries/freertos_plus/standard/freertos_plus_posix/source/FreeRTOS_POSIX_utils.c</itemPath>
            </logicalFolder>
            <logicalFolder name="test" displayName="test" projectFiles="true">
              <itemPath>../../../../../libraries/freertos_plus/standard/freertos_plus_posix/test/iot_test_posix_clock.c</itemPath>
              <itemPath>../../../../../libraries/freertos_plus/standard/freertos_plus_posix/test/iot_test_posix_mqueue.c</itemPath>
              <itemPath>../../../../../libraries/freertos_plus/standard/freertos_plus_posix/test/iot_test_posix_pthread.c</itemPath>
              <itemPath>../../../../../libraries/freertos_plus/standard/freertos_plus_posix/test/iot_test_posix_semaphore.c</itemPath>
              <itemPath>../../../../../libraries/freertos_plus/standard/freertos_plus_posix/test/iot_test_posix_stress.c</itemPath>
              <itemPath>../../../../../libraries/freertos_plus/standard/freertos_plus_posix/test/iot_test_posix_timer.c</itemPath>
              <itemPath>../../../../../libraries/freertos_plus/standard/freertos_plus_posix/test/iot_test_posix_unistd.c</itemPath>
              <itemPath>../../../../../libraries/freertos_plus/standard/freertos_plus_posix/test/iot_test_posix_utils.c</itemPath>
            </logicalFolder>
          </logicalFolder>
          <logicalFolder name="freertos_plus_tcp"
                         displayName="freertos_plus_tcp"
                         projectFiles="true">
            <logicalFolder name="include" displayName="include" projectFiles="true">
              <itemPath>../../../../../libraries/freertos_plus/standard/freertos_plus_tcp/include/FreeRTOS_ARP.h</itemPath>
              <itemPath>../../../../../libraries/freertos_plus/standard/freertos_plus_tcp/include/FreeRTOS_DHCP.h</itemPath>
              <itemPath>../../../../../libraries/freertos_plus/standard/freertos_plus_tcp/include/FreeRTOS_DNS.h</itemPath>
              <itemPath>../../../../../libraries/freertos_plus/standard/freertos_plus_tcp/include/FreeRTOS_errno_TCP.h</itemPath>
              <itemPath>../../../../../libraries/freertos_plus/standard/freertos_plus_tcp/include/FreeRTOSIPConfigDefaults.h</itemPath>
              <itemPath>../../../../../libraries/freertos_plus/standard/freertos_plus_tcp/include/FreeRTOS_IP.h</itemPath>
              <itemPath>../../../../../libraries/freertos_plus/standard/freertos_plus_tcp/include/FreeRTOS_IP_Private.h</itemPath>
              <itemPath>../../../../../libraries/freertos_plus/standard/freertos_plus_tcp/include/FreeRTOS_Sockets.h</itemPath>
              <itemPath>../../../../../libraries/freertos_plus/standard/freertos_plus_tcp/include/FreeRTOS_Stream_Buffer.h</itemPath>
              <itemPath>../../../../../libraries/freertos_plus/standard/freertos_plus_tcp/include/FreeRTOS_TCP_IP.h</itemPath>
              <itemPath>../../../../../libraries/freertos_plus/standard/freertos_plus_tcp/include/FreeRTOS_TCP_WIN.h</itemPath>
              <itemPath>../../../../../libraries/freertos_plus/standard/freertos_plus_tcp/include/FreeRTOS_UDP_IP.h</itemPath>
              <itemPath>../../../../../libraries/freertos_plus/standard/freertos_plus_tcp/include/IPTraceMacroDefaults.h</itemPath>
              <itemPath>../../../../../libraries/freertos_plus/standard/freertos_plus_tcp/include/NetworkBufferManagement.h</itemPath>
              <itemPath>../../../../../libraries/freertos_plus/standard/freertos_plus_tcp/include/NetworkInterface.h</itemPath>
            </logicalFolder>
            <logicalFolder name="source" displayName="source" projectFiles="true">
              <logicalFolder name="portable" displayName="portable" projectFiles="true">
                <logicalFolder name="NetworkInterface"
                               displayName="NetworkInterface"
                               projectFiles="true">
                  <logicalFolder name="pic32mzef" displayName="pic32mzef" projectFiles="true">
                    <itemPath>../../../../../libraries/freertos_plus/standard/freertos_plus_tcp/source/portable/NetworkInterface/pic32mzef/BufferAllocation_2.c</itemPath>
                    <itemPath>../../../../../libraries/freertos_plus/standard/freertos_plus_tcp/source/portable/NetworkInterface/pic32mzef/NetworkInterface_wifi.c</itemPath>
                    <itemPath>../../../../../libraries/freertos_plus/standard/freertos_plus_tcp/source/portable/NetworkInterface/pic32mzef/NetworkInterface_eth.c</itemPath>
                  </logicalFolder>
                </logicalFolder>
              </logicalFolder>
              <itemPath>../../../../../libraries/freertos_plus/standard/freertos_plus_tcp/source/FreeRTOS_ARP.c</itemPath>
              <itemPath>../../../../../libraries/freertos_plus/standard/freertos_plus_tcp/source/FreeRTOS_DHCP.c</itemPath>
              <itemPath>../../../../../libraries/freertos_plus/standard/freertos_plus_tcp/source/FreeRTOS_DNS.c</itemPath>
              <itemPath>../../../../../libraries/freertos_plus/standard/freertos_plus_tcp/source/FreeRTOS_IP.c</itemPath>
              <itemPath>../../../../../libraries/freertos_plus/standard/freertos_plus_tcp/source/FreeRTOS_Sockets.c</itemPath>
              <itemPath>../../../../../libraries/freertos_plus/standard/freertos_plus_tcp/source/FreeRTOS_Stream_Buffer.c</itemPath>
              <itemPath>../../../../../libraries/freertos_plus/standard/freertos_plus_tcp/source/FreeRTOS_TCP_IP.c</itemPath>
              <itemPath>../../../../../libraries/freertos_plus/standard/freertos_plus_tcp/source/FreeRTOS_TCP_WIN.c</itemPath>
              <itemPath>../../../../../libraries/freertos_plus/standard/freertos_plus_tcp/source/FreeRTOS_UDP_IP.c</itemPath>
            </logicalFolder>
            <logicalFolder name="test" displayName="test" projectFiles="true">
              <itemPath>../../../../../libraries/freertos_plus/standard/freertos_plus_tcp/test/iot_test_freertos_tcp.c</itemPath>
            </logicalFolder>
          </logicalFolder>
          <logicalFolder name="pkcs11" displayName="pkcs11" projectFiles="true">
            <logicalFolder name="include" displayName="include" projectFiles="true">
              <itemPath>../../../../../libraries/freertos_plus/standard/pkcs11/include/iot_pkcs11.h</itemPath>
            </logicalFolder>
            <logicalFolder name="src" displayName="src" projectFiles="true">
              <itemPath>../../../../../libraries/freertos_plus/standard/pkcs11/src/iot_pkcs11.c</itemPath>
            </logicalFolder>
          </logicalFolder>
          <logicalFolder name="tls" displayName="tls" projectFiles="true">
            <logicalFolder name="include" displayName="include" projectFiles="true">
              <itemPath>../../../../../libraries/freertos_plus/standard/tls/include/iot_tls.h</itemPath>
            </logicalFolder>
            <logicalFolder name="src" displayName="src" projectFiles="true">
              <itemPath>../../../../../libraries/freertos_plus/standard/tls/src/iot_tls.c</itemPath>
            </logicalFolder>
            <logicalFolder name="test" displayName="test" projectFiles="true">
              <itemPath>../../../../../libraries/freertos_plus/standard/tls/test/iot_test_tls.c</itemPath>
            </logicalFolder>
          </logicalFolder>
          <logicalFolder name="utils" displayName="utils" projectFiles="true">
            <logicalFolder name="include" displayName="include" projectFiles="true">
              <itemPath>../../../../../libraries/freertos_plus/standard/utils/include/iot_system_init.h</itemPath>
              <itemPath>../../../../../libraries/freertos_plus/standard/utils/include/iot_pki_utils.h</itemPath>
            </logicalFolder>
            <logicalFolder name="src" displayName="src" projectFiles="true">
              <itemPath>../../../../../libraries/freertos_plus/standard/utils/src/iot_system_init.c</itemPath>
              <itemPath>../../../../../libraries/freertos_plus/standard/utils/src/iot_pki_utils.c</itemPath>
            </logicalFolder>
          </logicalFolder>
        </logicalFolder>
      </logicalFolder>
    </logicalFolder>
    <logicalFolder name="LinkerScript"
                   displayName="LinkerScript"
                   projectFiles="true">
      <itemPath>../../../../../vendors/microchip/boards/curiosity_pic32mzef/aws_tests/application_code/microchip_code/app_mz.ld</itemPath>
    </logicalFolder>
    <logicalFolder name="tests" displayName="tests" projectFiles="true">
      <logicalFolder name="common" displayName="common" projectFiles="true">
        <itemPath>../../../../../tests/common/aws_test_framework.c</itemPath>
        <itemPath>../../../../../tests/common/aws_test_runner.c</itemPath>
        <itemPath>../../../../../tests/common/aws_test.c</itemPath>
        <itemPath>../../../../../tests/common/iot_test_freertos.c</itemPath>
        <itemPath>../../../../../tests/common/iot_tests_network.c</itemPath>
      </logicalFolder>
      <logicalFolder name="include" displayName="include" projectFiles="true">
        <itemPath>../../../../../tests/include/aws_application_version.h</itemPath>
        <itemPath>../../../../../tests/include/aws_clientcredential.h</itemPath>
        <itemPath>../../../../../tests/include/aws_clientcredential_keys.h</itemPath>
        <itemPath>../../../../../tests/include/aws_test_runner.h</itemPath>
        <itemPath>../../../../../tests/include/aws_test_framework.h</itemPath>
        <itemPath>../../../../../tests/include/aws_test_tcp.h</itemPath>
        <itemPath>../../../../../tests/include/aws_test_utils.h</itemPath>
        <itemPath>../../../../../tests/include/aws_unity_config.h</itemPath>
        <itemPath>../../../../../tests/include/iot_config_common.h</itemPath>
      </logicalFolder>
    </logicalFolder>
    <logicalFolder name="vendors" displayName="vendors" projectFiles="true">
      <logicalFolder name="microchip" displayName="microchip" projectFiles="true">
        <logicalFolder name="boards" displayName="boards" projectFiles="true">
          <logicalFolder name="curiosity_pic32mzef"
                         displayName="curiosity_pic32mzef"
                         projectFiles="true">
            <logicalFolder name="aws_tests" displayName="aws_tests" projectFiles="true">
              <logicalFolder name="application_code"
                             displayName="application_code"
                             projectFiles="true">
                <logicalFolder name="microchip_code"
                               displayName="microchip_code"
                               projectFiles="true">
                  <itemPath>../../../../../vendors/microchip/boards/curiosity_pic32mzef/aws_tests/application_code/microchip_code/rtos_hooks.c</itemPath>
                  <itemPath>../../../../../vendors/microchip/boards/curiosity_pic32mzef/aws_tests/application_code/microchip_code/system_exceptions.c</itemPath>
                  <itemPath>../../../../../vendors/microchip/boards/curiosity_pic32mzef/aws_tests/application_code/microchip_code/system_init.c</itemPath>
                  <itemPath>../../../../../vendors/microchip/boards/curiosity_pic32mzef/aws_tests/application_code/microchip_code/system_interrupt.c</itemPath>
                  <itemPath>../../../../../vendors/microchip/boards/curiosity_pic32mzef/aws_tests/application_code/microchip_code/system_tasks.c</itemPath>
                  <itemPath>../../../../../vendors/microchip/boards/curiosity_pic32mzef/aws_tests/application_code/microchip_code/NetworkConfig.h</itemPath>
                  <itemPath>../../../../../vendors/microchip/boards/curiosity_pic32mzef/aws_tests/application_code/microchip_code/system_config.h</itemPath>
                  <itemPath>../../../../../vendors/microchip/boards/curiosity_pic32mzef/aws_tests/application_code/microchip_code/system_definitions.h</itemPath>
                  <itemPath>../../../../../vendors/microchip/boards/curiosity_pic32mzef/aws_tests/application_code/microchip_code/system_interrupt_a.S</itemPath>
                </logicalFolder>
                <itemPath>../../../../../vendors/microchip/boards/curiosity_pic32mzef/aws_tests/application_code/main.c</itemPath>
              </logicalFolder>
              <logicalFolder name="config_files"
                             displayName="config_files"
                             projectFiles="true">
                <itemPath>../../../../../vendors/microchip/boards/curiosity_pic32mzef/aws_tests/config_files/FreeRTOSConfig.h</itemPath>
                <itemPath>../../../../../vendors/microchip/boards/curiosity_pic32mzef/aws_tests/config_files/FreeRTOSIPConfig.h</itemPath>
                <itemPath>../../../../../vendors/microchip/boards/curiosity_pic32mzef/aws_tests/config_files/aws_bufferpool_config.h</itemPath>
                <itemPath>../../../../../vendors/microchip/boards/curiosity_pic32mzef/aws_tests/config_files/aws_demo_config.h</itemPath>
                <itemPath>../../../../../vendors/microchip/boards/curiosity_pic32mzef/aws_tests/config_files/aws_ggd_config.h</itemPath>
                <itemPath>../../../../../vendors/microchip/boards/curiosity_pic32mzef/aws_tests/config_files/aws_iot_network_config.h</itemPath>
                <itemPath>../../../../../vendors/microchip/boards/curiosity_pic32mzef/aws_tests/config_files/aws_mqtt_config.h</itemPath>
                <itemPath>../../../../../vendors/microchip/boards/curiosity_pic32mzef/aws_tests/config_files/aws_ota_agent_config.h</itemPath>
                <itemPath>../../../../../vendors/microchip/boards/curiosity_pic32mzef/aws_tests/config_files/aws_secure_sockets_config.h</itemPath>
                <itemPath>../../../../../vendors/microchip/boards/curiosity_pic32mzef/aws_tests/config_files/aws_shadow_config.h</itemPath>
                <itemPath>../../../../../vendors/microchip/boards/curiosity_pic32mzef/aws_tests/config_files/aws_test_ota_config.h</itemPath>
                <itemPath>../../../../../vendors/microchip/boards/curiosity_pic32mzef/aws_tests/config_files/aws_test_runner_config.h</itemPath>
                <itemPath>../../../../../vendors/microchip/boards/curiosity_pic32mzef/aws_tests/config_files/aws_test_tcp_config.h</itemPath>
                <itemPath>../../../../../vendors/microchip/boards/curiosity_pic32mzef/aws_tests/config_files/aws_test_wifi_config.h</itemPath>
                <itemPath>../../../../../vendors/microchip/boards/curiosity_pic32mzef/aws_tests/config_files/aws_wifi_config.h</itemPath>
                <itemPath>../../../../../vendors/microchip/boards/curiosity_pic32mzef/aws_tests/config_files/iot_config.h</itemPath>
                <itemPath>../../../../../vendors/microchip/boards/curiosity_pic32mzef/aws_tests/config_files/iot_mqtt_agent_config.h</itemPath>
                <itemPath>../../../../../vendors/microchip/boards/curiosity_pic32mzef/aws_tests/config_files/iot_pkcs11_config.h</itemPath>
                <itemPath>../../../../../vendors/microchip/boards/curiosity_pic32mzef/aws_tests/config_files/iot_test_pkcs11_config.h</itemPath>
                <itemPath>../../../../../vendors/microchip/boards/curiosity_pic32mzef/aws_tests/config_files/unity_config.h</itemPath>
              </logicalFolder>
            </logicalFolder>
            <logicalFolder name="ports" displayName="ports" projectFiles="true">
              <logicalFolder name="ota" displayName="ota" projectFiles="true">
                <itemPath>../../../../../vendors/microchip/boards/curiosity_pic32mzef/ports/ota/aws_ota_pal.c</itemPath>
                <itemPath>../../../../../vendors/microchip/boards/curiosity_pic32mzef/ports/ota/aws_nvm.c</itemPath>
                <itemPath>../../../../../vendors/microchip/boards/curiosity_pic32mzef/ports/ota/aws_nvm.h</itemPath>
              </logicalFolder>
              <logicalFolder name="pkcs11" displayName="pkcs11" projectFiles="true">
                <itemPath>../../../../../vendors/microchip/boards/curiosity_pic32mzef/ports/pkcs11/iot_pkcs11_pal.c</itemPath>
                <itemPath>../../../../../vendors/microchip/boards/curiosity_pic32mzef/ports/pkcs11/pkcs11_nvm.c</itemPath>
                <itemPath>../../../../../vendors/microchip/boards/curiosity_pic32mzef/ports/pkcs11/pkcs11_nvm.h</itemPath>
              </logicalFolder>
              <logicalFolder name="posix" displayName="posix" projectFiles="true">
                <itemPath>../../../../../vendors/microchip/boards/curiosity_pic32mzef/ports/posix/FreeRTOS_POSIX_portable.h</itemPath>
              </logicalFolder>
              <logicalFolder name="wifi" displayName="wifi" projectFiles="true">
                <itemPath>../../../../../vendors/microchip/boards/curiosity_pic32mzef/ports/wifi/iot_wifi.c</itemPath>
                <itemPath>../../../../../vendors/microchip/boards/curiosity_pic32mzef/ports/wifi/aws_wifi_assert.c</itemPath>
              </logicalFolder>
            </logicalFolder>
          </logicalFolder>
        </logicalFolder>
        <logicalFolder name="harmony" displayName="harmony" projectFiles="true">
          <logicalFolder name="v2.05" displayName="v2.05" projectFiles="true">
            <logicalFolder name="bsp" displayName="bsp" projectFiles="true">
              <itemPath>../../../../../vendors/microchip/harmony/v2.05/bsp/bsp.c</itemPath>
            </logicalFolder>
            <logicalFolder name="framework" displayName="framework" projectFiles="true">
              <logicalFolder name="driver" displayName="driver" projectFiles="true">
                <logicalFolder name="ethmac" displayName="ethmac" projectFiles="true">
                  <logicalFolder name="src" displayName="src" projectFiles="true">
                    <logicalFolder name="dynamic" displayName="dynamic" projectFiles="true">
                      <itemPath>../../../../../vendors/microchip/harmony/v2.05/framework/driver/ethmac/src/dynamic/drv_ethmac.c</itemPath>
                      <itemPath>../../../../../vendors/microchip/harmony/v2.05/framework/driver/ethmac/src/dynamic/drv_ethmac_lib.c</itemPath>
                    </logicalFolder>
                  </logicalFolder>
                </logicalFolder>
                <logicalFolder name="ethphy" displayName="ethphy" projectFiles="true">
                  <logicalFolder name="src" displayName="src" projectFiles="true">
                    <logicalFolder name="dynamic" displayName="dynamic" projectFiles="true">
                      <itemPath>../../../../../vendors/microchip/harmony/v2.05/framework/driver/ethphy/src/dynamic/drv_ethphy.c</itemPath>
                      <itemPath>../../../../../vendors/microchip/harmony/v2.05/framework/driver/ethphy/src/dynamic/drv_extphy_smsc8720.c</itemPath>
                    </logicalFolder>
                  </logicalFolder>
                </logicalFolder>
                <logicalFolder name="flash" displayName="flash" projectFiles="true">
                  <logicalFolder name="src" displayName="src" projectFiles="true">
                    <itemPath>../../../../../vendors/microchip/harmony/v2.05/framework/driver/flash/src/drv_flash_static.c</itemPath>
                  </logicalFolder>
                </logicalFolder>
                <logicalFolder name="miim" displayName="miim" projectFiles="true">
                  <logicalFolder name="src" displayName="src" projectFiles="true">
                    <logicalFolder name="dynamic" displayName="dynamic" projectFiles="true">
                      <itemPath>../../../../../vendors/microchip/harmony/v2.05/framework/driver/miim/src/dynamic/drv_miim.c</itemPath>
                    </logicalFolder>
                  </logicalFolder>
                </logicalFolder>
                <logicalFolder name="spi" displayName="spi" projectFiles="true">
                  <logicalFolder name="dynamic" displayName="dynamic" projectFiles="true">
                    <itemPath>../../../../../vendors/microchip/harmony/v2.05/framework/driver/spi/dynamic/drv_spi_api.c</itemPath>
                    <itemPath>../../../../../vendors/microchip/harmony/v2.05/framework/driver/spi/dynamic/drv_spi_master_dma_tasks.c</itemPath>
                    <itemPath>../../../../../vendors/microchip/harmony/v2.05/framework/driver/spi/dynamic/drv_spi_master_rm_tasks.c</itemPath>
                    <itemPath>../../../../../vendors/microchip/harmony/v2.05/framework/driver/spi/dynamic/drv_spi_tasks.c</itemPath>
                  </logicalFolder>
                  <logicalFolder name="src" displayName="src" projectFiles="true">
                    <logicalFolder name="dynamic" displayName="dynamic" projectFiles="true">
                      <itemPath>../../../../../vendors/microchip/harmony/v2.05/framework/driver/spi/src/dynamic/drv_spi.c</itemPath>
                      <itemPath>../../../../../vendors/microchip/harmony/v2.05/framework/driver/spi/src/dynamic/drv_spi_api.c</itemPath>
                    </logicalFolder>
                    <itemPath>../../../../../vendors/microchip/harmony/v2.05/framework/driver/spi/src/drv_spi_sys_queue_fifo.c</itemPath>
                  </logicalFolder>
                </logicalFolder>
                <logicalFolder name="tmr" displayName="tmr" projectFiles="true">
                  <logicalFolder name="src" displayName="src" projectFiles="true">
                    <logicalFolder name="dynamic" displayName="dynamic" projectFiles="true">
                      <itemPath>../../../../../vendors/microchip/harmony/v2.05/framework/driver/tmr/src/dynamic/drv_tmr.c</itemPath>
                    </logicalFolder>
                  </logicalFolder>
                </logicalFolder>
                <logicalFolder name="usart" displayName="usart" projectFiles="true">
                  <logicalFolder name="src" displayName="src" projectFiles="true">
                    <logicalFolder name="dynamic" displayName="dynamic" projectFiles="true">
                      <itemPath>../../../../../vendors/microchip/harmony/v2.05/framework/driver/usart/src/dynamic/drv_usart.c</itemPath>
                      <itemPath>../../../../../vendors/microchip/harmony/v2.05/framework/driver/usart/src/dynamic/drv_usart_buffer_queue.c</itemPath>
                      <itemPath>../../../../../vendors/microchip/harmony/v2.05/framework/driver/usart/src/dynamic/drv_usart_buffer_queue_dma.c</itemPath>
                      <itemPath>../../../../../vendors/microchip/harmony/v2.05/framework/driver/usart/src/dynamic/drv_usart_byte_model.c</itemPath>
                      <itemPath>../../../../../vendors/microchip/harmony/v2.05/framework/driver/usart/src/dynamic/drv_usart_dma.c</itemPath>
                      <itemPath>../../../../../vendors/microchip/harmony/v2.05/framework/driver/usart/src/dynamic/drv_usart_read_write.c</itemPath>
                    </logicalFolder>
                  </logicalFolder>
                </logicalFolder>
                <logicalFolder name="wifi" displayName="wifi" projectFiles="true">
                  <logicalFolder name="wilc1000" displayName="wilc1000" projectFiles="true">
                    <logicalFolder name="dev" displayName="dev" projectFiles="true">
                      <logicalFolder name="console" displayName="console" projectFiles="true">
                        <itemPath>../../../../../vendors/microchip/harmony/v2.05/framework/driver/wifi/wilc1000/dev/console/wdrv_wilc1000_console.c</itemPath>
                      </logicalFolder>
                      <logicalFolder name="gpio" displayName="gpio" projectFiles="true">
                        <itemPath>../../../../../vendors/microchip/harmony/v2.05/framework/driver/wifi/wilc1000/dev/gpio/wdrv_wilc1000_eint.c</itemPath>
                        <itemPath>../../../../../vendors/microchip/harmony/v2.05/framework/driver/wifi/wilc1000/dev/gpio/wdrv_wilc1000_gpio.c</itemPath>
                      </logicalFolder>
                      <logicalFolder name="spi" displayName="spi" projectFiles="true">
                        <itemPath>../../../../../vendors/microchip/harmony/v2.05/framework/driver/wifi/wilc1000/dev/spi/wdrv_wilc1000_spi.c</itemPath>
                      </logicalFolder>
                      <logicalFolder name="timer" displayName="timer" projectFiles="true">
                        <itemPath>../../../../../vendors/microchip/harmony/v2.05/framework/driver/wifi/wilc1000/dev/timer/wdrv_wilc1000_timer.c</itemPath>
                      </logicalFolder>
                    </logicalFolder>
                    <logicalFolder name="osal" displayName="osal" projectFiles="true">
                      <itemPath>../../../../../vendors/microchip/harmony/v2.05/framework/driver/wifi/wilc1000/osal/wdrv_wilc1000_osal.c</itemPath>
                    </logicalFolder>
                    <logicalFolder name="wireless_driver"
                                   displayName="wireless_driver"
                                   projectFiles="true">
                      <itemPath>../../../../../vendors/microchip/harmony/v2.05/framework/driver/wifi/wilc1000/wireless_driver/wdrv_wilc1000_cli.c</itemPath>
                      <itemPath>../../../../../vendors/microchip/harmony/v2.05/framework/driver/wifi/wilc1000/wireless_driver/wdrv_wilc1000_config.c</itemPath>
                      <itemPath>../../../../../vendors/microchip/harmony/v2.05/framework/driver/wifi/wilc1000/wireless_driver/wdrv_wilc1000_connmgr.c</itemPath>
                      <itemPath>../../../../../vendors/microchip/harmony/v2.05/framework/driver/wifi/wilc1000/wireless_driver/wdrv_wilc1000_events.c</itemPath>
                      <itemPath>../../../../../vendors/microchip/harmony/v2.05/framework/driver/wifi/wilc1000/wireless_driver/wdrv_wilc1000_iwpriv.c</itemPath>
                      <itemPath>../../../../../vendors/microchip/harmony/v2.05/framework/driver/wifi/wilc1000/wireless_driver/wdrv_wilc1000_main.c</itemPath>
                      <itemPath>../../../../../vendors/microchip/harmony/v2.05/framework/driver/wifi/wilc1000/wireless_driver/wdrv_wilc1000_scan_helper.c</itemPath>
                    </logicalFolder>
                    <logicalFolder name="wireless_driver_extension"
                                   displayName="wireless_driver_extension"
                                   projectFiles="true">
                      <logicalFolder name="common" displayName="common" projectFiles="true">
                        <logicalFolder name="source" displayName="source" projectFiles="true">
                          <itemPath>../../../../../vendors/microchip/harmony/v2.05/framework/driver/wifi/wilc1000/wireless_driver_extension/common/source/nm_common.c</itemPath>
                        </logicalFolder>
                      </logicalFolder>
                      <logicalFolder name="driver" displayName="driver" projectFiles="true">
                        <logicalFolder name="source" displayName="source" projectFiles="true">
                          <itemPath>../../../../../vendors/microchip/harmony/v2.05/framework/driver/wifi/wilc1000/wireless_driver_extension/driver/source/m2m_hif.c</itemPath>
                          <itemPath>../../../../../vendors/microchip/harmony/v2.05/framework/driver/wifi/wilc1000/wireless_driver_extension/driver/source/m2m_periph.c</itemPath>
                          <itemPath>../../../../../vendors/microchip/harmony/v2.05/framework/driver/wifi/wilc1000/wireless_driver_extension/driver/source/m2m_wifi.c</itemPath>
                          <itemPath>../../../../../vendors/microchip/harmony/v2.05/framework/driver/wifi/wilc1000/wireless_driver_extension/driver/source/nmasic.c</itemPath>
                          <itemPath>../../../../../vendors/microchip/harmony/v2.05/framework/driver/wifi/wilc1000/wireless_driver_extension/driver/source/nmbus.c</itemPath>
                          <itemPath>../../../../../vendors/microchip/harmony/v2.05/framework/driver/wifi/wilc1000/wireless_driver_extension/driver/source/nmdrv.c</itemPath>
                          <itemPath>../../../../../vendors/microchip/harmony/v2.05/framework/driver/wifi/wilc1000/wireless_driver_extension/driver/source/nmspi.c</itemPath>
                        </logicalFolder>
                      </logicalFolder>
                      <logicalFolder name="spi_flash" displayName="spi_flash" projectFiles="true">
                        <logicalFolder name="source" displayName="source" projectFiles="true">
                          <itemPath>../../../../../vendors/microchip/harmony/v2.05/framework/driver/wifi/wilc1000/wireless_driver_extension/spi_flash/source/spi_flash.c</itemPath>
                        </logicalFolder>
                      </logicalFolder>
                      <itemPath>../../../../../vendors/microchip/harmony/v2.05/framework/driver/wifi/wilc1000/wireless_driver_extension/wdrvext_wilc1000.c</itemPath>
                      <itemPath>../../../../../vendors/microchip/harmony/v2.05/framework/driver/wifi/wilc1000/wireless_driver_extension/wilc1000_fw_update.c</itemPath>
                      <itemPath>../../../../../vendors/microchip/harmony/v2.05/framework/driver/wifi/wilc1000/wireless_driver_extension/wilc1000_task.c</itemPath>
                    </logicalFolder>
                  </logicalFolder>
                </logicalFolder>
              </logicalFolder>
              <logicalFolder name="osal" displayName="osal" projectFiles="true">
                <logicalFolder name="src" displayName="src" projectFiles="true">
                  <itemPath>../../../../../vendors/microchip/harmony/v2.05/framework/osal/src/osal.c</itemPath>
                  <itemPath>../../../../../vendors/microchip/harmony/v2.05/framework/osal/src/osal_freertos.c</itemPath>
                </logicalFolder>
              </logicalFolder>
              <logicalFolder name="peripheral" displayName="peripheral" projectFiles="true">
                <logicalFolder name="tmr" displayName="tmr" projectFiles="true">
                  <logicalFolder name="src" displayName="src" projectFiles="true">
                    <itemPath>../../../../../vendors/microchip/harmony/v2.05/framework/peripheral/tmr/src/plib_tmr_pic32.c</itemPath>
                  </logicalFolder>
                </logicalFolder>
              </logicalFolder>
              <logicalFolder name="system" displayName="system" projectFiles="true">
                <logicalFolder name="clk" displayName="clk" projectFiles="true">
                  <logicalFolder name="src" displayName="src" projectFiles="true">
                    <itemPath>../../../../../vendors/microchip/harmony/v2.05/framework/system/clk/src/sys_clk_pic32mz.c</itemPath>
                  </logicalFolder>
                </logicalFolder>
                <logicalFolder name="command" displayName="command" projectFiles="true">
                  <logicalFolder name="src" displayName="src" projectFiles="true">
                    <itemPath>../../../../../vendors/microchip/harmony/v2.05/framework/system/command/src/sys_command.c</itemPath>
                  </logicalFolder>
                </logicalFolder>
                <logicalFolder name="common" displayName="common" projectFiles="true">
                  <logicalFolder name="src" displayName="src" projectFiles="true">
                    <itemPath>../../../../../vendors/microchip/harmony/v2.05/framework/system/common/src/sys_buffer.c</itemPath>
                    <itemPath>../../../../../vendors/microchip/harmony/v2.05/framework/system/common/src/sys_queue.c</itemPath>
                  </logicalFolder>
                </logicalFolder>
                <logicalFolder name="console" displayName="console" projectFiles="true">
                  <logicalFolder name="src" displayName="src" projectFiles="true">
                    <itemPath>../../../../../vendors/microchip/harmony/v2.05/framework/system/console/src/sys_console.c</itemPath>
                    <itemPath>../../../../../vendors/microchip/harmony/v2.05/framework/system/console/src/sys_console_uart.c</itemPath>
                  </logicalFolder>
                </logicalFolder>
                <logicalFolder name="debug" displayName="debug" projectFiles="true">
                  <logicalFolder name="src" displayName="src" projectFiles="true">
                    <itemPath>../../../../../vendors/microchip/harmony/v2.05/framework/system/debug/src/sys_debug.c</itemPath>
                  </logicalFolder>
                </logicalFolder>
                <logicalFolder name="devcon" displayName="devcon" projectFiles="true">
                  <logicalFolder name="src" displayName="src" projectFiles="true">
                    <itemPath>../../../../../vendors/microchip/harmony/v2.05/framework/system/devcon/src/sys_devcon.c</itemPath>
                    <itemPath>../../../../../vendors/microchip/harmony/v2.05/framework/system/devcon/src/sys_devcon_pic32mz.c</itemPath>
                    <itemPath>../../../../../vendors/microchip/harmony/v2.05/framework/system/devcon/src/sys_devcon_cache_pic32mz.S</itemPath>
                  </logicalFolder>
                </logicalFolder>
                <logicalFolder name="dma" displayName="dma" projectFiles="true">
                  <logicalFolder name="src" displayName="src" projectFiles="true">
                    <itemPath>../../../../../vendors/microchip/harmony/v2.05/framework/system/dma/src/sys_dma.c</itemPath>
                  </logicalFolder>
                </logicalFolder>
                <logicalFolder name="int" displayName="int" projectFiles="true">
                  <logicalFolder name="src" displayName="src" projectFiles="true">
                    <itemPath>../../../../../vendors/microchip/harmony/v2.05/framework/system/int/src/sys_int_pic32.c</itemPath>
                  </logicalFolder>
                </logicalFolder>
                <logicalFolder name="ports" displayName="ports" projectFiles="true">
                  <logicalFolder name="src" displayName="src" projectFiles="true">
                    <itemPath>../../../../../vendors/microchip/harmony/v2.05/framework/system/ports/src/sys_ports.c</itemPath>
                    <itemPath>../../../../../vendors/microchip/harmony/v2.05/framework/system/ports/src/sys_ports_static.c</itemPath>
                  </logicalFolder>
                </logicalFolder>
                <logicalFolder name="random" displayName="random" projectFiles="true">
                  <logicalFolder name="src" displayName="src" projectFiles="true">
                    <itemPath>../../../../../vendors/microchip/harmony/v2.05/framework/system/random/src/sys_random.c</itemPath>
                  </logicalFolder>
                </logicalFolder>
                <logicalFolder name="reset" displayName="reset" projectFiles="true">
                  <logicalFolder name="src" displayName="src" projectFiles="true">
                    <itemPath>../../../../../vendors/microchip/harmony/v2.05/framework/system/reset/src/sys_reset.c</itemPath>
                  </logicalFolder>
                </logicalFolder>
                <logicalFolder name="tmr" displayName="tmr" projectFiles="true">
                  <logicalFolder name="src" displayName="src" projectFiles="true">
                    <itemPath>../../../../../vendors/microchip/harmony/v2.05/framework/system/tmr/src/sys_tmr.c</itemPath>
                  </logicalFolder>
                </logicalFolder>
              </logicalFolder>
              <logicalFolder name="tcpip" displayName="tcpip" projectFiles="true">
                <logicalFolder name="src" displayName="src" projectFiles="true">
                  <itemPath>../../../../../vendors/microchip/harmony/v2.05/framework/tcpip/src/tcpip_heap_alloc.c</itemPath>
                  <itemPath>../../../../../vendors/microchip/harmony/v2.05/framework/tcpip/src/tcpip_heap_external.c</itemPath>
                  <itemPath>../../../../../vendors/microchip/harmony/v2.05/framework/tcpip/src/tcpip_helpers.c</itemPath>
                  <itemPath>../../../../../vendors/microchip/harmony/v2.05/framework/tcpip/src/tcpip_packet.c</itemPath>
                </logicalFolder>
              </logicalFolder>
            </logicalFolder>
          </logicalFolder>
        </logicalFolder>
      </logicalFolder>
    </logicalFolder>
  </logicalFolder>
  <projectmakefile>Makefile</projectmakefile>
  <confs>
    <conf name="pic32mz_ef_curiosity" type="2">
      <toolsSet>
        <developmentServer>localhost</developmentServer>
        <targetDevice>PIC32MZ2048EFM100</targetDevice>
        <targetHeader></targetHeader>
        <targetPluginBoard></targetPluginBoard>
        <platformTool>ICD4Tool</platformTool>
        <languageToolchain>XC32</languageToolchain>
        <languageToolchainVersion>2.05</languageToolchainVersion>
        <platform>3</platform>
      </toolsSet>
      <packs>
        <pack name="PIC32MZ-EF_DFP" vendor="Microchip" version="1.0.20"/>
      </packs>
      <compileType>
        <linkerTool>
          <linkerLibItems>
            <linkerLibFileItem>../../../../../vendors/microchip/harmony/v2.05/bin/framework/peripheral/PIC32MZ2048EFM100_peripherals.a</linkerLibFileItem>
          </linkerLibItems>
        </linkerTool>
        <archiverTool>
        </archiverTool>
        <loading>
          <makeArtifact PL="../bootloader"
                        CT="1"
                        CN="pic32mz_ef_curiosity"
                        AC="true"
                        BL="true"
                        WD="../bootloader"
                        BC="${MAKE}  -f Makefile CONF=pic32mz_ef_curiosity"
                        DBC="${MAKE}  -f Makefile CONF=pic32mz_ef_curiosity TYPE_IMAGE=DEBUG_RUN"
                        CC="rm -rf &quot;build/pic32mz_ef_curiosity&quot; &quot;dist/pic32mz_ef_curiosity&quot;"
                        OP="dist/pic32mz_ef_curiosity/production/bootloader.production.hex"
                        DOP="dist/pic32mz_ef_curiosity/debug/bootloader.debug.elf"
                        FL="dist/pic32mz_ef_curiosity/production/bootloader.production.hex"
                        PD="dist/pic32mz_ef_curiosity/production/bootloader.production.elf"
                        DD="dist/pic32mz_ef_curiosity/debug/bootloader.debug.elf">
          </makeArtifact>
          <useAlternateLoadableFile>false</useAlternateLoadableFile>
          <parseOnProdLoad>false</parseOnProdLoad>
          <alternateLoadableFile></alternateLoadableFile>
        </loading>
        <subordinates>
        </subordinates>
      </compileType>
      <makeCustomizationType>
        <makeCustomizationPreStepEnabled>false</makeCustomizationPreStepEnabled>
        <makeCustomizationPreStep></makeCustomizationPreStep>
        <makeCustomizationPostStepEnabled>true</makeCustomizationPostStepEnabled>
        <makeCustomizationPostStep>python ../../../../../vendors/microchip/boards/curiosity_pic32mzef/bootloader/bootloader/utility/binary_image_generator.py -d ${MP_CC_DIR} -b xc32-objcopy -p "-I ihex ${ImagePath} -O binary ${ImageDir}/mplab.${IMAGE_TYPE}.bin" &amp;&amp; python ../../../../../vendors/microchip/boards/curiosity_pic32mzef/bootloader/bootloader/utility/ota_image_generator.py -b ${ImageDir}/mplab.${IMAGE_TYPE}.bin -p MCHP-Curiosity-PIC32MZEF</makeCustomizationPostStep>
        <makeCustomizationPutChecksumInUserID>false</makeCustomizationPutChecksumInUserID>
        <makeCustomizationEnableLongLines>false</makeCustomizationEnableLongLines>
        <makeCustomizationNormalizeHexFile>false</makeCustomizationNormalizeHexFile>
      </makeCustomizationType>
      <C32>
        <property key="additional-warnings" value="true"/>
        <property key="addresss-attribute-use" value="false"/>
        <property key="enable-app-io" value="false"/>
        <property key="enable-omit-frame-pointer" value="false"/>
        <property key="enable-symbols" value="true"/>
        <property key="enable-unroll-loops" value="false"/>
        <property key="exclude-floating-point" value="false"/>
        <property key="extra-include-directories"
                  value="../../../../../freertos_kernel/include;../../../../../libraries/c_sdk/standard/common/include;../../../../../libraries/freertos_plus/standard/crypto/include;../../../../../libraries/freertos_plus/standard/tls/include;../../../../../libraries/freertos_plus/standard/freertos_plus_tcp/include;../../../../../libraries/freertos_plus/standard/freertos_plus_tcp/source/portable/Compiler/GCC;../../../../../libraries/abstractions/wifi/include;../../../../../libraries/abstractions/pkcs11/include;../../../../../vendors/microchip/boards/curiosity_pic32mzef/aws_tests/application_code/microchip_code;../../../../../freertos_kernel/portable/MPLAB/PIC32MZ;../../../../../vendors/microchip/harmony/v2.05/framework;../../../../../vendors/microchip/harmony/v2.05/bsp;../../../../../tests/include;../../../../../vendors/microchip/boards/curiosity_pic32mzef/aws_tests/config_files;../../../../../libraries/c_sdk/standard/common/include/private;../../../../../libraries/abstractions/platform/include;../../../../../libraries/abstractions/platform/freertos/include;../../../../../libraries/abstractions/secure_sockets/include;../../../../../libraries/freertos_plus/standard/freertos_plus_tcp/test;../../../../../vendors/microchip/harmony/v2.05/framework/driver/wifi/wilc1000/wireless_driver_extension;../../../../../vendors/microchip/harmony/v2.05/framework/driver/wifi/wilc1000/wireless_driver_extension/driver/include;../../../../../libraries/freertos_plus/standard/pkcs11/include;../../../../../libraries/freertos_plus/aws/ota/test;../../../../../libraries/freertos_plus/standard/utils/include;../../../../../demos/dev_mode_key_provisioning/include;../../../../../vendors/microchip/harmony/v2.05/framework/system/common;../../../../../vendors/microchip/harmony/v2.05/framework/driver/wifi/wilc1000/include;../../../../../vendors/microchip/harmony/v2.05/framework/driver/wifi/wilc1000/wireless_driver_extension/common/include;../../../../../vendors/microchip/harmony/v2.05/framework/driver/wifi/wilc1000/wireless_driver_extension/driver/source;../../../../../vendors/microchip/harmony/v2.05/framework/driver/wifi/wilc1000/wireless_driver/include;../../../../../libraries/c_sdk/aws/defender/include;../../../../../libraries/c_sdk/standard/mqtt/test/access;../../../../../libraries/c_sdk/standard/mqtt/include;../../../../../libraries/c_sdk/standard/mqtt/src;../../../../../libraries/c_sdk/standard/serializer/include;../../../../../libraries/c_sdk/aws/shadow/include;../../../../../libraries/c_sdk/aws/shadow/src;../../../../../libraries/freertos_plus/aws/greengrass/test;../../../../../libraries/freertos_plus/aws/greengrass/include;../../../../../libraries/freertos_plus/aws/greengrass/src;../../../../../libraries/freertos_plus/aws/ota/src;../../../../../libraries/freertos_plus/aws/ota/include;../../../../../libraries/3rdparty/mbedtls/include;../../../../../libraries/abstractions/posix/include;../../../../../vendors/microchip/boards/curiosity_pic32mzef/ports/posix;../../../../../libraries/freertos_plus/standard/freertos_plus_posix/include;../../../../../libraries/c_sdk/aws/defender/src/private;../../../../../libraries/3rdparty/jsmn;../../../../../libraries/3rdparty/pkcs11;../../../../../libraries/3rdparty/tinycbor;../../../../../libraries/3rdparty/tinycrypt/asn1;../../../../../libraries/3rdparty/tinycrypt/lib/include;../../../../../libraries/3rdparty/mbedtls/include/mbedtls;../../../../../libraries/abstractions/pkcs11/mbedtls;../../../../../libraries/3rdparty/unity/src;../../../../../libraries/3rdparty/unity/extras/fixture/src"/>
        <property key="generate-16-bit-code" value="false"/>
        <property key="generate-micro-compressed-code" value="false"/>
        <property key="isolate-each-function" value="true"/>
        <property key="make-warnings-into-errors" value="false"/>
        <property key="optimization-level" value="-O1"/>
        <property key="place-data-into-section" value="false"/>
        <property key="post-instruction-scheduling" value="default"/>
        <property key="pre-instruction-scheduling" value="default"/>
        <property key="preprocessor-macros"
                  value="UNITY_INCLUDE_CONFIG_H;AMAZON_FREERTOS_ENABLE_UNIT_TESTS;__free_rtos__"/>
        <property key="strict-ansi" value="false"/>
        <property key="support-ansi" value="false"/>
        <property key="toplevel-reordering" value=""/>
        <property key="unaligned-access" value=""/>
        <property key="use-cci" value="false"/>
        <property key="use-iar" value="false"/>
        <property key="use-indirect-calls" value="false"/>
        <appendMe value="-mnewlib-libc -std=gnu99 -fgnu89-inline"/>
      </C32>
      <C32-AR>
        <property key="additional-options-chop-files" value="false"/>
      </C32-AR>
      <C32-AS>
        <property key="assembler-symbols" value=""/>
        <property key="enable-symbols" value="true"/>
        <property key="exclude-floating-point-library" value="false"/>
        <property key="expand-macros" value="false"/>
        <property key="extra-include-directories-for-assembler" value=""/>
        <property key="extra-include-directories-for-preprocessor"
                  value="../../../../../freertos_kernel/include;../../../../../libraries/c_sdk/standard/common/include;../../../../../libraries/freertos_plus/standard/crypto/include;../../../../../libraries/freertos_plus/standard/tls/include;../../../../../libraries/freertos_plus/standard/freertos_plus_tcp/include;../../../../../libraries/freertos_plus/standard/freertos_plus_tcp/source/portable/Compiler/GCC;../../../../../libraries/abstractions/wifi/include;../../../../../libraries/abstractions/pkcs11/include;../../../../../vendors/microchip/boards/curiosity_pic32mzef/aws_tests/application_code/microchip_code;../../../../../freertos_kernel/portable/MPLAB/PIC32MZ;../../../../../vendors/microchip/harmony/v2.05/framework;../../../../../vendors/microchip/harmony/v2.05/bsp;../../../../../tests/include;../../../../../vendors/microchip/boards/curiosity_pic32mzef/aws_tests/config_files;../../../../../libraries/c_sdk/standard/common/include/private;../../../../../libraries/abstractions/platform/include;../../../../../libraries/abstractions/platform/freertos/include;../../../../../libraries/abstractions/secure_sockets/include;../../../../../libraries/freertos_plus/standard/freertos_plus_tcp/test;../../../../../vendors/microchip/harmony/v2.05/framework/driver/wifi/wilc1000/wireless_driver_extension;../../../../../vendors/microchip/harmony/v2.05/framework/driver/wifi/wilc1000/wireless_driver_extension/driver/include;../../../../../libraries/freertos_plus/standard/pkcs11/include;../../../../../libraries/freertos_plus/aws/ota/test;../../../../../libraries/freertos_plus/standard/utils/include;../../../../../demos/dev_mode_key_provisioning/include;../../../../../vendors/microchip/harmony/v2.05/framework/system/common;../../../../../vendors/microchip/harmony/v2.05/framework/driver/wifi/wilc1000/include;../../../../../vendors/microchip/harmony/v2.05/framework/driver/wifi/wilc1000/wireless_driver_extension/common/include;../../../../../vendors/microchip/harmony/v2.05/framework/driver/wifi/wilc1000/wireless_driver_extension/driver/source;../../../../../vendors/microchip/harmony/v2.05/framework/driver/wifi/wilc1000/wireless_driver/include;../../../../../libraries/c_sdk/aws/defender/include;../../../../../libraries/c_sdk/standard/mqtt/test/access;../../../../../libraries/c_sdk/standard/mqtt/include;../../../../../libraries/c_sdk/standard/mqtt/src;../../../../../libraries/c_sdk/standard/serializer/include;../../../../../libraries/c_sdk/aws/shadow/include;../../../../../libraries/c_sdk/aws/shadow/src;../../../../../libraries/freertos_plus/aws/greengrass/test;../../../../../libraries/freertos_plus/aws/greengrass/include;../../../../../libraries/freertos_plus/aws/greengrass/src;../../../../../libraries/freertos_plus/aws/ota/src;../../../../../libraries/freertos_plus/aws/ota/include;../../../../../libraries/3rdparty/mbedtls/include;../../../../../libraries/abstractions/posix/include;../../../../../vendors/microchip/boards/curiosity_pic32mzef/ports/posix;../../../../../libraries/freertos_plus/standard/freertos_plus_posix/include;../../../../../libraries/c_sdk/aws/defender/src/private;../../../../../libraries/3rdparty/jsmn;../../../../../libraries/3rdparty/pkcs11;../../../../../libraries/3rdparty/tinycbor;../../../../../libraries/3rdparty/tinycrypt/asn1;../../../../../libraries/3rdparty/tinycrypt/lib/include;../../../../../libraries/3rdparty/mbedtls/include/mbedtls;../../../../../libraries/abstractions/pkcs11/mbedtls;../../../../../libraries/3rdparty/unity/src;../../../../../libraries/3rdparty/unity/extras/fixture/src"/>
        <property key="false-conditionals" value="false"/>
        <property key="generate-16-bit-code" value="false"/>
        <property key="generate-micro-compressed-code" value="false"/>
        <property key="keep-locals" value="false"/>
        <property key="list-assembly" value="false"/>
        <property key="list-source" value="false"/>
        <property key="list-symbols" value="false"/>
        <property key="oXC32asm-list-to-file" value="false"/>
        <property key="omit-debug-dirs" value="false"/>
        <property key="omit-forms" value="false"/>
        <property key="preprocessor-macros" value=""/>
        <property key="warning-level" value=""/>
      </C32-AS>
      <C32-CO>
        <property key="coverage-enable" value=""/>
      </C32-CO>
      <C32-LD>
        <property key="additional-options-use-response-files" value="false"/>
        <property key="additional-options-write-sla" value="false"/>
        <property key="allocate-dinit" value="false"/>
        <property key="code-dinit" value="false"/>
        <property key="ebase-addr" value=""/>
        <property key="enable-check-sections" value="false"/>
        <property key="exclude-floating-point-library" value="false"/>
        <property key="exclude-standard-libraries" value="false"/>
        <property key="extra-lib-directories" value=""/>
        <property key="fill-flash-options-addr" value=""/>
        <property key="fill-flash-options-const" value=""/>
        <property key="fill-flash-options-how" value="0"/>
        <property key="fill-flash-options-inc-const" value="1"/>
        <property key="fill-flash-options-increment" value=""/>
        <property key="fill-flash-options-seq" value=""/>
        <property key="fill-flash-options-what" value="0"/>
        <property key="generate-16-bit-code" value="false"/>
        <property key="generate-cross-reference-file" value="false"/>
        <property key="generate-micro-compressed-code" value="false"/>
        <property key="heap-size" value="170000"/>
        <property key="input-libraries" value=""/>
        <property key="kseg-length" value=""/>
        <property key="kseg-origin" value=""/>
        <property key="linker-symbols" value=""/>
        <property key="map-file" value="${DISTDIR}/${PROJECTNAME}.${IMAGE_TYPE}.map"/>
        <property key="no-device-startup-code" value="false"/>
        <property key="no-startup-files" value="false"/>
        <property key="oXC32ld-extra-opts" value="-mnewlib-libc"/>
        <property key="optimization-level" value=""/>
        <property key="preprocessor-macros" value=""/>
        <property key="remove-unused-sections" value="true"/>
        <property key="report-memory-usage" value="false"/>
        <property key="serial-length" value=""/>
        <property key="serial-origin" value=""/>
        <property key="stack-size" value="10000"/>
        <property key="symbol-stripping" value=""/>
        <property key="trace-symbols" value=""/>
        <property key="warn-section-align" value="false"/>
        <appendMe value="--allow-multiple-definition"/>
      </C32-LD>
      <C32CPP>
        <property key="additional-warnings" value="false"/>
        <property key="addresss-attribute-use" value="false"/>
        <property key="check-new" value="false"/>
        <property key="eh-specs" value="true"/>
        <property key="enable-app-io" value="false"/>
        <property key="enable-omit-frame-pointer" value="false"/>
        <property key="enable-symbols" value="true"/>
        <property key="enable-unroll-loops" value="false"/>
        <property key="exceptions" value="true"/>
        <property key="exclude-floating-point" value="false"/>
        <property key="extra-include-directories" value=""/>
        <property key="generate-16-bit-code" value="false"/>
        <property key="generate-micro-compressed-code" value="false"/>
        <property key="isolate-each-function" value="false"/>
        <property key="make-warnings-into-errors" value="false"/>
        <property key="optimization-level" value=""/>
        <property key="place-data-into-section" value="false"/>
        <property key="post-instruction-scheduling" value="default"/>
        <property key="pre-instruction-scheduling" value="default"/>
        <property key="preprocessor-macros" value=""/>
        <property key="rtti" value="true"/>
        <property key="strict-ansi" value="false"/>
        <property key="toplevel-reordering" value=""/>
        <property key="unaligned-access" value=""/>
        <property key="use-cci" value="false"/>
        <property key="use-iar" value="false"/>
        <property key="use-indirect-calls" value="false"/>
      </C32CPP>
      <C32Global>
        <property key="common-include-directories" value=""/>
        <property key="gp-relative-option" value=""/>
        <property key="legacy-libc" value="false"/>
        <property key="mdtcm" value=""/>
        <property key="mitcm" value=""/>
        <property key="mstacktcm" value="false"/>
        <property key="relaxed-math" value="false"/>
        <property key="save-temps" value="false"/>
        <property key="wpo-lto" value="false"/>
      </C32Global>
      <ICD3PlatformTool>
        <property key="firmware.download.all" value="false"/>
      </ICD3PlatformTool>
      <ICD4Tool>
        <property key="ADC" value="true"/>
        <property key="AutoSelectMemRanges" value="auto"/>
        <property key="CAN1" value="true"/>
        <property key="CAN2" value="true"/>
        <property key="CHANGE NOTICE A" value="true"/>
        <property key="CHANGE NOTICE B" value="true"/>
        <property key="CHANGE NOTICE C" value="true"/>
        <property key="CHANGE NOTICE D" value="true"/>
        <property key="CHANGE NOTICE E" value="true"/>
        <property key="CHANGE NOTICE F" value="true"/>
        <property key="CHANGE NOTICE G" value="true"/>
        <property key="COMPARATOR" value="true"/>
        <property key="DMA" value="true"/>
        <property key="ETHERNET CONTROLLER" value="true"/>
        <property key="Freeze All Other Peripherals" value="true"/>
        <property key="I2C 1" value="true"/>
        <property key="I2C 2" value="true"/>
        <property key="I2C 3" value="true"/>
        <property key="I2C 4" value="true"/>
        <property key="I2C 5" value="true"/>
        <property key="INPUT CAPTURE 1" value="true"/>
        <property key="INPUT CAPTURE 2" value="true"/>
        <property key="INPUT CAPTURE 3" value="true"/>
        <property key="INPUT CAPTURE 4" value="true"/>
        <property key="INPUT CAPTURE 5" value="true"/>
        <property key="INPUT CAPTURE 6" value="true"/>
        <property key="INPUT CAPTURE 7" value="true"/>
        <property key="INPUT CAPTURE 8" value="true"/>
        <property key="INPUT CAPTURE 9" value="true"/>
        <property key="INTERRUPT CONTROL" value="true"/>
        <property key="OUTPUT COMPARE 1" value="true"/>
        <property key="OUTPUT COMPARE 2" value="true"/>
        <property key="OUTPUT COMPARE 3" value="true"/>
        <property key="OUTPUT COMPARE 4" value="true"/>
        <property key="OUTPUT COMPARE 5" value="true"/>
        <property key="OUTPUT COMPARE 6" value="true"/>
        <property key="OUTPUT COMPARE 7" value="true"/>
        <property key="OUTPUT COMPARE 8" value="true"/>
        <property key="OUTPUT COMPARE 9" value="true"/>
        <property key="PARALLEL MASTER/SLAVE PORT" value="true"/>
        <property key="REAL TIME CLOCK" value="true"/>
        <property key="REFERENCE CLOCK1" value="true"/>
        <property key="REFERENCE CLOCK2" value="true"/>
        <property key="REFERENCE CLOCK3" value="true"/>
        <property key="REFERENCE CLOCK4" value="true"/>
        <property key="SPI/I2S 1" value="true"/>
        <property key="SPI/I2S 2" value="true"/>
        <property key="SPI/I2S 3" value="true"/>
        <property key="SPI/I2S 4" value="true"/>
        <property key="SPI/I2S 5" value="true"/>
        <property key="SPI/I2S 6" value="true"/>
        <property key="SecureSegment.SegmentProgramming" value="FullChipProgramming"/>
        <property key="TIMER1" value="true"/>
        <property key="TIMER2" value="true"/>
        <property key="TIMER3" value="true"/>
        <property key="TIMER4" value="true"/>
        <property key="TIMER5" value="true"/>
        <property key="TIMER6" value="true"/>
        <property key="TIMER7" value="true"/>
        <property key="TIMER8" value="true"/>
        <property key="TIMER9" value="true"/>
        <property key="ToolFirmwareFilePath"
                  value="Press to browse for a specific firmware version"/>
        <property key="ToolFirmwareOption.UseLatestFirmware" value="true"/>
        <property key="UART1" value="true"/>
        <property key="UART2" value="true"/>
        <property key="UART3" value="true"/>
        <property key="UART4" value="true"/>
        <property key="UART5" value="true"/>
        <property key="UART6" value="true"/>
        <property key="debugoptions.useswbreakpoints" value="false"/>
        <property key="hwtoolclock.frcindebug" value="false"/>
        <property key="memories.aux" value="false"/>
        <property key="memories.bootflash" value="true"/>
        <property key="memories.configurationmemory" value="true"/>
        <property key="memories.configurationmemory2" value="true"/>
        <property key="memories.dataflash" value="true"/>
        <property key="memories.eeprom" value="true"/>
        <property key="memories.exclude.configurationmemory" value="true"/>
        <property key="memories.flashdata" value="true"/>
        <property key="memories.id" value="true"/>
        <property key="memories.instruction.ram.ranges"
                  value="${memories.instruction.ram.ranges}"/>
        <property key="memories.programmemory" value="true"/>
        <property key="memories.programmemory.ranges" value="1d000000-1d1fffff"/>
        <property key="poweroptions.powerenable" value="false"/>
        <property key="programoptions.donoteraseauxmem" value="false"/>
        <property key="programoptions.eraseb4program" value="true"/>
        <property key="programoptions.ledbrightness" value="5"/>
        <property key="programoptions.pgcconfig" value="pull down"/>
        <property key="programoptions.pgcresistor.value" value="4.7"/>
        <property key="programoptions.pgdconfig" value="pull down"/>
        <property key="programoptions.pgdresistor.value" value="4.7"/>
        <property key="programoptions.pgmentry.voltage" value="low"/>
        <property key="programoptions.pgmspeed" value="Med"/>
        <property key="programoptions.preservedataflash" value="false"/>
        <property key="programoptions.preserveeeprom" value="false"/>
        <property key="programoptions.preserveeeprom.ranges" value=""/>
        <property key="programoptions.preserveprogram.ranges" value=""/>
        <property key="programoptions.preserveprogramrange" value="false"/>
        <property key="programoptions.preserveuserid" value="false"/>
        <property key="programoptions.programcalmem" value="false"/>
        <property key="programoptions.programuserotp" value="false"/>
        <property key="programoptions.testmodeentrymethod" value="VDDFirst"/>
        <property key="voltagevalue" value="3.25"/>
      </ICD4Tool>
      <PKOBSKDEPlatformTool>
        <property key="AutoSelectMemRanges" value="auto"/>
        <property key="SecureSegment.SegmentProgramming" value="FullChipProgramming"/>
        <property key="ToolFirmwareFilePath"
                  value="Press to browse for a specific firmware version"/>
        <property key="ToolFirmwareOption.UseLatestFirmware" value="true"/>
        <property key="memories.configurationmemory" value="true"/>
        <property key="memories.dataflash" value="true"/>
        <property key="memories.eeprom" value="true"/>
        <property key="memories.id" value="true"/>
        <property key="memories.programmemory" value="true"/>
        <property key="memories.programmemory.ranges" value="1d000000-1d1fffff"/>
        <property key="memories.userotp" value="true"/>
        <property key="programoptions.donoteraseauxmem" value="false"/>
        <property key="programoptions.eraseb4program" value="true"/>
        <property key="programoptions.preservedataflash" value="false"/>
        <property key="programoptions.preservedataflash.ranges" value=""/>
        <property key="programoptions.preserveeeprom" value="false"/>
        <property key="programoptions.preserveeeprom.ranges" value=""/>
        <property key="programoptions.preserveprogram.ranges" value=""/>
        <property key="programoptions.preserveprogramrange" value="false"/>
        <property key="programoptions.usehighvoltageonmclr" value="false"/>
        <property key="programoptions.uselvpprogramming" value="true"/>
      </PKOBSKDEPlatformTool>
      <RealICEPlatformTool>
        <property key="ADC" value="true"/>
        <property key="AutoSelectMemRanges" value="auto"/>
        <property key="CAN1" value="true"/>
        <property key="CAN2" value="true"/>
        <property key="CHANGE NOTICE A" value="true"/>
        <property key="CHANGE NOTICE B" value="true"/>
        <property key="CHANGE NOTICE C" value="true"/>
        <property key="CHANGE NOTICE D" value="true"/>
        <property key="CHANGE NOTICE E" value="true"/>
        <property key="CHANGE NOTICE F" value="true"/>
        <property key="CHANGE NOTICE G" value="true"/>
        <property key="COMPARATOR" value="true"/>
        <property key="DMA" value="true"/>
        <property key="ETHERNET CONTROLLER" value="true"/>
        <property key="Freeze All Other Peripherals" value="true"/>
        <property key="I2C 1" value="true"/>
        <property key="I2C 2" value="true"/>
        <property key="I2C 3" value="true"/>
        <property key="I2C 4" value="true"/>
        <property key="I2C 5" value="true"/>
        <property key="INPUT CAPTURE 1" value="true"/>
        <property key="INPUT CAPTURE 2" value="true"/>
        <property key="INPUT CAPTURE 3" value="true"/>
        <property key="INPUT CAPTURE 4" value="true"/>
        <property key="INPUT CAPTURE 5" value="true"/>
        <property key="INPUT CAPTURE 6" value="true"/>
        <property key="INPUT CAPTURE 7" value="true"/>
        <property key="INPUT CAPTURE 8" value="true"/>
        <property key="INPUT CAPTURE 9" value="true"/>
        <property key="INTERRUPT CONTROL" value="true"/>
        <property key="OUTPUT COMPARE 1" value="true"/>
        <property key="OUTPUT COMPARE 2" value="true"/>
        <property key="OUTPUT COMPARE 3" value="true"/>
        <property key="OUTPUT COMPARE 4" value="true"/>
        <property key="OUTPUT COMPARE 5" value="true"/>
        <property key="OUTPUT COMPARE 6" value="true"/>
        <property key="OUTPUT COMPARE 7" value="true"/>
        <property key="OUTPUT COMPARE 8" value="true"/>
        <property key="OUTPUT COMPARE 9" value="true"/>
        <property key="PARALLEL MASTER/SLAVE PORT" value="true"/>
        <property key="REAL TIME CLOCK" value="true"/>
        <property key="REFERENCE CLOCK1" value="true"/>
        <property key="REFERENCE CLOCK2" value="true"/>
        <property key="REFERENCE CLOCK3" value="true"/>
        <property key="REFERENCE CLOCK4" value="true"/>
        <property key="RIExTrigs.Five" value="OFF"/>
        <property key="RIExTrigs.Four" value="OFF"/>
        <property key="RIExTrigs.One" value="OFF"/>
        <property key="RIExTrigs.Seven" value="OFF"/>
        <property key="RIExTrigs.Six" value="OFF"/>
        <property key="RIExTrigs.Three" value="OFF"/>
        <property key="RIExTrigs.Two" value="OFF"/>
        <property key="RIExTrigs.Zero" value="OFF"/>
        <property key="SPI/I2S 1" value="true"/>
        <property key="SPI/I2S 2" value="true"/>
        <property key="SPI/I2S 3" value="true"/>
        <property key="SPI/I2S 4" value="true"/>
        <property key="SPI/I2S 5" value="true"/>
        <property key="SPI/I2S 6" value="true"/>
        <property key="SecureSegment.SegmentProgramming" value="FullChipProgramming"/>
        <property key="TIMER1" value="true"/>
        <property key="TIMER2" value="true"/>
        <property key="TIMER3" value="true"/>
        <property key="TIMER4" value="true"/>
        <property key="TIMER5" value="true"/>
        <property key="TIMER6" value="true"/>
        <property key="TIMER7" value="true"/>
        <property key="TIMER8" value="true"/>
        <property key="TIMER9" value="true"/>
        <property key="ToolFirmwareFilePath"
                  value="Press to browse for a specific firmware version"/>
        <property key="ToolFirmwareOption.UseLatestFirmware" value="true"/>
        <property key="UART1" value="true"/>
        <property key="UART2" value="true"/>
        <property key="UART3" value="true"/>
        <property key="UART4" value="true"/>
        <property key="UART5" value="true"/>
        <property key="UART6" value="true"/>
        <property key="debugoptions.useswbreakpoints" value="false"/>
        <property key="hwtoolclock.frcindebug" value="false"/>
        <property key="hwtoolclock.instructionspeed" value="4"/>
        <property key="hwtoolclock.units" value="mips"/>
        <property key="memories.aux" value="false"/>
        <property key="memories.bootflash" value="true"/>
        <property key="memories.configurationmemory" value="true"/>
        <property key="memories.configurationmemory2" value="true"/>
        <property key="memories.dataflash" value="true"/>
        <property key="memories.eeprom" value="true"/>
        <property key="memories.flashdata" value="true"/>
        <property key="memories.id" value="true"/>
        <property key="memories.instruction.ram" value="true"/>
        <property key="memories.instruction.ram.ranges"
                  value="${memories.instruction.ram.ranges}"/>
        <property key="memories.programmemory" value="true"/>
        <property key="memories.programmemory.ranges" value="1d000000-1d1fffff"/>
        <property key="poweroptions.powerenable" value="false"/>
        <property key="programoptions.donoteraseauxmem" value="false"/>
        <property key="programoptions.eraseb4program" value="true"/>
        <property key="programoptions.preservedataflash" value="false"/>
        <property key="programoptions.preservedataflash.ranges" value=""/>
        <property key="programoptions.preserveeeprom" value="false"/>
        <property key="programoptions.preserveeeprom.ranges" value=""/>
        <property key="programoptions.preserveprogram.ranges" value=""/>
        <property key="programoptions.preserveprogramrange" value="false"/>
        <property key="programoptions.preserveuserid" value="false"/>
        <property key="programoptions.programcalmem" value="false"/>
        <property key="programoptions.programuserotp" value="false"/>
        <property key="programoptions.usehighvoltageonmclr" value="false"/>
        <property key="programoptions.uselvpprogramming" value="false"/>
        <property key="tracecontrol.include.timestamp" value="summarydataenabled"/>
        <property key="tracecontrol.select" value="0"/>
        <property key="tracecontrol.stallontracebufferfull" value="false"/>
        <property key="tracecontrol.tracebufmax" value="546000"/>
        <property key="tracecontrol.tracefile" value="defmplabxtrace.log"/>
        <property key="tracecontrol.tracefilemax" value="10000000"/>
        <property key="voltagevalue" value="3.25"/>
      </RealICEPlatformTool>
    </conf>
  </confs>
=======
	<logicalFolder name="root" displayName="root" projectFiles="true">
		<logicalFolder name="freertos_kernel" displayName="freertos_kernel" projectFiles="true">
			<itemPath>../../../../../freertos_kernel/event_groups.c</itemPath>
			<itemPath>../../../../../freertos_kernel/list.c</itemPath>
			<itemPath>../../../../../freertos_kernel/queue.c</itemPath>
			<itemPath>../../../../../freertos_kernel/stream_buffer.c</itemPath>
			<itemPath>../../../../../freertos_kernel/tasks.c</itemPath>
			<itemPath>../../../../../freertos_kernel/timers.c</itemPath>
			<logicalFolder name="include" displayName="include" projectFiles="true">
				<itemPath>../../../../../freertos_kernel/include/FreeRTOS.h</itemPath>
				<itemPath>../../../../../freertos_kernel/include/atomic.h</itemPath>
				<itemPath>../../../../../freertos_kernel/include/deprecated_definitions.h</itemPath>
				<itemPath>../../../../../freertos_kernel/include/event_groups.h</itemPath>
				<itemPath>../../../../../freertos_kernel/include/list.h</itemPath>
				<itemPath>../../../../../freertos_kernel/include/message_buffer.h</itemPath>
				<itemPath>../../../../../freertos_kernel/include/mpu_prototypes.h</itemPath>
				<itemPath>../../../../../freertos_kernel/include/mpu_wrappers.h</itemPath>
				<itemPath>../../../../../freertos_kernel/include/portable.h</itemPath>
				<itemPath>../../../../../freertos_kernel/include/projdefs.h</itemPath>
				<itemPath>../../../../../freertos_kernel/include/queue.h</itemPath>
				<itemPath>../../../../../freertos_kernel/include/semphr.h</itemPath>
				<itemPath>../../../../../freertos_kernel/include/stack_macros.h</itemPath>
				<itemPath>../../../../../freertos_kernel/include/stream_buffer.h</itemPath>
				<itemPath>../../../../../freertos_kernel/include/task.h</itemPath>
				<itemPath>../../../../../freertos_kernel/include/timers.h</itemPath>
			</logicalFolder>
			<logicalFolder name="portable" displayName="portable" projectFiles="true">
				<logicalFolder name="MPLAB" displayName="MPLAB" projectFiles="true">
					<logicalFolder name="PIC32MZ" displayName="PIC32MZ" projectFiles="true">
						<itemPath>../../../../../freertos_kernel/portable/MPLAB/PIC32MZ/port.c</itemPath>
						<itemPath>../../../../../freertos_kernel/portable/MPLAB/PIC32MZ/port_asm.S</itemPath>
						<itemPath>../../../../../freertos_kernel/portable/MPLAB/PIC32MZ/portmacro.h</itemPath>
					</logicalFolder>
				</logicalFolder>
				<logicalFolder name="MemMang" displayName="MemMang" projectFiles="true">
					<itemPath>../../../../../freertos_kernel/portable/MemMang/heap_4.c</itemPath>
				</logicalFolder>
			</logicalFolder>
		</logicalFolder>
		<logicalFolder name="tests" displayName="tests" projectFiles="true">
			<logicalFolder name="common" displayName="common" projectFiles="true">
				<itemPath>../../../../../tests/common/aws_test_framework.c</itemPath>
				<itemPath>../../../../../tests/common/aws_test_runner.c</itemPath>
				<itemPath>../../../../../tests/common/aws_test.c</itemPath>
				<itemPath>../../../../../tests/common/iot_test_freertos.c</itemPath>
				<itemPath>../../../../../tests/common/iot_tests_network.c</itemPath>
			</logicalFolder>
			<logicalFolder name="include" displayName="include" projectFiles="true">
				<itemPath>../../../../../tests/include/aws_application_version.h</itemPath>
				<itemPath>../../../../../tests/include/aws_clientcredential.h</itemPath>
				<itemPath>../../../../../tests/include/aws_clientcredential_keys.h</itemPath>
				<itemPath>../../../../../tests/include/aws_test_runner.h</itemPath>
				<itemPath>../../../../../tests/include/aws_test_framework.h</itemPath>
				<itemPath>../../../../../tests/include/aws_test_tcp.h</itemPath>
				<itemPath>../../../../../tests/include/aws_test_utils.h</itemPath>
				<itemPath>../../../../../tests/include/aws_unity_config.h</itemPath>
				<itemPath>../../../../../tests/include/iot_config_common.h</itemPath>
			</logicalFolder>
		</logicalFolder>
		<logicalFolder name="libraries" displayName="libraries" projectFiles="true">
			<logicalFolder name="c_sdk" displayName="c_sdk" projectFiles="true">
				<logicalFolder name="standard" displayName="standard" projectFiles="true">
					<logicalFolder name="common" displayName="common" projectFiles="true">
						<itemPath>../../../../../libraries/c_sdk/standard/common/iot_init.c</itemPath>
						<logicalFolder name="include" displayName="include" projectFiles="true">
							<itemPath>../../../../../libraries/c_sdk/standard/common/include/iot_appversion32.h</itemPath>
							<itemPath>../../../../../libraries/c_sdk/standard/common/include/iot_init.h</itemPath>
							<itemPath>../../../../../libraries/c_sdk/standard/common/include/iot_linear_containers.h</itemPath>
							<logicalFolder name="private" displayName="private" projectFiles="true">
								<itemPath>../../../../../libraries/c_sdk/standard/common/include/private/iot_logging.h</itemPath>
								<itemPath>../../../../../libraries/c_sdk/standard/common/include/private/iot_taskpool_internal.h</itemPath>
							</logicalFolder>
							<itemPath>../../../../../libraries/c_sdk/standard/common/include/iot_logging_task.h</itemPath>
							<itemPath>../../../../../libraries/c_sdk/standard/common/include/iot_logging_setup.h</itemPath>
							<logicalFolder name="types" displayName="types" projectFiles="true">
								<itemPath>../../../../../libraries/c_sdk/standard/common/include/types/iot_network_types.h</itemPath>
								<itemPath>../../../../../libraries/c_sdk/standard/common/include/types/iot_taskpool_types.h</itemPath>
							</logicalFolder>
							<itemPath>../../../../../libraries/c_sdk/standard/common/include/iot_taskpool.h</itemPath>
						</logicalFolder>
						<logicalFolder name="logging" displayName="logging" projectFiles="true">
							<itemPath>../../../../../libraries/c_sdk/standard/common/logging/iot_logging_task_dynamic_buffers.c</itemPath>
							<itemPath>../../../../../libraries/c_sdk/standard/common/logging/iot_logging.c</itemPath>
						</logicalFolder>
						<itemPath>../../../../../libraries/c_sdk/standard/common/iot_static_memory_common.c</itemPath>
						<itemPath>../../../../../libraries/c_sdk/standard/common/iot_device_metrics.c</itemPath>
						<logicalFolder name="taskpool" displayName="taskpool" projectFiles="true">
							<itemPath>../../../../../libraries/c_sdk/standard/common/taskpool/iot_taskpool.c</itemPath>
							<itemPath>../../../../../libraries/c_sdk/standard/common/taskpool/iot_taskpool_static_memory.c</itemPath>
						</logicalFolder>
						<logicalFolder name="test" displayName="test" projectFiles="true">
							<itemPath>../../../../../libraries/c_sdk/standard/common/test/iot_memory_leak.c</itemPath>
							<itemPath>../../../../../libraries/c_sdk/standard/common/test/iot_tests_taskpool.c</itemPath>
						</logicalFolder>
					</logicalFolder>
					<logicalFolder name="mqtt" displayName="mqtt" projectFiles="true">
						<logicalFolder name="src" displayName="src" projectFiles="true">
							<itemPath>../../../../../libraries/c_sdk/standard/mqtt/src/iot_mqtt_api.c</itemPath>
							<itemPath>../../../../../libraries/c_sdk/standard/mqtt/src/iot_mqtt_network.c</itemPath>
							<itemPath>../../../../../libraries/c_sdk/standard/mqtt/src/iot_mqtt_operation.c</itemPath>
							<itemPath>../../../../../libraries/c_sdk/standard/mqtt/src/iot_mqtt_serialize.c</itemPath>
							<itemPath>../../../../../libraries/c_sdk/standard/mqtt/src/iot_mqtt_static_memory.c</itemPath>
							<itemPath>../../../../../libraries/c_sdk/standard/mqtt/src/iot_mqtt_subscription.c</itemPath>
							<itemPath>../../../../../libraries/c_sdk/standard/mqtt/src/iot_mqtt_validate.c</itemPath>
							<itemPath>../../../../../libraries/c_sdk/standard/mqtt/src/iot_mqtt_agent.c</itemPath>
						</logicalFolder>
						<logicalFolder name="test" displayName="test" projectFiles="true">
							<logicalFolder name="unit" displayName="unit" projectFiles="true">
								<itemPath>../../../../../libraries/c_sdk/standard/mqtt/test/unit/iot_tests_mqtt_api.c</itemPath>
								<itemPath>../../../../../libraries/c_sdk/standard/mqtt/test/unit/iot_tests_mqtt_receive.c</itemPath>
								<itemPath>../../../../../libraries/c_sdk/standard/mqtt/test/unit/iot_tests_mqtt_subscription.c</itemPath>
								<itemPath>../../../../../libraries/c_sdk/standard/mqtt/test/unit/iot_tests_mqtt_validate.c</itemPath>
								<itemPath>../../../../../libraries/c_sdk/standard/mqtt/test/unit/iot_tests_mqtt_metrics.c</itemPath>
							</logicalFolder>
							<logicalFolder name="system" displayName="system" projectFiles="true">
								<itemPath>../../../../../libraries/c_sdk/standard/mqtt/test/system/iot_tests_mqtt_system.c</itemPath>
							</logicalFolder>
							<itemPath>../../../../../libraries/c_sdk/standard/mqtt/test/iot_test_mqtt_agent.c</itemPath>
						</logicalFolder>
					</logicalFolder>
					<logicalFolder name="serializer" displayName="serializer" projectFiles="true">
						<logicalFolder name="src" displayName="src" projectFiles="true">
							<logicalFolder name="cbor" displayName="cbor" projectFiles="true">
								<itemPath>../../../../../libraries/c_sdk/standard/serializer/src/cbor/iot_serializer_tinycbor_decoder.c</itemPath>
								<itemPath>../../../../../libraries/c_sdk/standard/serializer/src/cbor/iot_serializer_tinycbor_encoder.c</itemPath>
							</logicalFolder>
							<logicalFolder name="json" displayName="json" projectFiles="true">
								<itemPath>../../../../../libraries/c_sdk/standard/serializer/src/json/iot_serializer_json_decoder.c</itemPath>
								<itemPath>../../../../../libraries/c_sdk/standard/serializer/src/json/iot_serializer_json_encoder.c</itemPath>
							</logicalFolder>
							<itemPath>../../../../../libraries/c_sdk/standard/serializer/src/iot_serializer_static_memory.c</itemPath>
							<itemPath>../../../../../libraries/c_sdk/standard/serializer/src/iot_json_utils.c</itemPath>
						</logicalFolder>
						<logicalFolder name="include" displayName="include" projectFiles="true">
							<itemPath>../../../../../libraries/c_sdk/standard/serializer/include/iot_serializer.h</itemPath>
							<itemPath>../../../../../libraries/c_sdk/standard/serializer/include/iot_json_utils.h</itemPath>
						</logicalFolder>
						<logicalFolder name="test" displayName="test" projectFiles="true">
							<itemPath>../../../../../libraries/c_sdk/standard/serializer/test/iot_tests_serializer_cbor.c</itemPath>
							<itemPath>../../../../../libraries/c_sdk/standard/serializer/test/iot_tests_serializer_json.c</itemPath>
							<itemPath>../../../../../libraries/c_sdk/standard/serializer/test/iot_tests_deserializer_json.c</itemPath>
						</logicalFolder>
					</logicalFolder>
					<logicalFolder name="https" displayName="https" projectFiles="true">
						<logicalFolder name="src" displayName="src" projectFiles="true">
							<itemPath>../../../../../libraries/c_sdk/standard/https/src/iot_https_client.c</itemPath>
							<itemPath>../../../../../libraries/c_sdk/standard/https/src/iot_https_utils.c</itemPath>
						</logicalFolder>
						<logicalFolder name="test" displayName="test" projectFiles="true">
							<logicalFolder name="unit" displayName="unit" projectFiles="true">
								<itemPath>../../../../../libraries/c_sdk/standard/https/test/unit/iot_tests_https_client.c</itemPath>
								<itemPath>../../../../../libraries/c_sdk/standard/https/test/unit/iot_tests_https_utils.c</itemPath>
								<itemPath>../../../../../libraries/c_sdk/standard/https/test/unit/iot_tests_https_common.c</itemPath>
								<itemPath>../../../../../libraries/c_sdk/standard/https/test/unit/iot_tests_https_sync.c</itemPath>
								<itemPath>../../../../../libraries/c_sdk/standard/https/test/unit/iot_tests_https_async.c</itemPath>
							</logicalFolder>
							<logicalFolder name="system" displayName="system" projectFiles="true">
								<itemPath>../../../../../libraries/c_sdk/standard/https/test/system/iot_tests_https_system.c</itemPath>
							</logicalFolder>
						</logicalFolder>
					</logicalFolder>
				</logicalFolder>
				<logicalFolder name="aws" displayName="aws" projectFiles="true">
					<logicalFolder name="defender" displayName="defender" projectFiles="true">
						<logicalFolder name="src" displayName="src" projectFiles="true">
							<itemPath>../../../../../libraries/c_sdk/aws/defender/src/aws_iot_defender_api.c</itemPath>
							<itemPath>../../../../../libraries/c_sdk/aws/defender/src/aws_iot_defender_collector.c</itemPath>
							<itemPath>../../../../../libraries/c_sdk/aws/defender/src/aws_iot_defender_mqtt.c</itemPath>
							<itemPath>../../../../../libraries/c_sdk/aws/defender/src/aws_iot_defender_v1.c</itemPath>
							<logicalFolder name="private" displayName="private" projectFiles="true">
								<itemPath>../../../../../libraries/c_sdk/aws/defender/src/private/aws_iot_defender_internal.h</itemPath>
							</logicalFolder>
						</logicalFolder>
						<logicalFolder name="include" displayName="include" projectFiles="true">
							<itemPath>../../../../../libraries/c_sdk/aws/defender/include/aws_iot_defender.h</itemPath>
						</logicalFolder>
						<logicalFolder name="test" displayName="test" projectFiles="true">
							<itemPath>../../../../../libraries/c_sdk/aws/defender/test/aws_iot_tests_defender_api.c</itemPath>
						</logicalFolder>
					</logicalFolder>
					<logicalFolder name="shadow" displayName="shadow" projectFiles="true">
						<logicalFolder name="src" displayName="src" projectFiles="true">
							<itemPath>../../../../../libraries/c_sdk/aws/shadow/src/aws_iot_shadow_api.c</itemPath>
							<itemPath>../../../../../libraries/c_sdk/aws/shadow/src/aws_iot_shadow_operation.c</itemPath>
							<itemPath>../../../../../libraries/c_sdk/aws/shadow/src/aws_iot_shadow_parser.c</itemPath>
							<itemPath>../../../../../libraries/c_sdk/aws/shadow/src/aws_iot_shadow_static_memory.c</itemPath>
							<itemPath>../../../../../libraries/c_sdk/aws/shadow/src/aws_iot_shadow_subscription.c</itemPath>
							<itemPath>../../../../../libraries/c_sdk/aws/shadow/src/aws_shadow.c</itemPath>
							<itemPath>../../../../../libraries/c_sdk/aws/shadow/src/aws_shadow_config_defaults.h</itemPath>
						</logicalFolder>
						<logicalFolder name="include" displayName="include" projectFiles="true">
							<itemPath>../../../../../libraries/c_sdk/aws/shadow/include/aws_iot_shadow.h</itemPath>
							<itemPath>../../../../../libraries/c_sdk/aws/shadow/include/aws_shadow.h</itemPath>
						</logicalFolder>
						<logicalFolder name="test" displayName="test" projectFiles="true">
							<logicalFolder name="unit" displayName="unit" projectFiles="true">
								<itemPath>../../../../../libraries/c_sdk/aws/shadow/test/unit/aws_iot_tests_shadow_api.c</itemPath>
								<itemPath>../../../../../libraries/c_sdk/aws/shadow/test/unit/aws_iot_tests_shadow_parser.c</itemPath>
							</logicalFolder>
							<logicalFolder name="system" displayName="system" projectFiles="true">
								<itemPath>../../../../../libraries/c_sdk/aws/shadow/test/system/aws_iot_tests_shadow_system.c</itemPath>
							</logicalFolder>
							<itemPath>../../../../../libraries/c_sdk/aws/shadow/test/aws_test_shadow.c</itemPath>
						</logicalFolder>
					</logicalFolder>
				</logicalFolder>
			</logicalFolder>
			<logicalFolder name="abstractions" displayName="abstractions" projectFiles="true">
				<logicalFolder name="platform" displayName="platform" projectFiles="true">
					<logicalFolder name="include" displayName="include" projectFiles="true">
						<logicalFolder name="platform" displayName="platform" projectFiles="true">
							<itemPath>../../../../../libraries/abstractions/platform/include/platform/iot_clock.h</itemPath>
							<itemPath>../../../../../libraries/abstractions/platform/include/platform/iot_network.h</itemPath>
							<itemPath>../../../../../libraries/abstractions/platform/include/platform/iot_threads.h</itemPath>
							<itemPath>../../../../../libraries/abstractions/platform/include/platform/iot_metrics.h</itemPath>
						</logicalFolder>
						<logicalFolder name="types" displayName="types" projectFiles="true">
							<itemPath>../../../../../libraries/abstractions/platform/include/types/iot_platform_types.h</itemPath>
						</logicalFolder>
					</logicalFolder>
					<logicalFolder name="freertos" displayName="freertos" projectFiles="true">
						<itemPath>../../../../../libraries/abstractions/platform/freertos/iot_clock_freertos.c</itemPath>
						<itemPath>../../../../../libraries/abstractions/platform/freertos/iot_threads_freertos.c</itemPath>
						<logicalFolder name="include" displayName="include" projectFiles="true">
							<logicalFolder name="platform" displayName="platform" projectFiles="true">
								<itemPath>../../../../../libraries/abstractions/platform/freertos/include/platform/iot_platform_types_freertos.h</itemPath>
								<itemPath>../../../../../libraries/abstractions/platform/freertos/include/platform/iot_network_freertos.h</itemPath>
							</logicalFolder>
						</logicalFolder>
						<itemPath>../../../../../libraries/abstractions/platform/freertos/iot_metrics.c</itemPath>
						<itemPath>../../../../../libraries/abstractions/platform/freertos/iot_network_freertos.c</itemPath>
					</logicalFolder>
					<logicalFolder name="test" displayName="test" projectFiles="true">
						<itemPath>../../../../../libraries/abstractions/platform/test/iot_test_platform_clock.c</itemPath>
						<itemPath>../../../../../libraries/abstractions/platform/test/iot_test_platform_threads.c</itemPath>
					</logicalFolder>
				</logicalFolder>
				<logicalFolder name="secure_sockets" displayName="secure_sockets" projectFiles="true">
					<logicalFolder name="include" displayName="include" projectFiles="true">
						<itemPath>../../../../../libraries/abstractions/secure_sockets/include/iot_secure_sockets.h</itemPath>
						<itemPath>../../../../../libraries/abstractions/secure_sockets/include/iot_secure_sockets_config_defaults.h</itemPath>
						<itemPath>../../../../../libraries/abstractions/secure_sockets/include/iot_secure_sockets_wrapper_metrics.h</itemPath>
					</logicalFolder>
					<logicalFolder name="freertos_plus_tcp" displayName="freertos_plus_tcp" projectFiles="true">
						<itemPath>../../../../../libraries/abstractions/secure_sockets/freertos_plus_tcp/iot_secure_sockets.c</itemPath>
					</logicalFolder>
					<logicalFolder name="test" displayName="test" projectFiles="true">
						<itemPath>../../../../../libraries/abstractions/secure_sockets/test/iot_test_tcp.c</itemPath>
					</logicalFolder>
				</logicalFolder>
				<logicalFolder name="pkcs11" displayName="pkcs11" projectFiles="true">
					<logicalFolder name="mbedtls" displayName="mbedtls" projectFiles="true">
						<itemPath>../../../../../libraries/abstractions/pkcs11/mbedtls/iot_pkcs11_mbedtls.c</itemPath>
						<itemPath>../../../../../libraries/abstractions/pkcs11/mbedtls/threading_alt.h</itemPath>
					</logicalFolder>
					<logicalFolder name="test" displayName="test" projectFiles="true">
						<itemPath>../../../../../libraries/abstractions/pkcs11/test/iot_test_pkcs11.c</itemPath>
					</logicalFolder>
				</logicalFolder>
				<logicalFolder name="wifi" displayName="wifi" projectFiles="true">
					<logicalFolder name="include" displayName="include" projectFiles="true">
						<itemPath>../../../../../libraries/abstractions/wifi/include/iot_wifi.h</itemPath>
					</logicalFolder>
					<logicalFolder name="test" displayName="test" projectFiles="true">
						<itemPath>../../../../../libraries/abstractions/wifi/test/iot_test_wifi.c</itemPath>
					</logicalFolder>
				</logicalFolder>
				<logicalFolder name="posix" displayName="posix" projectFiles="true">
					<logicalFolder name="include" displayName="include" projectFiles="true">
						<logicalFolder name="FreeRTOS_POSIX" displayName="FreeRTOS_POSIX" projectFiles="true">
							<itemPath>../../../../../libraries/abstractions/posix/include/FreeRTOS_POSIX/errno.h</itemPath>
							<itemPath>../../../../../libraries/abstractions/posix/include/FreeRTOS_POSIX/fcntl.h</itemPath>
							<itemPath>../../../../../libraries/abstractions/posix/include/FreeRTOS_POSIX/mqueue.h</itemPath>
							<itemPath>../../../../../libraries/abstractions/posix/include/FreeRTOS_POSIX/pthread.h</itemPath>
							<itemPath>../../../../../libraries/abstractions/posix/include/FreeRTOS_POSIX/sched.h</itemPath>
							<itemPath>../../../../../libraries/abstractions/posix/include/FreeRTOS_POSIX/semaphore.h</itemPath>
							<itemPath>../../../../../libraries/abstractions/posix/include/FreeRTOS_POSIX/signal.h</itemPath>
							<logicalFolder name="sys" displayName="sys" projectFiles="true">
								<itemPath>../../../../../libraries/abstractions/posix/include/FreeRTOS_POSIX/sys/types.h</itemPath>
							</logicalFolder>
							<itemPath>../../../../../libraries/abstractions/posix/include/FreeRTOS_POSIX/time.h</itemPath>
							<itemPath>../../../../../libraries/abstractions/posix/include/FreeRTOS_POSIX/unistd.h</itemPath>
							<itemPath>../../../../../libraries/abstractions/posix/include/FreeRTOS_POSIX/utils.h</itemPath>
						</logicalFolder>
					</logicalFolder>
				</logicalFolder>
			</logicalFolder>
			<logicalFolder name="freertos_plus" displayName="freertos_plus" projectFiles="true">
				<logicalFolder name="standard" displayName="standard" projectFiles="true">
					<logicalFolder name="freertos_plus_tcp" displayName="freertos_plus_tcp" projectFiles="true">
						<logicalFolder name="source" displayName="source" projectFiles="true">
							<itemPath>../../../../../libraries/freertos_plus/standard/freertos_plus_tcp/source/FreeRTOS_ARP.c</itemPath>
							<itemPath>../../../../../libraries/freertos_plus/standard/freertos_plus_tcp/source/FreeRTOS_DHCP.c</itemPath>
							<itemPath>../../../../../libraries/freertos_plus/standard/freertos_plus_tcp/source/FreeRTOS_DNS.c</itemPath>
							<itemPath>../../../../../libraries/freertos_plus/standard/freertos_plus_tcp/source/FreeRTOS_IP.c</itemPath>
							<itemPath>../../../../../libraries/freertos_plus/standard/freertos_plus_tcp/source/FreeRTOS_Sockets.c</itemPath>
							<itemPath>../../../../../libraries/freertos_plus/standard/freertos_plus_tcp/source/FreeRTOS_Stream_Buffer.c</itemPath>
							<itemPath>../../../../../libraries/freertos_plus/standard/freertos_plus_tcp/source/FreeRTOS_TCP_IP.c</itemPath>
							<itemPath>../../../../../libraries/freertos_plus/standard/freertos_plus_tcp/source/FreeRTOS_TCP_WIN.c</itemPath>
							<itemPath>../../../../../libraries/freertos_plus/standard/freertos_plus_tcp/source/FreeRTOS_UDP_IP.c</itemPath>
							<logicalFolder name="portable" displayName="portable" projectFiles="true">
								<logicalFolder name="NetworkInterface" displayName="NetworkInterface" projectFiles="true">
									<logicalFolder name="pic32mzef" displayName="pic32mzef" projectFiles="true">
										<itemPath>../../../../../libraries/freertos_plus/standard/freertos_plus_tcp/source/portable/NetworkInterface/pic32mzef/BufferAllocation_2.c</itemPath>
										<itemPath>../../../../../libraries/freertos_plus/standard/freertos_plus_tcp/source/portable/NetworkInterface/pic32mzef/NetworkInterface_wifi.c</itemPath>
										<itemPath>../../../../../libraries/freertos_plus/standard/freertos_plus_tcp/source/portable/NetworkInterface/pic32mzef/NetworkInterface_eth.c</itemPath>
									</logicalFolder>
								</logicalFolder>
							</logicalFolder>
						</logicalFolder>
						<logicalFolder name="include" displayName="include" projectFiles="true">
							<itemPath>../../../../../libraries/freertos_plus/standard/freertos_plus_tcp/include/FreeRTOS_ARP.h</itemPath>
							<itemPath>../../../../../libraries/freertos_plus/standard/freertos_plus_tcp/include/FreeRTOS_DHCP.h</itemPath>
							<itemPath>../../../../../libraries/freertos_plus/standard/freertos_plus_tcp/include/FreeRTOS_DNS.h</itemPath>
							<itemPath>../../../../../libraries/freertos_plus/standard/freertos_plus_tcp/include/FreeRTOS_errno_TCP.h</itemPath>
							<itemPath>../../../../../libraries/freertos_plus/standard/freertos_plus_tcp/include/FreeRTOSIPConfigDefaults.h</itemPath>
							<itemPath>../../../../../libraries/freertos_plus/standard/freertos_plus_tcp/include/FreeRTOS_IP.h</itemPath>
							<itemPath>../../../../../libraries/freertos_plus/standard/freertos_plus_tcp/include/FreeRTOS_IP_Private.h</itemPath>
							<itemPath>../../../../../libraries/freertos_plus/standard/freertos_plus_tcp/include/FreeRTOS_Sockets.h</itemPath>
							<itemPath>../../../../../libraries/freertos_plus/standard/freertos_plus_tcp/include/FreeRTOS_Stream_Buffer.h</itemPath>
							<itemPath>../../../../../libraries/freertos_plus/standard/freertos_plus_tcp/include/FreeRTOS_TCP_IP.h</itemPath>
							<itemPath>../../../../../libraries/freertos_plus/standard/freertos_plus_tcp/include/FreeRTOS_TCP_WIN.h</itemPath>
							<itemPath>../../../../../libraries/freertos_plus/standard/freertos_plus_tcp/include/FreeRTOS_UDP_IP.h</itemPath>
							<itemPath>../../../../../libraries/freertos_plus/standard/freertos_plus_tcp/include/IPTraceMacroDefaults.h</itemPath>
							<itemPath>../../../../../libraries/freertos_plus/standard/freertos_plus_tcp/include/NetworkBufferManagement.h</itemPath>
							<itemPath>../../../../../libraries/freertos_plus/standard/freertos_plus_tcp/include/NetworkInterface.h</itemPath>
						</logicalFolder>
						<logicalFolder name="test" displayName="test" projectFiles="true">
							<itemPath>../../../../../libraries/freertos_plus/standard/freertos_plus_tcp/test/iot_test_freertos_tcp.c</itemPath>
						</logicalFolder>
					</logicalFolder>
					<logicalFolder name="tls" displayName="tls" projectFiles="true">
						<logicalFolder name="src" displayName="src" projectFiles="true">
							<itemPath>../../../../../libraries/freertos_plus/standard/tls/src/iot_tls.c</itemPath>
						</logicalFolder>
						<logicalFolder name="include" displayName="include" projectFiles="true">
							<itemPath>../../../../../libraries/freertos_plus/standard/tls/include/iot_tls.h</itemPath>
						</logicalFolder>
						<logicalFolder name="test" displayName="test" projectFiles="true">
							<itemPath>../../../../../libraries/freertos_plus/standard/tls/test/iot_test_tls.c</itemPath>
						</logicalFolder>
					</logicalFolder>
					<logicalFolder name="crypto" displayName="crypto" projectFiles="true">
						<logicalFolder name="src" displayName="src" projectFiles="true">
							<itemPath>../../../../../libraries/freertos_plus/standard/crypto/src/iot_crypto.c</itemPath>
						</logicalFolder>
						<logicalFolder name="include" displayName="include" projectFiles="true">
							<itemPath>../../../../../libraries/freertos_plus/standard/crypto/include/iot_crypto.h</itemPath>
						</logicalFolder>
						<logicalFolder name="test" displayName="test" projectFiles="true">
							<itemPath>../../../../../libraries/freertos_plus/standard/crypto/test/iot_test_crypto.c</itemPath>
						</logicalFolder>
					</logicalFolder>
					<logicalFolder name="pkcs11" displayName="pkcs11" projectFiles="true">
						<logicalFolder name="include" displayName="include" projectFiles="true">
							<itemPath>../../../../../libraries/freertos_plus/standard/pkcs11/include/iot_pkcs11.h</itemPath>
						</logicalFolder>
						<logicalFolder name="src" displayName="src" projectFiles="true">
							<itemPath>../../../../../libraries/freertos_plus/standard/pkcs11/src/iot_pkcs11.c</itemPath>
						</logicalFolder>
					</logicalFolder>
					<logicalFolder name="utils" displayName="utils" projectFiles="true">
						<logicalFolder name="src" displayName="src" projectFiles="true">
							<itemPath>../../../../../libraries/freertos_plus/standard/utils/src/iot_system_init.c</itemPath>
							<itemPath>../../../../../libraries/freertos_plus/standard/utils/src/iot_pki_utils.c</itemPath>
						</logicalFolder>
						<logicalFolder name="include" displayName="include" projectFiles="true">
							<itemPath>../../../../../libraries/freertos_plus/standard/utils/include/iot_system_init.h</itemPath>
							<itemPath>../../../../../libraries/freertos_plus/standard/utils/include/iot_pki_utils.h</itemPath>
						</logicalFolder>
					</logicalFolder>
					<logicalFolder name="freertos_plus_posix" displayName="freertos_plus_posix" projectFiles="true">
						<logicalFolder name="source" displayName="source" projectFiles="true">
							<itemPath>../../../../../libraries/freertos_plus/standard/freertos_plus_posix/source/FreeRTOS_POSIX_clock.c</itemPath>
							<itemPath>../../../../../libraries/freertos_plus/standard/freertos_plus_posix/source/FreeRTOS_POSIX_mqueue.c</itemPath>
							<itemPath>../../../../../libraries/freertos_plus/standard/freertos_plus_posix/source/FreeRTOS_POSIX_pthread_barrier.c</itemPath>
							<itemPath>../../../../../libraries/freertos_plus/standard/freertos_plus_posix/source/FreeRTOS_POSIX_pthread.c</itemPath>
							<itemPath>../../../../../libraries/freertos_plus/standard/freertos_plus_posix/source/FreeRTOS_POSIX_pthread_cond.c</itemPath>
							<itemPath>../../../../../libraries/freertos_plus/standard/freertos_plus_posix/source/FreeRTOS_POSIX_pthread_mutex.c</itemPath>
							<itemPath>../../../../../libraries/freertos_plus/standard/freertos_plus_posix/source/FreeRTOS_POSIX_sched.c</itemPath>
							<itemPath>../../../../../libraries/freertos_plus/standard/freertos_plus_posix/source/FreeRTOS_POSIX_semaphore.c</itemPath>
							<itemPath>../../../../../libraries/freertos_plus/standard/freertos_plus_posix/source/FreeRTOS_POSIX_timer.c</itemPath>
							<itemPath>../../../../../libraries/freertos_plus/standard/freertos_plus_posix/source/FreeRTOS_POSIX_unistd.c</itemPath>
							<itemPath>../../../../../libraries/freertos_plus/standard/freertos_plus_posix/source/FreeRTOS_POSIX_utils.c</itemPath>
						</logicalFolder>
						<logicalFolder name="include" displayName="include" projectFiles="true">
							<itemPath>../../../../../libraries/freertos_plus/standard/freertos_plus_posix/include/FreeRTOS_POSIX.h</itemPath>
							<itemPath>../../../../../libraries/freertos_plus/standard/freertos_plus_posix/include/FreeRTOS_POSIX_types.h</itemPath>
							<itemPath>../../../../../libraries/freertos_plus/standard/freertos_plus_posix/include/FreeRTOS_POSIX_internal.h</itemPath>
							<itemPath>../../../../../libraries/freertos_plus/standard/freertos_plus_posix/include/FreeRTOS_POSIX_portable_default.h</itemPath>
						</logicalFolder>
						<logicalFolder name="test" displayName="test" projectFiles="true">
							<itemPath>../../../../../libraries/freertos_plus/standard/freertos_plus_posix/test/iot_test_posix_clock.c</itemPath>
							<itemPath>../../../../../libraries/freertos_plus/standard/freertos_plus_posix/test/iot_test_posix_mqueue.c</itemPath>
							<itemPath>../../../../../libraries/freertos_plus/standard/freertos_plus_posix/test/iot_test_posix_pthread.c</itemPath>
							<itemPath>../../../../../libraries/freertos_plus/standard/freertos_plus_posix/test/iot_test_posix_semaphore.c</itemPath>
							<itemPath>../../../../../libraries/freertos_plus/standard/freertos_plus_posix/test/iot_test_posix_stress.c</itemPath>
							<itemPath>../../../../../libraries/freertos_plus/standard/freertos_plus_posix/test/iot_test_posix_timer.c</itemPath>
							<itemPath>../../../../../libraries/freertos_plus/standard/freertos_plus_posix/test/iot_test_posix_unistd.c</itemPath>
							<itemPath>../../../../../libraries/freertos_plus/standard/freertos_plus_posix/test/iot_test_posix_utils.c</itemPath>
						</logicalFolder>
					</logicalFolder>
				</logicalFolder>
				<logicalFolder name="aws" displayName="aws" projectFiles="true">
					<logicalFolder name="greengrass" displayName="greengrass" projectFiles="true">
						<logicalFolder name="src" displayName="src" projectFiles="true">
							<itemPath>../../../../../libraries/freertos_plus/aws/greengrass/src/aws_greengrass_discovery.c</itemPath>
							<itemPath>../../../../../libraries/freertos_plus/aws/greengrass/src/aws_helper_secure_connect.c</itemPath>
							<itemPath>../../../../../libraries/freertos_plus/aws/greengrass/src/aws_helper_secure_connect.h</itemPath>
						</logicalFolder>
						<logicalFolder name="include" displayName="include" projectFiles="true">
							<itemPath>../../../../../libraries/freertos_plus/aws/greengrass/include/aws_ggd_config_defaults.h</itemPath>
							<itemPath>../../../../../libraries/freertos_plus/aws/greengrass/include/aws_greengrass_discovery.h</itemPath>
						</logicalFolder>
						<logicalFolder name="test" displayName="test" projectFiles="true">
							<itemPath>../../../../../libraries/freertos_plus/aws/greengrass/test/aws_test_greengrass_discovery.c</itemPath>
							<itemPath>../../../../../libraries/freertos_plus/aws/greengrass/test/aws_test_helper_secure_connect.c</itemPath>
						</logicalFolder>
					</logicalFolder>
					<logicalFolder name="ota" displayName="ota" projectFiles="true">
						<logicalFolder name="src" displayName="src" projectFiles="true">
							<itemPath>../../../../../libraries/freertos_plus/aws/ota/src/aws_iot_ota_agent.c</itemPath>
							<itemPath>../../../../../libraries/freertos_plus/aws/ota/src/aws_ota_cbor.c</itemPath>
							<itemPath>../../../../../libraries/freertos_plus/aws/ota/src/aws_ota_cbor.h</itemPath>
							<itemPath>../../../../../libraries/freertos_plus/aws/ota/src/aws_ota_pal.h</itemPath>
							<itemPath>../../../../../libraries/freertos_plus/aws/ota/src/aws_ota_agent_internal.h</itemPath>
							<itemPath>../../../../../libraries/freertos_plus/aws/ota/src/aws_ota_cbor_internal.h</itemPath>
						</logicalFolder>
						<logicalFolder name="include" displayName="include" projectFiles="true">
							<itemPath>../../../../../libraries/freertos_plus/aws/ota/include/aws_ota_agent.h</itemPath>
							<itemPath>../../../../../libraries/freertos_plus/aws/ota/include/aws_ota_types.h</itemPath>
						</logicalFolder>
						<logicalFolder name="test" displayName="test" projectFiles="true">
							<itemPath>../../../../../libraries/freertos_plus/aws/ota/test/aws_test_ota_agent.c</itemPath>
							<itemPath>../../../../../libraries/freertos_plus/aws/ota/test/aws_test_ota_pal.c</itemPath>
						</logicalFolder>
					</logicalFolder>
				</logicalFolder>
			</logicalFolder>
			<logicalFolder name="3rdparty" displayName="3rdparty" projectFiles="true">
				<logicalFolder name="mbedtls" displayName="mbedtls" projectFiles="true">
					<logicalFolder name="library" displayName="library" projectFiles="true">
						<itemPath>../../../../../libraries/3rdparty/mbedtls/library/base64.c</itemPath>
						<itemPath>../../../../../libraries/3rdparty/mbedtls/library/aes.c</itemPath>
						<itemPath>../../../../../libraries/3rdparty/mbedtls/library/aesni.c</itemPath>
						<itemPath>../../../../../libraries/3rdparty/mbedtls/library/arc4.c</itemPath>
						<itemPath>../../../../../libraries/3rdparty/mbedtls/library/asn1parse.c</itemPath>
						<itemPath>../../../../../libraries/3rdparty/mbedtls/library/asn1write.c</itemPath>
						<itemPath>../../../../../libraries/3rdparty/mbedtls/library/bignum.c</itemPath>
						<itemPath>../../../../../libraries/3rdparty/mbedtls/library/blowfish.c</itemPath>
						<itemPath>../../../../../libraries/3rdparty/mbedtls/library/camellia.c</itemPath>
						<itemPath>../../../../../libraries/3rdparty/mbedtls/library/ccm.c</itemPath>
						<itemPath>../../../../../libraries/3rdparty/mbedtls/library/certs.c</itemPath>
						<itemPath>../../../../../libraries/3rdparty/mbedtls/library/cipher.c</itemPath>
						<itemPath>../../../../../libraries/3rdparty/mbedtls/library/cipher_wrap.c</itemPath>
						<itemPath>../../../../../libraries/3rdparty/mbedtls/library/cmac.c</itemPath>
						<itemPath>../../../../../libraries/3rdparty/mbedtls/library/ctr_drbg.c</itemPath>
						<itemPath>../../../../../libraries/3rdparty/mbedtls/library/debug.c</itemPath>
						<itemPath>../../../../../libraries/3rdparty/mbedtls/library/des.c</itemPath>
						<itemPath>../../../../../libraries/3rdparty/mbedtls/library/dhm.c</itemPath>
						<itemPath>../../../../../libraries/3rdparty/mbedtls/library/ecdh.c</itemPath>
						<itemPath>../../../../../libraries/3rdparty/mbedtls/library/ecdsa.c</itemPath>
						<itemPath>../../../../../libraries/3rdparty/mbedtls/library/ecjpake.c</itemPath>
						<itemPath>../../../../../libraries/3rdparty/mbedtls/library/ecp.c</itemPath>
						<itemPath>../../../../../libraries/3rdparty/mbedtls/library/ecp_curves.c</itemPath>
						<itemPath>../../../../../libraries/3rdparty/mbedtls/library/entropy.c</itemPath>
						<itemPath>../../../../../libraries/3rdparty/mbedtls/library/entropy_poll.c</itemPath>
						<itemPath>../../../../../libraries/3rdparty/mbedtls/library/error.c</itemPath>
						<itemPath>../../../../../libraries/3rdparty/mbedtls/library/gcm.c</itemPath>
						<itemPath>../../../../../libraries/3rdparty/mbedtls/library/havege.c</itemPath>
						<itemPath>../../../../../libraries/3rdparty/mbedtls/library/hmac_drbg.c</itemPath>
						<itemPath>../../../../../libraries/3rdparty/mbedtls/library/md.c</itemPath>
						<itemPath>../../../../../libraries/3rdparty/mbedtls/library/md2.c</itemPath>
						<itemPath>../../../../../libraries/3rdparty/mbedtls/library/md4.c</itemPath>
						<itemPath>../../../../../libraries/3rdparty/mbedtls/library/md5.c</itemPath>
						<itemPath>../../../../../libraries/3rdparty/mbedtls/library/md_wrap.c</itemPath>
						<itemPath>../../../../../libraries/3rdparty/mbedtls/library/memory_buffer_alloc.c</itemPath>
						<itemPath>../../../../../libraries/3rdparty/mbedtls/library/net_sockets.c</itemPath>
						<itemPath>../../../../../libraries/3rdparty/mbedtls/library/oid.c</itemPath>
						<itemPath>../../../../../libraries/3rdparty/mbedtls/library/padlock.c</itemPath>
						<itemPath>../../../../../libraries/3rdparty/mbedtls/library/pem.c</itemPath>
						<itemPath>../../../../../libraries/3rdparty/mbedtls/library/pk.c</itemPath>
						<itemPath>../../../../../libraries/3rdparty/mbedtls/library/pk_wrap.c</itemPath>
						<itemPath>../../../../../libraries/3rdparty/mbedtls/library/pkcs12.c</itemPath>
						<itemPath>../../../../../libraries/3rdparty/mbedtls/library/pkcs5.c</itemPath>
						<itemPath>../../../../../libraries/3rdparty/mbedtls/library/pkparse.c</itemPath>
						<itemPath>../../../../../libraries/3rdparty/mbedtls/library/pkwrite.c</itemPath>
						<itemPath>../../../../../libraries/3rdparty/mbedtls/library/platform.c</itemPath>
						<itemPath>../../../../../libraries/3rdparty/mbedtls/library/platform_util.c</itemPath>
						<itemPath>../../../../../libraries/3rdparty/mbedtls/library/ripemd160.c</itemPath>
						<itemPath>../../../../../libraries/3rdparty/mbedtls/library/rsa.c</itemPath>
						<itemPath>../../../../../libraries/3rdparty/mbedtls/library/rsa_internal.c</itemPath>
						<itemPath>../../../../../libraries/3rdparty/mbedtls/library/sha1.c</itemPath>
						<itemPath>../../../../../libraries/3rdparty/mbedtls/library/sha256.c</itemPath>
						<itemPath>../../../../../libraries/3rdparty/mbedtls/library/sha512.c</itemPath>
						<itemPath>../../../../../libraries/3rdparty/mbedtls/library/ssl_cache.c</itemPath>
						<itemPath>../../../../../libraries/3rdparty/mbedtls/library/ssl_ciphersuites.c</itemPath>
						<itemPath>../../../../../libraries/3rdparty/mbedtls/library/ssl_cli.c</itemPath>
						<itemPath>../../../../../libraries/3rdparty/mbedtls/library/ssl_cookie.c</itemPath>
						<itemPath>../../../../../libraries/3rdparty/mbedtls/library/ssl_srv.c</itemPath>
						<itemPath>../../../../../libraries/3rdparty/mbedtls/library/ssl_ticket.c</itemPath>
						<itemPath>../../../../../libraries/3rdparty/mbedtls/library/ssl_tls.c</itemPath>
						<itemPath>../../../../../libraries/3rdparty/mbedtls/library/threading.c</itemPath>
						<itemPath>../../../../../libraries/3rdparty/mbedtls/library/timing.c</itemPath>
						<itemPath>../../../../../libraries/3rdparty/mbedtls/library/version.c</itemPath>
						<itemPath>../../../../../libraries/3rdparty/mbedtls/library/version_features.c</itemPath>
						<itemPath>../../../../../libraries/3rdparty/mbedtls/library/x509.c</itemPath>
						<itemPath>../../../../../libraries/3rdparty/mbedtls/library/x509_create.c</itemPath>
						<itemPath>../../../../../libraries/3rdparty/mbedtls/library/x509_crl.c</itemPath>
						<itemPath>../../../../../libraries/3rdparty/mbedtls/library/x509_crt.c</itemPath>
						<itemPath>../../../../../libraries/3rdparty/mbedtls/library/x509_csr.c</itemPath>
						<itemPath>../../../../../libraries/3rdparty/mbedtls/library/x509write_crt.c</itemPath>
						<itemPath>../../../../../libraries/3rdparty/mbedtls/library/x509write_csr.c</itemPath>
						<itemPath>../../../../../libraries/3rdparty/mbedtls/library/xtea.c</itemPath>
					</logicalFolder>
					<logicalFolder name="utils" displayName="utils" projectFiles="true">
						<itemPath>../../../../../libraries/3rdparty/mbedtls/utils/mbedtls_utils.c</itemPath>
					</logicalFolder>
					<logicalFolder name="include" displayName="include" projectFiles="true">
						<logicalFolder name="mbedtls" displayName="mbedtls" projectFiles="true">
							<itemPath>../../../../../libraries/3rdparty/mbedtls/include/mbedtls/aes.h</itemPath>
							<itemPath>../../../../../libraries/3rdparty/mbedtls/include/mbedtls/aesni.h</itemPath>
							<itemPath>../../../../../libraries/3rdparty/mbedtls/include/mbedtls/arc4.h</itemPath>
							<itemPath>../../../../../libraries/3rdparty/mbedtls/include/mbedtls/asn1.h</itemPath>
							<itemPath>../../../../../libraries/3rdparty/mbedtls/include/mbedtls/asn1write.h</itemPath>
							<itemPath>../../../../../libraries/3rdparty/mbedtls/include/mbedtls/base64.h</itemPath>
							<itemPath>../../../../../libraries/3rdparty/mbedtls/include/mbedtls/bignum.h</itemPath>
							<itemPath>../../../../../libraries/3rdparty/mbedtls/include/mbedtls/blowfish.h</itemPath>
							<itemPath>../../../../../libraries/3rdparty/mbedtls/include/mbedtls/bn_mul.h</itemPath>
							<itemPath>../../../../../libraries/3rdparty/mbedtls/include/mbedtls/camellia.h</itemPath>
							<itemPath>../../../../../libraries/3rdparty/mbedtls/include/mbedtls/ccm.h</itemPath>
							<itemPath>../../../../../libraries/3rdparty/mbedtls/include/mbedtls/certs.h</itemPath>
							<itemPath>../../../../../libraries/3rdparty/mbedtls/include/mbedtls/check_config.h</itemPath>
							<itemPath>../../../../../libraries/3rdparty/mbedtls/include/mbedtls/cipher.h</itemPath>
							<itemPath>../../../../../libraries/3rdparty/mbedtls/include/mbedtls/cipher_internal.h</itemPath>
							<itemPath>../../../../../libraries/3rdparty/mbedtls/include/mbedtls/cmac.h</itemPath>
							<itemPath>../../../../../libraries/3rdparty/mbedtls/include/mbedtls/compat-1.3.h</itemPath>
							<itemPath>../../../../../libraries/3rdparty/mbedtls/include/mbedtls/config.h</itemPath>
							<itemPath>../../../../../libraries/3rdparty/mbedtls/include/mbedtls/ctr_drbg.h</itemPath>
							<itemPath>../../../../../libraries/3rdparty/mbedtls/include/mbedtls/debug.h</itemPath>
							<itemPath>../../../../../libraries/3rdparty/mbedtls/include/mbedtls/des.h</itemPath>
							<itemPath>../../../../../libraries/3rdparty/mbedtls/include/mbedtls/dhm.h</itemPath>
							<itemPath>../../../../../libraries/3rdparty/mbedtls/include/mbedtls/ecdh.h</itemPath>
							<itemPath>../../../../../libraries/3rdparty/mbedtls/include/mbedtls/ecdsa.h</itemPath>
							<itemPath>../../../../../libraries/3rdparty/mbedtls/include/mbedtls/ecjpake.h</itemPath>
							<itemPath>../../../../../libraries/3rdparty/mbedtls/include/mbedtls/ecp.h</itemPath>
							<itemPath>../../../../../libraries/3rdparty/mbedtls/include/mbedtls/ecp_internal.h</itemPath>
							<itemPath>../../../../../libraries/3rdparty/mbedtls/include/mbedtls/entropy.h</itemPath>
							<itemPath>../../../../../libraries/3rdparty/mbedtls/include/mbedtls/entropy_poll.h</itemPath>
							<itemPath>../../../../../libraries/3rdparty/mbedtls/include/mbedtls/error.h</itemPath>
							<itemPath>../../../../../libraries/3rdparty/mbedtls/include/mbedtls/gcm.h</itemPath>
							<itemPath>../../../../../libraries/3rdparty/mbedtls/include/mbedtls/havege.h</itemPath>
							<itemPath>../../../../../libraries/3rdparty/mbedtls/include/mbedtls/hmac_drbg.h</itemPath>
							<itemPath>../../../../../libraries/3rdparty/mbedtls/include/mbedtls/md.h</itemPath>
							<itemPath>../../../../../libraries/3rdparty/mbedtls/include/mbedtls/md2.h</itemPath>
							<itemPath>../../../../../libraries/3rdparty/mbedtls/include/mbedtls/md4.h</itemPath>
							<itemPath>../../../../../libraries/3rdparty/mbedtls/include/mbedtls/md5.h</itemPath>
							<itemPath>../../../../../libraries/3rdparty/mbedtls/include/mbedtls/md_internal.h</itemPath>
							<itemPath>../../../../../libraries/3rdparty/mbedtls/include/mbedtls/memory_buffer_alloc.h</itemPath>
							<itemPath>../../../../../libraries/3rdparty/mbedtls/include/mbedtls/net.h</itemPath>
							<itemPath>../../../../../libraries/3rdparty/mbedtls/include/mbedtls/net_sockets.h</itemPath>
							<itemPath>../../../../../libraries/3rdparty/mbedtls/include/mbedtls/oid.h</itemPath>
							<itemPath>../../../../../libraries/3rdparty/mbedtls/include/mbedtls/padlock.h</itemPath>
							<itemPath>../../../../../libraries/3rdparty/mbedtls/include/mbedtls/pem.h</itemPath>
							<itemPath>../../../../../libraries/3rdparty/mbedtls/include/mbedtls/pk.h</itemPath>
							<itemPath>../../../../../libraries/3rdparty/mbedtls/include/mbedtls/pk_internal.h</itemPath>
							<itemPath>../../../../../libraries/3rdparty/mbedtls/include/mbedtls/pkcs12.h</itemPath>
							<itemPath>../../../../../libraries/3rdparty/mbedtls/include/mbedtls/pkcs5.h</itemPath>
							<itemPath>../../../../../libraries/3rdparty/mbedtls/include/mbedtls/platform.h</itemPath>
							<itemPath>../../../../../libraries/3rdparty/mbedtls/include/mbedtls/platform_time.h</itemPath>
							<itemPath>../../../../../libraries/3rdparty/mbedtls/include/mbedtls/platform_util.h</itemPath>
							<itemPath>../../../../../libraries/3rdparty/mbedtls/include/mbedtls/ripemd160.h</itemPath>
							<itemPath>../../../../../libraries/3rdparty/mbedtls/include/mbedtls/rsa.h</itemPath>
							<itemPath>../../../../../libraries/3rdparty/mbedtls/include/mbedtls/rsa_internal.h</itemPath>
							<itemPath>../../../../../libraries/3rdparty/mbedtls/include/mbedtls/sha1.h</itemPath>
							<itemPath>../../../../../libraries/3rdparty/mbedtls/include/mbedtls/sha256.h</itemPath>
							<itemPath>../../../../../libraries/3rdparty/mbedtls/include/mbedtls/sha512.h</itemPath>
							<itemPath>../../../../../libraries/3rdparty/mbedtls/include/mbedtls/ssl.h</itemPath>
							<itemPath>../../../../../libraries/3rdparty/mbedtls/include/mbedtls/ssl_cache.h</itemPath>
							<itemPath>../../../../../libraries/3rdparty/mbedtls/include/mbedtls/ssl_ciphersuites.h</itemPath>
							<itemPath>../../../../../libraries/3rdparty/mbedtls/include/mbedtls/ssl_cookie.h</itemPath>
							<itemPath>../../../../../libraries/3rdparty/mbedtls/include/mbedtls/ssl_internal.h</itemPath>
							<itemPath>../../../../../libraries/3rdparty/mbedtls/include/mbedtls/ssl_ticket.h</itemPath>
							<itemPath>../../../../../libraries/3rdparty/mbedtls/include/mbedtls/threading.h</itemPath>
							<itemPath>../../../../../libraries/3rdparty/mbedtls/include/mbedtls/timing.h</itemPath>
							<itemPath>../../../../../libraries/3rdparty/mbedtls/include/mbedtls/version.h</itemPath>
							<itemPath>../../../../../libraries/3rdparty/mbedtls/include/mbedtls/x509.h</itemPath>
							<itemPath>../../../../../libraries/3rdparty/mbedtls/include/mbedtls/x509_crl.h</itemPath>
							<itemPath>../../../../../libraries/3rdparty/mbedtls/include/mbedtls/x509_crt.h</itemPath>
							<itemPath>../../../../../libraries/3rdparty/mbedtls/include/mbedtls/x509_csr.h</itemPath>
							<itemPath>../../../../../libraries/3rdparty/mbedtls/include/mbedtls/xtea.h</itemPath>
						</logicalFolder>
					</logicalFolder>
				</logicalFolder>
				<logicalFolder name="jsmn" displayName="jsmn" projectFiles="true">
					<itemPath>../../../../../libraries/3rdparty/jsmn/jsmn.h</itemPath>
					<itemPath>../../../../../libraries/3rdparty/jsmn/jsmn.c</itemPath>
				</logicalFolder>
				<logicalFolder name="pkcs11" displayName="pkcs11" projectFiles="true">
					<itemPath>../../../../../libraries/3rdparty/pkcs11/pkcs11.h</itemPath>
					<itemPath>../../../../../libraries/3rdparty/pkcs11/pkcs11f.h</itemPath>
					<itemPath>../../../../../libraries/3rdparty/pkcs11/pkcs11t.h</itemPath>
				</logicalFolder>
				<logicalFolder name="tinycbor" displayName="tinycbor" projectFiles="true">
					<itemPath>../../../../../libraries/3rdparty/tinycbor/cborpretty.c</itemPath>
					<itemPath>../../../../../libraries/3rdparty/tinycbor/cborencoder.c</itemPath>
					<itemPath>../../../../../libraries/3rdparty/tinycbor/cborencoder_close_container_checked.c</itemPath>
					<itemPath>../../../../../libraries/3rdparty/tinycbor/cborerrorstrings.c</itemPath>
					<itemPath>../../../../../libraries/3rdparty/tinycbor/cborparser.c</itemPath>
					<itemPath>../../../../../libraries/3rdparty/tinycbor/cborparser_dup_string.c</itemPath>
				</logicalFolder>
				<logicalFolder name="tinycrypt" displayName="tinycrypt" projectFiles="true">
					<logicalFolder name="lib" displayName="lib" projectFiles="true">
						<logicalFolder name="source" displayName="source" projectFiles="true">
							<itemPath>../../../../../libraries/3rdparty/tinycrypt/lib/source/aes_decrypt.c</itemPath>
							<itemPath>../../../../../libraries/3rdparty/tinycrypt/lib/source/aes_encrypt.c</itemPath>
							<itemPath>../../../../../libraries/3rdparty/tinycrypt/lib/source/cbc_mode.c</itemPath>
							<itemPath>../../../../../libraries/3rdparty/tinycrypt/lib/source/ccm_mode.c</itemPath>
							<itemPath>../../../../../libraries/3rdparty/tinycrypt/lib/source/cmac_mode.c</itemPath>
							<itemPath>../../../../../libraries/3rdparty/tinycrypt/lib/source/ctr_mode.c</itemPath>
							<itemPath>../../../../../libraries/3rdparty/tinycrypt/lib/source/ctr_prng.c</itemPath>
							<itemPath>../../../../../libraries/3rdparty/tinycrypt/lib/source/ecc.c</itemPath>
							<itemPath>../../../../../libraries/3rdparty/tinycrypt/lib/source/ecc_dh.c</itemPath>
							<itemPath>../../../../../libraries/3rdparty/tinycrypt/lib/source/ecc_dsa.c</itemPath>
							<itemPath>../../../../../libraries/3rdparty/tinycrypt/lib/source/ecc_platform_specific.c</itemPath>
							<itemPath>../../../../../libraries/3rdparty/tinycrypt/lib/source/hmac.c</itemPath>
							<itemPath>../../../../../libraries/3rdparty/tinycrypt/lib/source/hmac_prng.c</itemPath>
							<itemPath>../../../../../libraries/3rdparty/tinycrypt/lib/source/sha256.c</itemPath>
							<itemPath>../../../../../libraries/3rdparty/tinycrypt/lib/source/utils.c</itemPath>
						</logicalFolder>
						<logicalFolder name="include" displayName="include" projectFiles="true">
							<logicalFolder name="tinycrypt" displayName="tinycrypt" projectFiles="true">
								<itemPath>../../../../../libraries/3rdparty/tinycrypt/lib/include/tinycrypt/aes.h</itemPath>
								<itemPath>../../../../../libraries/3rdparty/tinycrypt/lib/include/tinycrypt/cbc_mode.h</itemPath>
								<itemPath>../../../../../libraries/3rdparty/tinycrypt/lib/include/tinycrypt/ccm_mode.h</itemPath>
								<itemPath>../../../../../libraries/3rdparty/tinycrypt/lib/include/tinycrypt/cmac_mode.h</itemPath>
								<itemPath>../../../../../libraries/3rdparty/tinycrypt/lib/include/tinycrypt/constants.h</itemPath>
								<itemPath>../../../../../libraries/3rdparty/tinycrypt/lib/include/tinycrypt/ctr_mode.h</itemPath>
								<itemPath>../../../../../libraries/3rdparty/tinycrypt/lib/include/tinycrypt/ctr_prng.h</itemPath>
								<itemPath>../../../../../libraries/3rdparty/tinycrypt/lib/include/tinycrypt/ecc.h</itemPath>
								<itemPath>../../../../../libraries/3rdparty/tinycrypt/lib/include/tinycrypt/ecc_dh.h</itemPath>
								<itemPath>../../../../../libraries/3rdparty/tinycrypt/lib/include/tinycrypt/ecc_dsa.h</itemPath>
								<itemPath>../../../../../libraries/3rdparty/tinycrypt/lib/include/tinycrypt/ecc_platform_specific.h</itemPath>
								<itemPath>../../../../../libraries/3rdparty/tinycrypt/lib/include/tinycrypt/hmac.h</itemPath>
								<itemPath>../../../../../libraries/3rdparty/tinycrypt/lib/include/tinycrypt/hmac_prng.h</itemPath>
								<itemPath>../../../../../libraries/3rdparty/tinycrypt/lib/include/tinycrypt/sha256.h</itemPath>
								<itemPath>../../../../../libraries/3rdparty/tinycrypt/lib/include/tinycrypt/utils.h</itemPath>
							</logicalFolder>
						</logicalFolder>
					</logicalFolder>
					<logicalFolder name="asn1" displayName="asn1" projectFiles="true">
						<itemPath>../../../../../libraries/3rdparty/tinycrypt/asn1/asn1parse.c</itemPath>
						<itemPath>../../../../../libraries/3rdparty/tinycrypt/asn1/asn1.h</itemPath>
					</logicalFolder>
				</logicalFolder>
				<logicalFolder name="unity" displayName="unity" projectFiles="true">
					<logicalFolder name="src" displayName="src" projectFiles="true">
						<itemPath>../../../../../libraries/3rdparty/unity/src/unity.c</itemPath>
						<itemPath>../../../../../libraries/3rdparty/unity/src/unity.h</itemPath>
						<itemPath>../../../../../libraries/3rdparty/unity/src/unity_internals.h</itemPath>
					</logicalFolder>
					<logicalFolder name="extras" displayName="extras" projectFiles="true">
						<logicalFolder name="fixture" displayName="fixture" projectFiles="true">
							<logicalFolder name="src" displayName="src" projectFiles="true">
								<itemPath>../../../../../libraries/3rdparty/unity/extras/fixture/src/unity_fixture.c</itemPath>
								<itemPath>../../../../../libraries/3rdparty/unity/extras/fixture/src/unity_fixture.h</itemPath>
								<itemPath>../../../../../libraries/3rdparty/unity/extras/fixture/src/unity_fixture_internals.h</itemPath>
								<itemPath>../../../../../libraries/3rdparty/unity/extras/fixture/src/unity_fixture_malloc_overrides.h</itemPath>
							</logicalFolder>
						</logicalFolder>
					</logicalFolder>
				</logicalFolder>
				<logicalFolder name="http-parser" displayName="http-parser" projectFiles="true">
					<itemPath>../../../../../libraries/3rdparty/http-parser/http_parser.h</itemPath>
					<itemPath>../../../../../libraries/3rdparty/http-parser/http_parser.c</itemPath>
				</logicalFolder>
			</logicalFolder>
		</logicalFolder>
		<logicalFolder name="vendors" displayName="vendors" projectFiles="true">
			<logicalFolder name="microchip" displayName="microchip" projectFiles="true">
				<logicalFolder name="boards" displayName="boards" projectFiles="true">
					<logicalFolder name="curiosity_pic32mzef" displayName="curiosity_pic32mzef" projectFiles="true">
						<logicalFolder name="ports" displayName="ports" projectFiles="true">
							<logicalFolder name="pkcs11" displayName="pkcs11" projectFiles="true">
								<itemPath>../../../../../vendors/microchip/boards/curiosity_pic32mzef/ports/pkcs11/iot_pkcs11_pal.c</itemPath>
								<itemPath>../../../../../vendors/microchip/boards/curiosity_pic32mzef/ports/pkcs11/pkcs11_nvm.c</itemPath>
								<itemPath>../../../../../vendors/microchip/boards/curiosity_pic32mzef/ports/pkcs11/pkcs11_nvm.h</itemPath>
							</logicalFolder>
							<logicalFolder name="wifi" displayName="wifi" projectFiles="true">
								<itemPath>../../../../../vendors/microchip/boards/curiosity_pic32mzef/ports/wifi/iot_wifi.c</itemPath>
								<itemPath>../../../../../vendors/microchip/boards/curiosity_pic32mzef/ports/wifi/aws_wifi_assert.c</itemPath>
							</logicalFolder>
							<logicalFolder name="ota" displayName="ota" projectFiles="true">
								<itemPath>../../../../../vendors/microchip/boards/curiosity_pic32mzef/ports/ota/aws_ota_pal.c</itemPath>
								<itemPath>../../../../../vendors/microchip/boards/curiosity_pic32mzef/ports/ota/aws_nvm.c</itemPath>
								<itemPath>../../../../../vendors/microchip/boards/curiosity_pic32mzef/ports/ota/aws_nvm.h</itemPath>
							</logicalFolder>
							<logicalFolder name="posix" displayName="posix" projectFiles="true">
								<itemPath>../../../../../vendors/microchip/boards/curiosity_pic32mzef/ports/posix/FreeRTOS_POSIX_portable.h</itemPath>
							</logicalFolder>
						</logicalFolder>
						<logicalFolder name="aws_tests" displayName="aws_tests" projectFiles="true">
							<logicalFolder name="config_files" displayName="config_files" projectFiles="true">
								<itemPath>../../../../../vendors/microchip/boards/curiosity_pic32mzef/aws_tests/config_files/FreeRTOSConfig.h</itemPath>
								<itemPath>../../../../../vendors/microchip/boards/curiosity_pic32mzef/aws_tests/config_files/FreeRTOSIPConfig.h</itemPath>
								<itemPath>../../../../../vendors/microchip/boards/curiosity_pic32mzef/aws_tests/config_files/aws_bufferpool_config.h</itemPath>
								<itemPath>../../../../../vendors/microchip/boards/curiosity_pic32mzef/aws_tests/config_files/aws_demo_config.h</itemPath>
								<itemPath>../../../../../vendors/microchip/boards/curiosity_pic32mzef/aws_tests/config_files/aws_ggd_config.h</itemPath>
								<itemPath>../../../../../vendors/microchip/boards/curiosity_pic32mzef/aws_tests/config_files/aws_iot_network_config.h</itemPath>
								<itemPath>../../../../../vendors/microchip/boards/curiosity_pic32mzef/aws_tests/config_files/aws_mqtt_config.h</itemPath>
								<itemPath>../../../../../vendors/microchip/boards/curiosity_pic32mzef/aws_tests/config_files/aws_ota_agent_config.h</itemPath>
								<itemPath>../../../../../vendors/microchip/boards/curiosity_pic32mzef/aws_tests/config_files/aws_secure_sockets_config.h</itemPath>
								<itemPath>../../../../../vendors/microchip/boards/curiosity_pic32mzef/aws_tests/config_files/aws_shadow_config.h</itemPath>
								<itemPath>../../../../../vendors/microchip/boards/curiosity_pic32mzef/aws_tests/config_files/aws_test_ota_config.h</itemPath>
								<itemPath>../../../../../vendors/microchip/boards/curiosity_pic32mzef/aws_tests/config_files/aws_test_runner_config.h</itemPath>
								<itemPath>../../../../../vendors/microchip/boards/curiosity_pic32mzef/aws_tests/config_files/aws_test_tcp_config.h</itemPath>
								<itemPath>../../../../../vendors/microchip/boards/curiosity_pic32mzef/aws_tests/config_files/aws_test_wifi_config.h</itemPath>
								<itemPath>../../../../../vendors/microchip/boards/curiosity_pic32mzef/aws_tests/config_files/aws_wifi_config.h</itemPath>
								<itemPath>../../../../../vendors/microchip/boards/curiosity_pic32mzef/aws_tests/config_files/iot_config.h</itemPath>
								<itemPath>../../../../../vendors/microchip/boards/curiosity_pic32mzef/aws_tests/config_files/iot_mqtt_agent_config.h</itemPath>
								<itemPath>../../../../../vendors/microchip/boards/curiosity_pic32mzef/aws_tests/config_files/iot_pkcs11_config.h</itemPath>
								<itemPath>../../../../../vendors/microchip/boards/curiosity_pic32mzef/aws_tests/config_files/iot_test_pkcs11_config.h</itemPath>
								<itemPath>../../../../../vendors/microchip/boards/curiosity_pic32mzef/aws_tests/config_files/unity_config.h</itemPath>
							</logicalFolder>
							<logicalFolder name="application_code" displayName="application_code" projectFiles="true">
								<itemPath>../../../../../vendors/microchip/boards/curiosity_pic32mzef/aws_tests/application_code/main.c</itemPath>
								<logicalFolder name="microchip_code" displayName="microchip_code" projectFiles="true">
									<itemPath>../../../../../vendors/microchip/boards/curiosity_pic32mzef/aws_tests/application_code/microchip_code/rtos_hooks.c</itemPath>
									<itemPath>../../../../../vendors/microchip/boards/curiosity_pic32mzef/aws_tests/application_code/microchip_code/system_exceptions.c</itemPath>
									<itemPath>../../../../../vendors/microchip/boards/curiosity_pic32mzef/aws_tests/application_code/microchip_code/system_init.c</itemPath>
									<itemPath>../../../../../vendors/microchip/boards/curiosity_pic32mzef/aws_tests/application_code/microchip_code/system_interrupt.c</itemPath>
									<itemPath>../../../../../vendors/microchip/boards/curiosity_pic32mzef/aws_tests/application_code/microchip_code/system_tasks.c</itemPath>
									<itemPath>../../../../../vendors/microchip/boards/curiosity_pic32mzef/aws_tests/application_code/microchip_code/NetworkConfig.h</itemPath>
									<itemPath>../../../../../vendors/microchip/boards/curiosity_pic32mzef/aws_tests/application_code/microchip_code/system_config.h</itemPath>
									<itemPath>../../../../../vendors/microchip/boards/curiosity_pic32mzef/aws_tests/application_code/microchip_code/system_definitions.h</itemPath>
									<itemPath>../../../../../vendors/microchip/boards/curiosity_pic32mzef/aws_tests/application_code/microchip_code/system_interrupt_a.S</itemPath>
								</logicalFolder>
							</logicalFolder>
						</logicalFolder>
					</logicalFolder>
				</logicalFolder>
				<logicalFolder name="harmony" displayName="harmony" projectFiles="true">
					<logicalFolder name="v2.05" displayName="v2.05" projectFiles="true">
						<logicalFolder name="framework" displayName="framework" projectFiles="true">
							<logicalFolder name="system" displayName="system" projectFiles="true">
								<logicalFolder name="command" displayName="command" projectFiles="true">
									<logicalFolder name="src" displayName="src" projectFiles="true">
										<itemPath>../../../../../vendors/microchip/harmony/v2.05/framework/system/command/src/sys_command.c</itemPath>
									</logicalFolder>
								</logicalFolder>
								<logicalFolder name="clk" displayName="clk" projectFiles="true">
									<logicalFolder name="src" displayName="src" projectFiles="true">
										<itemPath>../../../../../vendors/microchip/harmony/v2.05/framework/system/clk/src/sys_clk_pic32mz.c</itemPath>
									</logicalFolder>
								</logicalFolder>
								<logicalFolder name="common" displayName="common" projectFiles="true">
									<logicalFolder name="src" displayName="src" projectFiles="true">
										<itemPath>../../../../../vendors/microchip/harmony/v2.05/framework/system/common/src/sys_buffer.c</itemPath>
										<itemPath>../../../../../vendors/microchip/harmony/v2.05/framework/system/common/src/sys_queue.c</itemPath>
									</logicalFolder>
								</logicalFolder>
								<logicalFolder name="console" displayName="console" projectFiles="true">
									<logicalFolder name="src" displayName="src" projectFiles="true">
										<itemPath>../../../../../vendors/microchip/harmony/v2.05/framework/system/console/src/sys_console.c</itemPath>
										<itemPath>../../../../../vendors/microchip/harmony/v2.05/framework/system/console/src/sys_console_uart.c</itemPath>
									</logicalFolder>
								</logicalFolder>
								<logicalFolder name="debug" displayName="debug" projectFiles="true">
									<logicalFolder name="src" displayName="src" projectFiles="true">
										<itemPath>../../../../../vendors/microchip/harmony/v2.05/framework/system/debug/src/sys_debug.c</itemPath>
									</logicalFolder>
								</logicalFolder>
								<logicalFolder name="devcon" displayName="devcon" projectFiles="true">
									<logicalFolder name="src" displayName="src" projectFiles="true">
										<itemPath>../../../../../vendors/microchip/harmony/v2.05/framework/system/devcon/src/sys_devcon.c</itemPath>
										<itemPath>../../../../../vendors/microchip/harmony/v2.05/framework/system/devcon/src/sys_devcon_pic32mz.c</itemPath>
										<itemPath>../../../../../vendors/microchip/harmony/v2.05/framework/system/devcon/src/sys_devcon_cache_pic32mz.S</itemPath>
									</logicalFolder>
								</logicalFolder>
								<logicalFolder name="dma" displayName="dma" projectFiles="true">
									<logicalFolder name="src" displayName="src" projectFiles="true">
										<itemPath>../../../../../vendors/microchip/harmony/v2.05/framework/system/dma/src/sys_dma.c</itemPath>
									</logicalFolder>
								</logicalFolder>
								<logicalFolder name="int" displayName="int" projectFiles="true">
									<logicalFolder name="src" displayName="src" projectFiles="true">
										<itemPath>../../../../../vendors/microchip/harmony/v2.05/framework/system/int/src/sys_int_pic32.c</itemPath>
									</logicalFolder>
								</logicalFolder>
								<logicalFolder name="ports" displayName="ports" projectFiles="true">
									<logicalFolder name="src" displayName="src" projectFiles="true">
										<itemPath>../../../../../vendors/microchip/harmony/v2.05/framework/system/ports/src/sys_ports.c</itemPath>
										<itemPath>../../../../../vendors/microchip/harmony/v2.05/framework/system/ports/src/sys_ports_static.c</itemPath>
									</logicalFolder>
								</logicalFolder>
								<logicalFolder name="random" displayName="random" projectFiles="true">
									<logicalFolder name="src" displayName="src" projectFiles="true">
										<itemPath>../../../../../vendors/microchip/harmony/v2.05/framework/system/random/src/sys_random.c</itemPath>
									</logicalFolder>
								</logicalFolder>
								<logicalFolder name="reset" displayName="reset" projectFiles="true">
									<logicalFolder name="src" displayName="src" projectFiles="true">
										<itemPath>../../../../../vendors/microchip/harmony/v2.05/framework/system/reset/src/sys_reset.c</itemPath>
									</logicalFolder>
								</logicalFolder>
								<logicalFolder name="tmr" displayName="tmr" projectFiles="true">
									<logicalFolder name="src" displayName="src" projectFiles="true">
										<itemPath>../../../../../vendors/microchip/harmony/v2.05/framework/system/tmr/src/sys_tmr.c</itemPath>
									</logicalFolder>
								</logicalFolder>
							</logicalFolder>
							<logicalFolder name="driver" displayName="driver" projectFiles="true">
								<logicalFolder name="ethmac" displayName="ethmac" projectFiles="true">
									<logicalFolder name="src" displayName="src" projectFiles="true">
										<logicalFolder name="dynamic" displayName="dynamic" projectFiles="true">
											<itemPath>../../../../../vendors/microchip/harmony/v2.05/framework/driver/ethmac/src/dynamic/drv_ethmac.c</itemPath>
											<itemPath>../../../../../vendors/microchip/harmony/v2.05/framework/driver/ethmac/src/dynamic/drv_ethmac_lib.c</itemPath>
										</logicalFolder>
									</logicalFolder>
								</logicalFolder>
								<logicalFolder name="ethphy" displayName="ethphy" projectFiles="true">
									<logicalFolder name="src" displayName="src" projectFiles="true">
										<logicalFolder name="dynamic" displayName="dynamic" projectFiles="true">
											<itemPath>../../../../../vendors/microchip/harmony/v2.05/framework/driver/ethphy/src/dynamic/drv_ethphy.c</itemPath>
											<itemPath>../../../../../vendors/microchip/harmony/v2.05/framework/driver/ethphy/src/dynamic/drv_extphy_smsc8720.c</itemPath>
										</logicalFolder>
									</logicalFolder>
								</logicalFolder>
								<logicalFolder name="flash" displayName="flash" projectFiles="true">
									<logicalFolder name="src" displayName="src" projectFiles="true">
										<itemPath>../../../../../vendors/microchip/harmony/v2.05/framework/driver/flash/src/drv_flash_static.c</itemPath>
									</logicalFolder>
								</logicalFolder>
								<logicalFolder name="miim" displayName="miim" projectFiles="true">
									<logicalFolder name="src" displayName="src" projectFiles="true">
										<logicalFolder name="dynamic" displayName="dynamic" projectFiles="true">
											<itemPath>../../../../../vendors/microchip/harmony/v2.05/framework/driver/miim/src/dynamic/drv_miim.c</itemPath>
										</logicalFolder>
									</logicalFolder>
								</logicalFolder>
								<logicalFolder name="spi" displayName="spi" projectFiles="true">
									<logicalFolder name="dynamic" displayName="dynamic" projectFiles="true">
										<itemPath>../../../../../vendors/microchip/harmony/v2.05/framework/driver/spi/dynamic/drv_spi_api.c</itemPath>
										<itemPath>../../../../../vendors/microchip/harmony/v2.05/framework/driver/spi/dynamic/drv_spi_master_dma_tasks.c</itemPath>
										<itemPath>../../../../../vendors/microchip/harmony/v2.05/framework/driver/spi/dynamic/drv_spi_master_rm_tasks.c</itemPath>
										<itemPath>../../../../../vendors/microchip/harmony/v2.05/framework/driver/spi/dynamic/drv_spi_tasks.c</itemPath>
									</logicalFolder>
									<logicalFolder name="src" displayName="src" projectFiles="true">
										<logicalFolder name="dynamic" displayName="dynamic" projectFiles="true">
											<itemPath>../../../../../vendors/microchip/harmony/v2.05/framework/driver/spi/src/dynamic/drv_spi.c</itemPath>
											<itemPath>../../../../../vendors/microchip/harmony/v2.05/framework/driver/spi/src/dynamic/drv_spi_api.c</itemPath>
										</logicalFolder>
										<itemPath>../../../../../vendors/microchip/harmony/v2.05/framework/driver/spi/src/drv_spi_sys_queue_fifo.c</itemPath>
									</logicalFolder>
								</logicalFolder>
								<logicalFolder name="tmr" displayName="tmr" projectFiles="true">
									<logicalFolder name="src" displayName="src" projectFiles="true">
										<logicalFolder name="dynamic" displayName="dynamic" projectFiles="true">
											<itemPath>../../../../../vendors/microchip/harmony/v2.05/framework/driver/tmr/src/dynamic/drv_tmr.c</itemPath>
										</logicalFolder>
									</logicalFolder>
								</logicalFolder>
								<logicalFolder name="usart" displayName="usart" projectFiles="true">
									<logicalFolder name="src" displayName="src" projectFiles="true">
										<logicalFolder name="dynamic" displayName="dynamic" projectFiles="true">
											<itemPath>../../../../../vendors/microchip/harmony/v2.05/framework/driver/usart/src/dynamic/drv_usart.c</itemPath>
											<itemPath>../../../../../vendors/microchip/harmony/v2.05/framework/driver/usart/src/dynamic/drv_usart_buffer_queue.c</itemPath>
											<itemPath>../../../../../vendors/microchip/harmony/v2.05/framework/driver/usart/src/dynamic/drv_usart_buffer_queue_dma.c</itemPath>
											<itemPath>../../../../../vendors/microchip/harmony/v2.05/framework/driver/usart/src/dynamic/drv_usart_byte_model.c</itemPath>
											<itemPath>../../../../../vendors/microchip/harmony/v2.05/framework/driver/usart/src/dynamic/drv_usart_dma.c</itemPath>
											<itemPath>../../../../../vendors/microchip/harmony/v2.05/framework/driver/usart/src/dynamic/drv_usart_read_write.c</itemPath>
										</logicalFolder>
									</logicalFolder>
								</logicalFolder>
								<logicalFolder name="wifi" displayName="wifi" projectFiles="true">
									<logicalFolder name="wilc1000" displayName="wilc1000" projectFiles="true">
										<logicalFolder name="dev" displayName="dev" projectFiles="true">
											<logicalFolder name="console" displayName="console" projectFiles="true">
												<itemPath>../../../../../vendors/microchip/harmony/v2.05/framework/driver/wifi/wilc1000/dev/console/wdrv_wilc1000_console.c</itemPath>
											</logicalFolder>
											<logicalFolder name="gpio" displayName="gpio" projectFiles="true">
												<itemPath>../../../../../vendors/microchip/harmony/v2.05/framework/driver/wifi/wilc1000/dev/gpio/wdrv_wilc1000_eint.c</itemPath>
												<itemPath>../../../../../vendors/microchip/harmony/v2.05/framework/driver/wifi/wilc1000/dev/gpio/wdrv_wilc1000_gpio.c</itemPath>
											</logicalFolder>
											<logicalFolder name="spi" displayName="spi" projectFiles="true">
												<itemPath>../../../../../vendors/microchip/harmony/v2.05/framework/driver/wifi/wilc1000/dev/spi/wdrv_wilc1000_spi.c</itemPath>
											</logicalFolder>
											<logicalFolder name="timer" displayName="timer" projectFiles="true">
												<itemPath>../../../../../vendors/microchip/harmony/v2.05/framework/driver/wifi/wilc1000/dev/timer/wdrv_wilc1000_timer.c</itemPath>
											</logicalFolder>
										</logicalFolder>
										<logicalFolder name="osal" displayName="osal" projectFiles="true">
											<itemPath>../../../../../vendors/microchip/harmony/v2.05/framework/driver/wifi/wilc1000/osal/wdrv_wilc1000_osal.c</itemPath>
										</logicalFolder>
										<logicalFolder name="wireless_driver" displayName="wireless_driver" projectFiles="true">
											<itemPath>../../../../../vendors/microchip/harmony/v2.05/framework/driver/wifi/wilc1000/wireless_driver/wdrv_wilc1000_cli.c</itemPath>
											<itemPath>../../../../../vendors/microchip/harmony/v2.05/framework/driver/wifi/wilc1000/wireless_driver/wdrv_wilc1000_config.c</itemPath>
											<itemPath>../../../../../vendors/microchip/harmony/v2.05/framework/driver/wifi/wilc1000/wireless_driver/wdrv_wilc1000_connmgr.c</itemPath>
											<itemPath>../../../../../vendors/microchip/harmony/v2.05/framework/driver/wifi/wilc1000/wireless_driver/wdrv_wilc1000_events.c</itemPath>
											<itemPath>../../../../../vendors/microchip/harmony/v2.05/framework/driver/wifi/wilc1000/wireless_driver/wdrv_wilc1000_iwpriv.c</itemPath>
											<itemPath>../../../../../vendors/microchip/harmony/v2.05/framework/driver/wifi/wilc1000/wireless_driver/wdrv_wilc1000_main.c</itemPath>
											<itemPath>../../../../../vendors/microchip/harmony/v2.05/framework/driver/wifi/wilc1000/wireless_driver/wdrv_wilc1000_scan_helper.c</itemPath>
										</logicalFolder>
										<logicalFolder name="wireless_driver_extension" displayName="wireless_driver_extension" projectFiles="true">
											<logicalFolder name="common" displayName="common" projectFiles="true">
												<logicalFolder name="source" displayName="source" projectFiles="true">
													<itemPath>../../../../../vendors/microchip/harmony/v2.05/framework/driver/wifi/wilc1000/wireless_driver_extension/common/source/nm_common.c</itemPath>
												</logicalFolder>
											</logicalFolder>
											<logicalFolder name="driver" displayName="driver" projectFiles="true">
												<logicalFolder name="source" displayName="source" projectFiles="true">
													<itemPath>../../../../../vendors/microchip/harmony/v2.05/framework/driver/wifi/wilc1000/wireless_driver_extension/driver/source/m2m_hif.c</itemPath>
													<itemPath>../../../../../vendors/microchip/harmony/v2.05/framework/driver/wifi/wilc1000/wireless_driver_extension/driver/source/m2m_periph.c</itemPath>
													<itemPath>../../../../../vendors/microchip/harmony/v2.05/framework/driver/wifi/wilc1000/wireless_driver_extension/driver/source/m2m_wifi.c</itemPath>
													<itemPath>../../../../../vendors/microchip/harmony/v2.05/framework/driver/wifi/wilc1000/wireless_driver_extension/driver/source/nmasic.c</itemPath>
													<itemPath>../../../../../vendors/microchip/harmony/v2.05/framework/driver/wifi/wilc1000/wireless_driver_extension/driver/source/nmbus.c</itemPath>
													<itemPath>../../../../../vendors/microchip/harmony/v2.05/framework/driver/wifi/wilc1000/wireless_driver_extension/driver/source/nmdrv.c</itemPath>
													<itemPath>../../../../../vendors/microchip/harmony/v2.05/framework/driver/wifi/wilc1000/wireless_driver_extension/driver/source/nmspi.c</itemPath>
												</logicalFolder>
											</logicalFolder>
											<logicalFolder name="spi_flash" displayName="spi_flash" projectFiles="true">
												<logicalFolder name="source" displayName="source" projectFiles="true">
													<itemPath>../../../../../vendors/microchip/harmony/v2.05/framework/driver/wifi/wilc1000/wireless_driver_extension/spi_flash/source/spi_flash.c</itemPath>
												</logicalFolder>
											</logicalFolder>
											<itemPath>../../../../../vendors/microchip/harmony/v2.05/framework/driver/wifi/wilc1000/wireless_driver_extension/wdrvext_wilc1000.c</itemPath>
											<itemPath>../../../../../vendors/microchip/harmony/v2.05/framework/driver/wifi/wilc1000/wireless_driver_extension/wilc1000_fw_update.c</itemPath>
											<itemPath>../../../../../vendors/microchip/harmony/v2.05/framework/driver/wifi/wilc1000/wireless_driver_extension/wilc1000_task.c</itemPath>
										</logicalFolder>
									</logicalFolder>
								</logicalFolder>
							</logicalFolder>
							<logicalFolder name="osal" displayName="osal" projectFiles="true">
								<logicalFolder name="src" displayName="src" projectFiles="true">
									<itemPath>../../../../../vendors/microchip/harmony/v2.05/framework/osal/src/osal.c</itemPath>
									<itemPath>../../../../../vendors/microchip/harmony/v2.05/framework/osal/src/osal_freertos.c</itemPath>
								</logicalFolder>
							</logicalFolder>
							<logicalFolder name="peripheral" displayName="peripheral" projectFiles="true">
								<logicalFolder name="tmr" displayName="tmr" projectFiles="true">
									<logicalFolder name="src" displayName="src" projectFiles="true">
										<itemPath>../../../../../vendors/microchip/harmony/v2.05/framework/peripheral/tmr/src/plib_tmr_pic32.c</itemPath>
									</logicalFolder>
								</logicalFolder>
							</logicalFolder>
							<logicalFolder name="tcpip" displayName="tcpip" projectFiles="true">
								<logicalFolder name="src" displayName="src" projectFiles="true">
									<itemPath>../../../../../vendors/microchip/harmony/v2.05/framework/tcpip/src/tcpip_heap_alloc.c</itemPath>
									<itemPath>../../../../../vendors/microchip/harmony/v2.05/framework/tcpip/src/tcpip_heap_external.c</itemPath>
									<itemPath>../../../../../vendors/microchip/harmony/v2.05/framework/tcpip/src/tcpip_helpers.c</itemPath>
									<itemPath>../../../../../vendors/microchip/harmony/v2.05/framework/tcpip/src/tcpip_packet.c</itemPath>
								</logicalFolder>
							</logicalFolder>
						</logicalFolder>
						<logicalFolder name="bsp" displayName="bsp" projectFiles="true">
							<itemPath>../../../../../vendors/microchip/harmony/v2.05/bsp/bsp.c</itemPath>
						</logicalFolder>
					</logicalFolder>
				</logicalFolder>
			</logicalFolder>
		</logicalFolder>
		<logicalFolder name="demos" displayName="demos" projectFiles="true">
			<logicalFolder name="dev_mode_key_provisioning" displayName="dev_mode_key_provisioning" projectFiles="true">
				<logicalFolder name="src" displayName="src" projectFiles="true">
					<itemPath>../../../../../demos/dev_mode_key_provisioning/src/aws_dev_mode_key_provisioning.c</itemPath>
				</logicalFolder>
				<logicalFolder name="include" displayName="include" projectFiles="true">
					<itemPath>../../../../../demos/dev_mode_key_provisioning/include/aws_dev_mode_key_provisioning.h</itemPath>
				</logicalFolder>
			</logicalFolder>
		</logicalFolder>
		<logicalFolder name="LinkerScript" displayName="LinkerScript" projectFiles="true">
			<itemPath>../../../../../vendors/microchip/boards/curiosity_pic32mzef/aws_tests/application_code/microchip_code/app_mz.ld</itemPath>
		</logicalFolder>
	</logicalFolder>
	<projectmakefile>Makefile</projectmakefile>
	<confs>
		<conf name="pic32mz_ef_curiosity" type="2">
			<toolsSet>
				<developmentServer>localhost</developmentServer>
				<targetDevice>PIC32MZ2048EFM100</targetDevice>
				<targetHeader/>
				<targetPluginBoard/>
				<platformTool>ICD4Tool</platformTool>
				<languageToolchain>XC32</languageToolchain>
				<languageToolchainVersion>2.05</languageToolchainVersion>
				<platform>3</platform>
			</toolsSet>
			<packs>
				<pack name="PIC32MZ-EF_DFP" vendor="Microchip" version="1.0.20"/>
			</packs>
			<compileType>
				<linkerTool>
					<linkerLibItems>
						<linkerLibFileItem>../../../../../vendors/microchip/harmony/v2.05/bin/framework/peripheral/PIC32MZ2048EFM100_peripherals.a</linkerLibFileItem>
					</linkerLibItems>
				</linkerTool>
				<archiverTool/>
				<loading>
					<makeArtifact PL="../bootloader_tests" CT="1" CN="pic32mz_ef_curiosity" AC="true" BL="true" WD="../bootloader_tests" BC="${MAKE}  -f Makefile CONF=pic32mz_ef_curiosity" DBC="${MAKE}  -f Makefile CONF=pic32mz_ef_curiosity TYPE_IMAGE=DEBUG_RUN" CC="rm -rf &quot;build/pic32mz_ef_curiosity&quot; &quot;dist/pic32mz_ef_curiosity&quot;" OP="dist/pic32mz_ef_curiosity/production/bootloader_tests.production.hex" DOP="dist/pic32mz_ef_curiosity/debug/bootloader_tests.debug.elf" FL="dist/pic32mz_ef_curiosity/production/bootloader_tests.production.hex" PD="dist/pic32mz_ef_curiosity/production/bootloader_tests.production.elf" DD="dist/pic32mz_ef_curiosity/debug/bootloader_tests.debug.elf"/>
					<useAlternateLoadableFile>false</useAlternateLoadableFile>
					<parseOnProdLoad>false</parseOnProdLoad>
					<alternateLoadableFile/>
				</loading>
				<subordinates/>
			</compileType>
			<makeCustomizationType>
				<makeCustomizationPreStepEnabled>false</makeCustomizationPreStepEnabled>
				<makeCustomizationPreStep/>
				<makeCustomizationPostStepEnabled>true</makeCustomizationPostStepEnabled>
				<makeCustomizationPostStep>python ../../../../../vendors/microchip/boards/curiosity_pic32mzef/bootloader/bootloader/utility/binary_image_generator.py -d ${MP_CC_DIR} -b xc32-objcopy -p &quot;-I ihex ${ImagePath} -O binary ${ImageDir}/mplab.${IMAGE_TYPE}.bin&quot; &amp;&amp; python ../../../../../vendors/microchip/boards/curiosity_pic32mzef/bootloader/bootloader/utility/ota_image_generator.py -b ${ImageDir}/mplab.${IMAGE_TYPE}.bin -p MCHP-Curiosity-PIC32MZEF</makeCustomizationPostStep>
				<makeCustomizationPutChecksumInUserID>false</makeCustomizationPutChecksumInUserID>
				<makeCustomizationEnableLongLines>false</makeCustomizationEnableLongLines>
				<makeCustomizationNormalizeHexFile>false</makeCustomizationNormalizeHexFile>
			</makeCustomizationType>
			<C32>
				<property key="additional-warnings" value="true"/>
				<property key="addresss-attribute-use" value="false"/>
				<property key="enable-app-io" value="false"/>
				<property key="enable-omit-frame-pointer" value="false"/>
				<property key="enable-symbols" value="true"/>
				<property key="enable-unroll-loops" value="false"/>
				<property key="exclude-floating-point" value="false"/>
				<property key="extra-include-directories" value="../../../../../freertos_kernel/include;../../../../../libraries/c_sdk/standard/common/include;../../../../../libraries/freertos_plus/standard/crypto/include;../../../../../libraries/freertos_plus/standard/tls/include;../../../../../libraries/freertos_plus/standard/freertos_plus_tcp/include;../../../../../libraries/freertos_plus/standard/freertos_plus_tcp/source/portable/Compiler/GCC;../../../../../libraries/abstractions/wifi/include;../../../../../libraries/abstractions/pkcs11/include;../../../../../vendors/microchip/boards/curiosity_pic32mzef/aws_tests/application_code/microchip_code;../../../../../freertos_kernel/portable/MPLAB/PIC32MZ;../../../../../vendors/microchip/harmony/v2.05/framework;../../../../../vendors/microchip/harmony/v2.05/bsp;../../../../../tests/include;../../../../../vendors/microchip/boards/curiosity_pic32mzef/aws_tests/config_files;../../../../../libraries/c_sdk/standard/common/include/private;../../../../../libraries/abstractions/platform/include;../../../../../libraries/abstractions/platform/freertos/include;../../../../../libraries/abstractions/secure_sockets/include;../../../../../libraries/freertos_plus/standard/freertos_plus_tcp/test;../../../../../vendors/microchip/harmony/v2.05/framework/driver/wifi/wilc1000/wireless_driver_extension;../../../../../vendors/microchip/harmony/v2.05/framework/driver/wifi/wilc1000/wireless_driver_extension/driver/include;../../../../../libraries/freertos_plus/standard/pkcs11/include;../../../../../libraries/freertos_plus/aws/ota/test;../../../../../libraries/freertos_plus/standard/utils/include;../../../../../demos/dev_mode_key_provisioning/include;../../../../../vendors/microchip/harmony/v2.05/framework/system/common;../../../../../vendors/microchip/harmony/v2.05/framework/driver/wifi/wilc1000/include;../../../../../vendors/microchip/harmony/v2.05/framework/driver/wifi/wilc1000/wireless_driver_extension/common/include;../../../../../vendors/microchip/harmony/v2.05/framework/driver/wifi/wilc1000/wireless_driver_extension/driver/source;../../../../../vendors/microchip/harmony/v2.05/framework/driver/wifi/wilc1000/wireless_driver/include;../../../../../libraries/c_sdk/aws/defender/include;../../../../../libraries/c_sdk/standard/mqtt/test/access;../../../../../libraries/c_sdk/standard/mqtt/include;../../../../../libraries/c_sdk/standard/mqtt/src;../../../../../libraries/c_sdk/standard/serializer/include;../../../../../libraries/c_sdk/aws/shadow/include;../../../../../libraries/c_sdk/aws/shadow/src;../../../../../libraries/c_sdk/standard/https/test/access;../../../../../libraries/c_sdk/standard/https/include;../../../../../libraries/c_sdk/standard/https/src;../../../../../libraries/freertos_plus/aws/greengrass/test;../../../../../libraries/freertos_plus/aws/greengrass/include;../../../../../libraries/freertos_plus/aws/greengrass/src;../../../../../libraries/freertos_plus/aws/ota/src;../../../../../libraries/freertos_plus/aws/ota/include;../../../../../libraries/3rdparty/mbedtls/include;../../../../../libraries/abstractions/posix/include;../../../../../vendors/microchip/boards/curiosity_pic32mzef/ports/posix;../../../../../libraries/freertos_plus/standard/freertos_plus_posix/include;../../../../../libraries/c_sdk/aws/defender/src/private;../../../../../libraries/3rdparty/jsmn;../../../../../libraries/3rdparty/pkcs11;../../../../../libraries/3rdparty/tinycbor;../../../../../libraries/3rdparty/tinycrypt/asn1;../../../../../libraries/3rdparty/tinycrypt/lib/include;../../../../../libraries/3rdparty/mbedtls/include/mbedtls;../../../../../libraries/abstractions/pkcs11/mbedtls;../../../../../libraries/3rdparty/unity/src;../../../../../libraries/3rdparty/unity/extras/fixture/src;../../../../../libraries/3rdparty/http-parser"/>
				<property key="generate-16-bit-code" value="false"/>
				<property key="generate-micro-compressed-code" value="false"/>
				<property key="isolate-each-function" value="true"/>
				<property key="make-warnings-into-errors" value="false"/>
				<property key="optimization-level" value="-O1"/>
				<property key="place-data-into-section" value="false"/>
				<property key="post-instruction-scheduling" value="default"/>
				<property key="pre-instruction-scheduling" value="default"/>
				<property key="preprocessor-macros" value="UNITY_INCLUDE_CONFIG_H;AMAZON_FREERTOS_ENABLE_UNIT_TESTS;__free_rtos__"/>
				<property key="strict-ansi" value="false"/>
				<property key="support-ansi" value="false"/>
				<property key="toplevel-reordering" value=""/>
				<property key="unaligned-access" value=""/>
				<property key="use-cci" value="false"/>
				<property key="use-iar" value="false"/>
				<property key="use-indirect-calls" value="false"/>
				<appendMe value="-mnewlib-libc -std=gnu99 -fgnu89-inline"/>
			</C32>
			<C32-AR>
				<property key="additional-options-chop-files" value="false"/>
			</C32-AR>
			<C32-AS>
				<property key="assembler-symbols" value=""/>
				<property key="enable-symbols" value="true"/>
				<property key="exclude-floating-point-library" value="false"/>
				<property key="expand-macros" value="false"/>
				<property key="extra-include-directories-for-assembler" value=""/>
				<property key="extra-include-directories-for-preprocessor" value="../../../../../freertos_kernel/include;../../../../../libraries/c_sdk/standard/common/include;../../../../../libraries/freertos_plus/standard/crypto/include;../../../../../libraries/freertos_plus/standard/tls/include;../../../../../libraries/freertos_plus/standard/freertos_plus_tcp/include;../../../../../libraries/freertos_plus/standard/freertos_plus_tcp/source/portable/Compiler/GCC;../../../../../libraries/abstractions/wifi/include;../../../../../libraries/abstractions/pkcs11/include;../../../../../vendors/microchip/boards/curiosity_pic32mzef/aws_tests/application_code/microchip_code;../../../../../freertos_kernel/portable/MPLAB/PIC32MZ;../../../../../vendors/microchip/harmony/v2.05/framework;../../../../../vendors/microchip/harmony/v2.05/bsp;../../../../../tests/include;../../../../../vendors/microchip/boards/curiosity_pic32mzef/aws_tests/config_files;../../../../../libraries/c_sdk/standard/common/include/private;../../../../../libraries/abstractions/platform/include;../../../../../libraries/abstractions/platform/freertos/include;../../../../../libraries/abstractions/secure_sockets/include;../../../../../libraries/freertos_plus/standard/freertos_plus_tcp/test;../../../../../vendors/microchip/harmony/v2.05/framework/driver/wifi/wilc1000/wireless_driver_extension;../../../../../vendors/microchip/harmony/v2.05/framework/driver/wifi/wilc1000/wireless_driver_extension/driver/include;../../../../../libraries/freertos_plus/standard/pkcs11/include;../../../../../libraries/freertos_plus/aws/ota/test;../../../../../libraries/freertos_plus/standard/utils/include;../../../../../demos/dev_mode_key_provisioning/include;../../../../../vendors/microchip/harmony/v2.05/framework/system/common;../../../../../vendors/microchip/harmony/v2.05/framework/driver/wifi/wilc1000/include;../../../../../vendors/microchip/harmony/v2.05/framework/driver/wifi/wilc1000/wireless_driver_extension/common/include;../../../../../vendors/microchip/harmony/v2.05/framework/driver/wifi/wilc1000/wireless_driver_extension/driver/source;../../../../../vendors/microchip/harmony/v2.05/framework/driver/wifi/wilc1000/wireless_driver/include;../../../../../libraries/c_sdk/aws/defender/include;../../../../../libraries/c_sdk/standard/mqtt/test/access;../../../../../libraries/c_sdk/standard/mqtt/include;../../../../../libraries/c_sdk/standard/mqtt/src;../../../../../libraries/c_sdk/standard/serializer/include;../../../../../libraries/c_sdk/aws/shadow/include;../../../../../libraries/c_sdk/aws/shadow/src;../../../../../libraries/c_sdk/standard/https/test/access;../../../../../libraries/c_sdk/standard/https/include;../../../../../libraries/c_sdk/standard/https/src;../../../../../libraries/freertos_plus/aws/greengrass/test;../../../../../libraries/freertos_plus/aws/greengrass/include;../../../../../libraries/freertos_plus/aws/greengrass/src;../../../../../libraries/freertos_plus/aws/ota/src;../../../../../libraries/freertos_plus/aws/ota/include;../../../../../libraries/3rdparty/mbedtls/include;../../../../../libraries/abstractions/posix/include;../../../../../vendors/microchip/boards/curiosity_pic32mzef/ports/posix;../../../../../libraries/freertos_plus/standard/freertos_plus_posix/include;../../../../../libraries/c_sdk/aws/defender/src/private;../../../../../libraries/3rdparty/jsmn;../../../../../libraries/3rdparty/pkcs11;../../../../../libraries/3rdparty/tinycbor;../../../../../libraries/3rdparty/tinycrypt/asn1;../../../../../libraries/3rdparty/tinycrypt/lib/include;../../../../../libraries/3rdparty/mbedtls/include/mbedtls;../../../../../libraries/abstractions/pkcs11/mbedtls;../../../../../libraries/3rdparty/unity/src;../../../../../libraries/3rdparty/unity/extras/fixture/src;../../../../../libraries/3rdparty/http-parser"/>
				<property key="false-conditionals" value="false"/>
				<property key="generate-16-bit-code" value="false"/>
				<property key="generate-micro-compressed-code" value="false"/>
				<property key="keep-locals" value="false"/>
				<property key="list-assembly" value="false"/>
				<property key="list-source" value="false"/>
				<property key="list-symbols" value="false"/>
				<property key="oXC32asm-list-to-file" value="false"/>
				<property key="omit-debug-dirs" value="false"/>
				<property key="omit-forms" value="false"/>
				<property key="preprocessor-macros" value=""/>
				<property key="warning-level" value=""/>
			</C32-AS>
			<C32-LD>
				<property key="additional-options-use-response-files" value="false"/>
				<property key="additional-options-write-sla" value="false"/>
				<property key="allocate-dinit" value="false"/>
				<property key="code-dinit" value="false"/>
				<property key="ebase-addr" value=""/>
				<property key="enable-check-sections" value="false"/>
				<property key="exclude-floating-point-library" value="false"/>
				<property key="exclude-standard-libraries" value="false"/>
				<property key="extra-lib-directories" value=""/>
				<property key="fill-flash-options-addr" value=""/>
				<property key="fill-flash-options-const" value=""/>
				<property key="fill-flash-options-how" value="0"/>
				<property key="fill-flash-options-inc-const" value="1"/>
				<property key="fill-flash-options-increment" value=""/>
				<property key="fill-flash-options-seq" value=""/>
				<property key="fill-flash-options-what" value="0"/>
				<property key="generate-16-bit-code" value="false"/>
				<property key="generate-cross-reference-file" value="false"/>
				<property key="generate-micro-compressed-code" value="false"/>
				<property key="heap-size" value="170000"/>
				<property key="input-libraries" value=""/>
				<property key="kseg-length" value=""/>
				<property key="kseg-origin" value=""/>
				<property key="linker-symbols" value=""/>
				<property key="map-file" value="${DISTDIR}/${PROJECTNAME}.${IMAGE_TYPE}.map"/>
				<property key="no-device-startup-code" value="false"/>
				<property key="no-startup-files" value="false"/>
				<property key="oXC32ld-extra-opts" value="-mnewlib-libc"/>
				<property key="optimization-level" value=""/>
				<property key="preprocessor-macros" value=""/>
				<property key="remove-unused-sections" value="true"/>
				<property key="report-memory-usage" value="false"/>
				<property key="serial-length" value=""/>
				<property key="serial-origin" value=""/>
				<property key="stack-size" value="10000"/>
				<property key="symbol-stripping" value=""/>
				<property key="trace-symbols" value=""/>
				<property key="warn-section-align" value="false"/>
				<appendMe value="--allow-multiple-definition"/>
			</C32-LD>
			<C32CPP>
				<property key="additional-warnings" value="false"/>
				<property key="addresss-attribute-use" value="false"/>
				<property key="check-new" value="false"/>
				<property key="eh-specs" value="true"/>
				<property key="enable-app-io" value="false"/>
				<property key="enable-omit-frame-pointer" value="false"/>
				<property key="enable-symbols" value="true"/>
				<property key="enable-unroll-loops" value="false"/>
				<property key="exceptions" value="true"/>
				<property key="exclude-floating-point" value="false"/>
				<property key="extra-include-directories" value=""/>
				<property key="generate-16-bit-code" value="false"/>
				<property key="generate-micro-compressed-code" value="false"/>
				<property key="isolate-each-function" value="false"/>
				<property key="make-warnings-into-errors" value="false"/>
				<property key="optimization-level" value=""/>
				<property key="place-data-into-section" value="false"/>
				<property key="post-instruction-scheduling" value="default"/>
				<property key="pre-instruction-scheduling" value="default"/>
				<property key="preprocessor-macros" value=""/>
				<property key="rtti" value="true"/>
				<property key="strict-ansi" value="false"/>
				<property key="toplevel-reordering" value=""/>
				<property key="unaligned-access" value=""/>
				<property key="use-cci" value="false"/>
				<property key="use-iar" value="false"/>
				<property key="use-indirect-calls" value="false"/>
			</C32CPP>
			<C32Global>
				<property key="common-include-directories" value=""/>
				<property key="gp-relative-option" value=""/>
				<property key="legacy-libc" value="false"/>
				<property key="mdtcm" value=""/>
				<property key="mitcm" value=""/>
				<property key="mstacktcm" value="false"/>
				<property key="relaxed-math" value="false"/>
				<property key="save-temps" value="false"/>
				<property key="wpo-lto" value="false"/>
			</C32Global>
			<ICD3PlatformTool>
				<property key="firmware.download.all" value="false"/>
			</ICD3PlatformTool>
			<ICD4Tool>
				<property key="ADC" value="true"/>
				<property key="AutoSelectMemRanges" value="auto"/>
				<property key="CAN1" value="true"/>
				<property key="CAN2" value="true"/>
				<property key="CHANGE NOTICE A" value="true"/>
				<property key="CHANGE NOTICE B" value="true"/>
				<property key="CHANGE NOTICE C" value="true"/>
				<property key="CHANGE NOTICE D" value="true"/>
				<property key="CHANGE NOTICE E" value="true"/>
				<property key="CHANGE NOTICE F" value="true"/>
				<property key="CHANGE NOTICE G" value="true"/>
				<property key="COMPARATOR" value="true"/>
				<property key="DMA" value="true"/>
				<property key="ETHERNET CONTROLLER" value="true"/>
				<property key="Freeze All Other Peripherals" value="true"/>
				<property key="I2C 1" value="true"/>
				<property key="I2C 2" value="true"/>
				<property key="I2C 3" value="true"/>
				<property key="I2C 4" value="true"/>
				<property key="I2C 5" value="true"/>
				<property key="INPUT CAPTURE 1" value="true"/>
				<property key="INPUT CAPTURE 2" value="true"/>
				<property key="INPUT CAPTURE 3" value="true"/>
				<property key="INPUT CAPTURE 4" value="true"/>
				<property key="INPUT CAPTURE 5" value="true"/>
				<property key="INPUT CAPTURE 6" value="true"/>
				<property key="INPUT CAPTURE 7" value="true"/>
				<property key="INPUT CAPTURE 8" value="true"/>
				<property key="INPUT CAPTURE 9" value="true"/>
				<property key="INTERRUPT CONTROL" value="true"/>
				<property key="OUTPUT COMPARE 1" value="true"/>
				<property key="OUTPUT COMPARE 2" value="true"/>
				<property key="OUTPUT COMPARE 3" value="true"/>
				<property key="OUTPUT COMPARE 4" value="true"/>
				<property key="OUTPUT COMPARE 5" value="true"/>
				<property key="OUTPUT COMPARE 6" value="true"/>
				<property key="OUTPUT COMPARE 7" value="true"/>
				<property key="OUTPUT COMPARE 8" value="true"/>
				<property key="OUTPUT COMPARE 9" value="true"/>
				<property key="PARALLEL MASTER/SLAVE PORT" value="true"/>
				<property key="REAL TIME CLOCK" value="true"/>
				<property key="REFERENCE CLOCK1" value="true"/>
				<property key="REFERENCE CLOCK2" value="true"/>
				<property key="REFERENCE CLOCK3" value="true"/>
				<property key="REFERENCE CLOCK4" value="true"/>
				<property key="SPI/I2S 1" value="true"/>
				<property key="SPI/I2S 2" value="true"/>
				<property key="SPI/I2S 3" value="true"/>
				<property key="SPI/I2S 4" value="true"/>
				<property key="SPI/I2S 5" value="true"/>
				<property key="SPI/I2S 6" value="true"/>
				<property key="SecureSegment.SegmentProgramming" value="FullChipProgramming"/>
				<property key="TIMER1" value="true"/>
				<property key="TIMER2" value="true"/>
				<property key="TIMER3" value="true"/>
				<property key="TIMER4" value="true"/>
				<property key="TIMER5" value="true"/>
				<property key="TIMER6" value="true"/>
				<property key="TIMER7" value="true"/>
				<property key="TIMER8" value="true"/>
				<property key="TIMER9" value="true"/>
				<property key="ToolFirmwareFilePath" value="Press to browse for a specific firmware version"/>
				<property key="ToolFirmwareOption.UseLatestFirmware" value="true"/>
				<property key="UART1" value="true"/>
				<property key="UART2" value="true"/>
				<property key="UART3" value="true"/>
				<property key="UART4" value="true"/>
				<property key="UART5" value="true"/>
				<property key="UART6" value="true"/>
				<property key="debugoptions.useswbreakpoints" value="false"/>
				<property key="hwtoolclock.frcindebug" value="false"/>
				<property key="memories.aux" value="false"/>
				<property key="memories.bootflash" value="true"/>
				<property key="memories.configurationmemory" value="true"/>
				<property key="memories.configurationmemory2" value="true"/>
				<property key="memories.dataflash" value="true"/>
				<property key="memories.eeprom" value="true"/>
				<property key="memories.exclude.configurationmemory" value="true"/>
				<property key="memories.flashdata" value="true"/>
				<property key="memories.id" value="true"/>
				<property key="memories.instruction.ram.ranges" value="${memories.instruction.ram.ranges}"/>
				<property key="memories.programmemory" value="true"/>
				<property key="memories.programmemory.ranges" value="1d000000-1d1fffff"/>
				<property key="poweroptions.powerenable" value="false"/>
				<property key="programoptions.donoteraseauxmem" value="false"/>
				<property key="programoptions.eraseb4program" value="true"/>
				<property key="programoptions.ledbrightness" value="5"/>
				<property key="programoptions.pgcconfig" value="pull down"/>
				<property key="programoptions.pgcresistor.value" value="4.7"/>
				<property key="programoptions.pgdconfig" value="pull down"/>
				<property key="programoptions.pgdresistor.value" value="4.7"/>
				<property key="programoptions.pgmentry.voltage" value="low"/>
				<property key="programoptions.pgmspeed" value="Med"/>
				<property key="programoptions.preservedataflash" value="false"/>
				<property key="programoptions.preserveeeprom" value="false"/>
				<property key="programoptions.preserveeeprom.ranges" value=""/>
				<property key="programoptions.preserveprogram.ranges" value=""/>
				<property key="programoptions.preserveprogramrange" value="false"/>
				<property key="programoptions.preserveuserid" value="false"/>
				<property key="programoptions.programcalmem" value="false"/>
				<property key="programoptions.programuserotp" value="false"/>
				<property key="programoptions.testmodeentrymethod" value="VDDFirst"/>
				<property key="voltagevalue" value="3.25"/>
			</ICD4Tool>
			<PKOBSKDEPlatformTool>
				<property key="AutoSelectMemRanges" value="auto"/>
				<property key="SecureSegment.SegmentProgramming" value="FullChipProgramming"/>
				<property key="ToolFirmwareFilePath" value="Press to browse for a specific firmware version"/>
				<property key="ToolFirmwareOption.UseLatestFirmware" value="true"/>
				<property key="memories.configurationmemory" value="true"/>
				<property key="memories.dataflash" value="true"/>
				<property key="memories.eeprom" value="true"/>
				<property key="memories.id" value="true"/>
				<property key="memories.programmemory" value="true"/>
				<property key="memories.programmemory.ranges" value="1d000000-1d1fffff"/>
				<property key="memories.userotp" value="true"/>
				<property key="programoptions.donoteraseauxmem" value="false"/>
				<property key="programoptions.eraseb4program" value="true"/>
				<property key="programoptions.preservedataflash" value="false"/>
				<property key="programoptions.preservedataflash.ranges" value=""/>
				<property key="programoptions.preserveeeprom" value="false"/>
				<property key="programoptions.preserveeeprom.ranges" value=""/>
				<property key="programoptions.preserveprogram.ranges" value=""/>
				<property key="programoptions.preserveprogramrange" value="false"/>
				<property key="programoptions.usehighvoltageonmclr" value="false"/>
				<property key="programoptions.uselvpprogramming" value="true"/>
			</PKOBSKDEPlatformTool>
			<RealICEPlatformTool>
				<property key="ADC" value="true"/>
				<property key="AutoSelectMemRanges" value="auto"/>
				<property key="CAN1" value="true"/>
				<property key="CAN2" value="true"/>
				<property key="CHANGE NOTICE A" value="true"/>
				<property key="CHANGE NOTICE B" value="true"/>
				<property key="CHANGE NOTICE C" value="true"/>
				<property key="CHANGE NOTICE D" value="true"/>
				<property key="CHANGE NOTICE E" value="true"/>
				<property key="CHANGE NOTICE F" value="true"/>
				<property key="CHANGE NOTICE G" value="true"/>
				<property key="COMPARATOR" value="true"/>
				<property key="DMA" value="true"/>
				<property key="ETHERNET CONTROLLER" value="true"/>
				<property key="Freeze All Other Peripherals" value="true"/>
				<property key="I2C 1" value="true"/>
				<property key="I2C 2" value="true"/>
				<property key="I2C 3" value="true"/>
				<property key="I2C 4" value="true"/>
				<property key="I2C 5" value="true"/>
				<property key="INPUT CAPTURE 1" value="true"/>
				<property key="INPUT CAPTURE 2" value="true"/>
				<property key="INPUT CAPTURE 3" value="true"/>
				<property key="INPUT CAPTURE 4" value="true"/>
				<property key="INPUT CAPTURE 5" value="true"/>
				<property key="INPUT CAPTURE 6" value="true"/>
				<property key="INPUT CAPTURE 7" value="true"/>
				<property key="INPUT CAPTURE 8" value="true"/>
				<property key="INPUT CAPTURE 9" value="true"/>
				<property key="INTERRUPT CONTROL" value="true"/>
				<property key="OUTPUT COMPARE 1" value="true"/>
				<property key="OUTPUT COMPARE 2" value="true"/>
				<property key="OUTPUT COMPARE 3" value="true"/>
				<property key="OUTPUT COMPARE 4" value="true"/>
				<property key="OUTPUT COMPARE 5" value="true"/>
				<property key="OUTPUT COMPARE 6" value="true"/>
				<property key="OUTPUT COMPARE 7" value="true"/>
				<property key="OUTPUT COMPARE 8" value="true"/>
				<property key="OUTPUT COMPARE 9" value="true"/>
				<property key="PARALLEL MASTER/SLAVE PORT" value="true"/>
				<property key="REAL TIME CLOCK" value="true"/>
				<property key="REFERENCE CLOCK1" value="true"/>
				<property key="REFERENCE CLOCK2" value="true"/>
				<property key="REFERENCE CLOCK3" value="true"/>
				<property key="REFERENCE CLOCK4" value="true"/>
				<property key="RIExTrigs.Five" value="OFF"/>
				<property key="RIExTrigs.Four" value="OFF"/>
				<property key="RIExTrigs.One" value="OFF"/>
				<property key="RIExTrigs.Seven" value="OFF"/>
				<property key="RIExTrigs.Six" value="OFF"/>
				<property key="RIExTrigs.Three" value="OFF"/>
				<property key="RIExTrigs.Two" value="OFF"/>
				<property key="RIExTrigs.Zero" value="OFF"/>
				<property key="SPI/I2S 1" value="true"/>
				<property key="SPI/I2S 2" value="true"/>
				<property key="SPI/I2S 3" value="true"/>
				<property key="SPI/I2S 4" value="true"/>
				<property key="SPI/I2S 5" value="true"/>
				<property key="SPI/I2S 6" value="true"/>
				<property key="SecureSegment.SegmentProgramming" value="FullChipProgramming"/>
				<property key="TIMER1" value="true"/>
				<property key="TIMER2" value="true"/>
				<property key="TIMER3" value="true"/>
				<property key="TIMER4" value="true"/>
				<property key="TIMER5" value="true"/>
				<property key="TIMER6" value="true"/>
				<property key="TIMER7" value="true"/>
				<property key="TIMER8" value="true"/>
				<property key="TIMER9" value="true"/>
				<property key="ToolFirmwareFilePath" value="Press to browse for a specific firmware version"/>
				<property key="ToolFirmwareOption.UseLatestFirmware" value="true"/>
				<property key="UART1" value="true"/>
				<property key="UART2" value="true"/>
				<property key="UART3" value="true"/>
				<property key="UART4" value="true"/>
				<property key="UART5" value="true"/>
				<property key="UART6" value="true"/>
				<property key="debugoptions.useswbreakpoints" value="false"/>
				<property key="hwtoolclock.frcindebug" value="false"/>
				<property key="hwtoolclock.instructionspeed" value="4"/>
				<property key="hwtoolclock.units" value="mips"/>
				<property key="memories.aux" value="false"/>
				<property key="memories.bootflash" value="true"/>
				<property key="memories.configurationmemory" value="true"/>
				<property key="memories.configurationmemory2" value="true"/>
				<property key="memories.dataflash" value="true"/>
				<property key="memories.eeprom" value="true"/>
				<property key="memories.flashdata" value="true"/>
				<property key="memories.id" value="true"/>
				<property key="memories.instruction.ram" value="true"/>
				<property key="memories.instruction.ram.ranges" value="${memories.instruction.ram.ranges}"/>
				<property key="memories.programmemory" value="true"/>
				<property key="memories.programmemory.ranges" value="1d000000-1d1fffff"/>
				<property key="poweroptions.powerenable" value="false"/>
				<property key="programoptions.donoteraseauxmem" value="false"/>
				<property key="programoptions.eraseb4program" value="true"/>
				<property key="programoptions.preservedataflash" value="false"/>
				<property key="programoptions.preservedataflash.ranges" value=""/>
				<property key="programoptions.preserveeeprom" value="false"/>
				<property key="programoptions.preserveeeprom.ranges" value=""/>
				<property key="programoptions.preserveprogram.ranges" value=""/>
				<property key="programoptions.preserveprogramrange" value="false"/>
				<property key="programoptions.preserveuserid" value="false"/>
				<property key="programoptions.programcalmem" value="false"/>
				<property key="programoptions.programuserotp" value="false"/>
				<property key="programoptions.usehighvoltageonmclr" value="false"/>
				<property key="programoptions.uselvpprogramming" value="false"/>
				<property key="tracecontrol.include.timestamp" value="summarydataenabled"/>
				<property key="tracecontrol.select" value="0"/>
				<property key="tracecontrol.stallontracebufferfull" value="false"/>
				<property key="tracecontrol.tracebufmax" value="546000"/>
				<property key="tracecontrol.tracefile" value="defmplabxtrace.log"/>
				<property key="tracecontrol.tracefilemax" value="10000000"/>
				<property key="voltagevalue" value="3.25"/>
			</RealICEPlatformTool>
		</conf>
	</confs>
>>>>>>> b1470243
</configurationDescriptor><|MERGE_RESOLUTION|>--- conflicted
+++ resolved
@@ -1,1441 +1,5 @@
 <?xml version="1.0" encoding="UTF-8"?>
 <configurationDescriptor version="65">
-<<<<<<< HEAD
-  <logicalFolder name="root" displayName="root" projectFiles="true">
-    <logicalFolder name="demos" displayName="demos" projectFiles="true">
-      <logicalFolder name="dev_mode_key_provisioning"
-                     displayName="dev_mode_key_provisioning"
-                     projectFiles="true">
-        <logicalFolder name="include" displayName="include" projectFiles="true">
-          <itemPath>../../../../../demos/dev_mode_key_provisioning/include/aws_dev_mode_key_provisioning.h</itemPath>
-        </logicalFolder>
-        <logicalFolder name="src" displayName="src" projectFiles="true">
-          <itemPath>../../../../../demos/dev_mode_key_provisioning/src/aws_dev_mode_key_provisioning.c</itemPath>
-        </logicalFolder>
-      </logicalFolder>
-    </logicalFolder>
-    <logicalFolder name="freertos_kernel"
-                   displayName="freertos_kernel"
-                   projectFiles="true">
-      <logicalFolder name="include" displayName="include" projectFiles="true">
-        <itemPath>../../../../../freertos_kernel/include/FreeRTOS.h</itemPath>
-        <itemPath>../../../../../freertos_kernel/include/atomic.h</itemPath>
-        <itemPath>../../../../../freertos_kernel/include/deprecated_definitions.h</itemPath>
-        <itemPath>../../../../../freertos_kernel/include/event_groups.h</itemPath>
-        <itemPath>../../../../../freertos_kernel/include/list.h</itemPath>
-        <itemPath>../../../../../freertos_kernel/include/message_buffer.h</itemPath>
-        <itemPath>../../../../../freertos_kernel/include/mpu_prototypes.h</itemPath>
-        <itemPath>../../../../../freertos_kernel/include/mpu_wrappers.h</itemPath>
-        <itemPath>../../../../../freertos_kernel/include/portable.h</itemPath>
-        <itemPath>../../../../../freertos_kernel/include/projdefs.h</itemPath>
-        <itemPath>../../../../../freertos_kernel/include/queue.h</itemPath>
-        <itemPath>../../../../../freertos_kernel/include/semphr.h</itemPath>
-        <itemPath>../../../../../freertos_kernel/include/stack_macros.h</itemPath>
-        <itemPath>../../../../../freertos_kernel/include/stream_buffer.h</itemPath>
-        <itemPath>../../../../../freertos_kernel/include/task.h</itemPath>
-        <itemPath>../../../../../freertos_kernel/include/timers.h</itemPath>
-      </logicalFolder>
-      <logicalFolder name="portable" displayName="portable" projectFiles="true">
-        <logicalFolder name="MemMang" displayName="MemMang" projectFiles="true">
-          <itemPath>../../../../../freertos_kernel/portable/MemMang/heap_4.c</itemPath>
-        </logicalFolder>
-        <logicalFolder name="MPLAB" displayName="MPLAB" projectFiles="true">
-          <logicalFolder name="PIC32MZ" displayName="PIC32MZ" projectFiles="true">
-            <itemPath>../../../../../freertos_kernel/portable/MPLAB/PIC32MZ/port.c</itemPath>
-            <itemPath>../../../../../freertos_kernel/portable/MPLAB/PIC32MZ/port_asm.S</itemPath>
-            <itemPath>../../../../../freertos_kernel/portable/MPLAB/PIC32MZ/portmacro.h</itemPath>
-          </logicalFolder>
-        </logicalFolder>
-      </logicalFolder>
-      <itemPath>../../../../../freertos_kernel/event_groups.c</itemPath>
-      <itemPath>../../../../../freertos_kernel/list.c</itemPath>
-      <itemPath>../../../../../freertos_kernel/queue.c</itemPath>
-      <itemPath>../../../../../freertos_kernel/stream_buffer.c</itemPath>
-      <itemPath>../../../../../freertos_kernel/tasks.c</itemPath>
-      <itemPath>../../../../../freertos_kernel/timers.c</itemPath>
-    </logicalFolder>
-    <logicalFolder name="libraries" displayName="libraries" projectFiles="true">
-      <logicalFolder name="3rdparty" displayName="3rdparty" projectFiles="true">
-        <logicalFolder name="jsmn" displayName="jsmn" projectFiles="true">
-          <itemPath>../../../../../libraries/3rdparty/jsmn/jsmn.h</itemPath>
-          <itemPath>../../../../../libraries/3rdparty/jsmn/jsmn.c</itemPath>
-        </logicalFolder>
-        <logicalFolder name="mbedtls" displayName="mbedtls" projectFiles="true">
-          <logicalFolder name="include" displayName="include" projectFiles="true">
-            <logicalFolder name="mbedtls" displayName="mbedtls" projectFiles="true">
-              <itemPath>../../../../../libraries/3rdparty/mbedtls/include/mbedtls/aes.h</itemPath>
-              <itemPath>../../../../../libraries/3rdparty/mbedtls/include/mbedtls/aesni.h</itemPath>
-              <itemPath>../../../../../libraries/3rdparty/mbedtls/include/mbedtls/arc4.h</itemPath>
-              <itemPath>../../../../../libraries/3rdparty/mbedtls/include/mbedtls/asn1.h</itemPath>
-              <itemPath>../../../../../libraries/3rdparty/mbedtls/include/mbedtls/asn1write.h</itemPath>
-              <itemPath>../../../../../libraries/3rdparty/mbedtls/include/mbedtls/base64.h</itemPath>
-              <itemPath>../../../../../libraries/3rdparty/mbedtls/include/mbedtls/bignum.h</itemPath>
-              <itemPath>../../../../../libraries/3rdparty/mbedtls/include/mbedtls/blowfish.h</itemPath>
-              <itemPath>../../../../../libraries/3rdparty/mbedtls/include/mbedtls/bn_mul.h</itemPath>
-              <itemPath>../../../../../libraries/3rdparty/mbedtls/include/mbedtls/camellia.h</itemPath>
-              <itemPath>../../../../../libraries/3rdparty/mbedtls/include/mbedtls/ccm.h</itemPath>
-              <itemPath>../../../../../libraries/3rdparty/mbedtls/include/mbedtls/certs.h</itemPath>
-              <itemPath>../../../../../libraries/3rdparty/mbedtls/include/mbedtls/check_config.h</itemPath>
-              <itemPath>../../../../../libraries/3rdparty/mbedtls/include/mbedtls/cipher.h</itemPath>
-              <itemPath>../../../../../libraries/3rdparty/mbedtls/include/mbedtls/cipher_internal.h</itemPath>
-              <itemPath>../../../../../libraries/3rdparty/mbedtls/include/mbedtls/cmac.h</itemPath>
-              <itemPath>../../../../../libraries/3rdparty/mbedtls/include/mbedtls/compat-1.3.h</itemPath>
-              <itemPath>../../../../../libraries/3rdparty/mbedtls/include/mbedtls/config.h</itemPath>
-              <itemPath>../../../../../libraries/3rdparty/mbedtls/include/mbedtls/ctr_drbg.h</itemPath>
-              <itemPath>../../../../../libraries/3rdparty/mbedtls/include/mbedtls/debug.h</itemPath>
-              <itemPath>../../../../../libraries/3rdparty/mbedtls/include/mbedtls/des.h</itemPath>
-              <itemPath>../../../../../libraries/3rdparty/mbedtls/include/mbedtls/dhm.h</itemPath>
-              <itemPath>../../../../../libraries/3rdparty/mbedtls/include/mbedtls/ecdh.h</itemPath>
-              <itemPath>../../../../../libraries/3rdparty/mbedtls/include/mbedtls/ecdsa.h</itemPath>
-              <itemPath>../../../../../libraries/3rdparty/mbedtls/include/mbedtls/ecjpake.h</itemPath>
-              <itemPath>../../../../../libraries/3rdparty/mbedtls/include/mbedtls/ecp.h</itemPath>
-              <itemPath>../../../../../libraries/3rdparty/mbedtls/include/mbedtls/ecp_internal.h</itemPath>
-              <itemPath>../../../../../libraries/3rdparty/mbedtls/include/mbedtls/entropy.h</itemPath>
-              <itemPath>../../../../../libraries/3rdparty/mbedtls/include/mbedtls/entropy_poll.h</itemPath>
-              <itemPath>../../../../../libraries/3rdparty/mbedtls/include/mbedtls/error.h</itemPath>
-              <itemPath>../../../../../libraries/3rdparty/mbedtls/include/mbedtls/gcm.h</itemPath>
-              <itemPath>../../../../../libraries/3rdparty/mbedtls/include/mbedtls/havege.h</itemPath>
-              <itemPath>../../../../../libraries/3rdparty/mbedtls/include/mbedtls/hmac_drbg.h</itemPath>
-              <itemPath>../../../../../libraries/3rdparty/mbedtls/include/mbedtls/md.h</itemPath>
-              <itemPath>../../../../../libraries/3rdparty/mbedtls/include/mbedtls/md2.h</itemPath>
-              <itemPath>../../../../../libraries/3rdparty/mbedtls/include/mbedtls/md4.h</itemPath>
-              <itemPath>../../../../../libraries/3rdparty/mbedtls/include/mbedtls/md5.h</itemPath>
-              <itemPath>../../../../../libraries/3rdparty/mbedtls/include/mbedtls/md_internal.h</itemPath>
-              <itemPath>../../../../../libraries/3rdparty/mbedtls/include/mbedtls/memory_buffer_alloc.h</itemPath>
-              <itemPath>../../../../../libraries/3rdparty/mbedtls/include/mbedtls/net.h</itemPath>
-              <itemPath>../../../../../libraries/3rdparty/mbedtls/include/mbedtls/net_sockets.h</itemPath>
-              <itemPath>../../../../../libraries/3rdparty/mbedtls/include/mbedtls/oid.h</itemPath>
-              <itemPath>../../../../../libraries/3rdparty/mbedtls/include/mbedtls/padlock.h</itemPath>
-              <itemPath>../../../../../libraries/3rdparty/mbedtls/include/mbedtls/pem.h</itemPath>
-              <itemPath>../../../../../libraries/3rdparty/mbedtls/include/mbedtls/pk.h</itemPath>
-              <itemPath>../../../../../libraries/3rdparty/mbedtls/include/mbedtls/pk_internal.h</itemPath>
-              <itemPath>../../../../../libraries/3rdparty/mbedtls/include/mbedtls/pkcs12.h</itemPath>
-              <itemPath>../../../../../libraries/3rdparty/mbedtls/include/mbedtls/pkcs5.h</itemPath>
-              <itemPath>../../../../../libraries/3rdparty/mbedtls/include/mbedtls/platform.h</itemPath>
-              <itemPath>../../../../../libraries/3rdparty/mbedtls/include/mbedtls/platform_time.h</itemPath>
-              <itemPath>../../../../../libraries/3rdparty/mbedtls/include/mbedtls/platform_util.h</itemPath>
-              <itemPath>../../../../../libraries/3rdparty/mbedtls/include/mbedtls/ripemd160.h</itemPath>
-              <itemPath>../../../../../libraries/3rdparty/mbedtls/include/mbedtls/rsa.h</itemPath>
-              <itemPath>../../../../../libraries/3rdparty/mbedtls/include/mbedtls/rsa_internal.h</itemPath>
-              <itemPath>../../../../../libraries/3rdparty/mbedtls/include/mbedtls/sha1.h</itemPath>
-              <itemPath>../../../../../libraries/3rdparty/mbedtls/include/mbedtls/sha256.h</itemPath>
-              <itemPath>../../../../../libraries/3rdparty/mbedtls/include/mbedtls/sha512.h</itemPath>
-              <itemPath>../../../../../libraries/3rdparty/mbedtls/include/mbedtls/ssl.h</itemPath>
-              <itemPath>../../../../../libraries/3rdparty/mbedtls/include/mbedtls/ssl_cache.h</itemPath>
-              <itemPath>../../../../../libraries/3rdparty/mbedtls/include/mbedtls/ssl_ciphersuites.h</itemPath>
-              <itemPath>../../../../../libraries/3rdparty/mbedtls/include/mbedtls/ssl_cookie.h</itemPath>
-              <itemPath>../../../../../libraries/3rdparty/mbedtls/include/mbedtls/ssl_internal.h</itemPath>
-              <itemPath>../../../../../libraries/3rdparty/mbedtls/include/mbedtls/ssl_ticket.h</itemPath>
-              <itemPath>../../../../../libraries/3rdparty/mbedtls/include/mbedtls/threading.h</itemPath>
-              <itemPath>../../../../../libraries/3rdparty/mbedtls/include/mbedtls/timing.h</itemPath>
-              <itemPath>../../../../../libraries/3rdparty/mbedtls/include/mbedtls/version.h</itemPath>
-              <itemPath>../../../../../libraries/3rdparty/mbedtls/include/mbedtls/x509.h</itemPath>
-              <itemPath>../../../../../libraries/3rdparty/mbedtls/include/mbedtls/x509_crl.h</itemPath>
-              <itemPath>../../../../../libraries/3rdparty/mbedtls/include/mbedtls/x509_crt.h</itemPath>
-              <itemPath>../../../../../libraries/3rdparty/mbedtls/include/mbedtls/x509_csr.h</itemPath>
-              <itemPath>../../../../../libraries/3rdparty/mbedtls/include/mbedtls/xtea.h</itemPath>
-            </logicalFolder>
-          </logicalFolder>
-          <logicalFolder name="library" displayName="library" projectFiles="true">
-            <itemPath>../../../../../libraries/3rdparty/mbedtls/library/base64.c</itemPath>
-            <itemPath>../../../../../libraries/3rdparty/mbedtls/library/aes.c</itemPath>
-            <itemPath>../../../../../libraries/3rdparty/mbedtls/library/aesni.c</itemPath>
-            <itemPath>../../../../../libraries/3rdparty/mbedtls/library/arc4.c</itemPath>
-            <itemPath>../../../../../libraries/3rdparty/mbedtls/library/asn1parse.c</itemPath>
-            <itemPath>../../../../../libraries/3rdparty/mbedtls/library/asn1write.c</itemPath>
-            <itemPath>../../../../../libraries/3rdparty/mbedtls/library/bignum.c</itemPath>
-            <itemPath>../../../../../libraries/3rdparty/mbedtls/library/blowfish.c</itemPath>
-            <itemPath>../../../../../libraries/3rdparty/mbedtls/library/camellia.c</itemPath>
-            <itemPath>../../../../../libraries/3rdparty/mbedtls/library/ccm.c</itemPath>
-            <itemPath>../../../../../libraries/3rdparty/mbedtls/library/certs.c</itemPath>
-            <itemPath>../../../../../libraries/3rdparty/mbedtls/library/cipher.c</itemPath>
-            <itemPath>../../../../../libraries/3rdparty/mbedtls/library/cipher_wrap.c</itemPath>
-            <itemPath>../../../../../libraries/3rdparty/mbedtls/library/cmac.c</itemPath>
-            <itemPath>../../../../../libraries/3rdparty/mbedtls/library/ctr_drbg.c</itemPath>
-            <itemPath>../../../../../libraries/3rdparty/mbedtls/library/debug.c</itemPath>
-            <itemPath>../../../../../libraries/3rdparty/mbedtls/library/des.c</itemPath>
-            <itemPath>../../../../../libraries/3rdparty/mbedtls/library/dhm.c</itemPath>
-            <itemPath>../../../../../libraries/3rdparty/mbedtls/library/ecdh.c</itemPath>
-            <itemPath>../../../../../libraries/3rdparty/mbedtls/library/ecdsa.c</itemPath>
-            <itemPath>../../../../../libraries/3rdparty/mbedtls/library/ecjpake.c</itemPath>
-            <itemPath>../../../../../libraries/3rdparty/mbedtls/library/ecp.c</itemPath>
-            <itemPath>../../../../../libraries/3rdparty/mbedtls/library/ecp_curves.c</itemPath>
-            <itemPath>../../../../../libraries/3rdparty/mbedtls/library/entropy.c</itemPath>
-            <itemPath>../../../../../libraries/3rdparty/mbedtls/library/entropy_poll.c</itemPath>
-            <itemPath>../../../../../libraries/3rdparty/mbedtls/library/error.c</itemPath>
-            <itemPath>../../../../../libraries/3rdparty/mbedtls/library/gcm.c</itemPath>
-            <itemPath>../../../../../libraries/3rdparty/mbedtls/library/havege.c</itemPath>
-            <itemPath>../../../../../libraries/3rdparty/mbedtls/library/hmac_drbg.c</itemPath>
-            <itemPath>../../../../../libraries/3rdparty/mbedtls/library/md.c</itemPath>
-            <itemPath>../../../../../libraries/3rdparty/mbedtls/library/md2.c</itemPath>
-            <itemPath>../../../../../libraries/3rdparty/mbedtls/library/md4.c</itemPath>
-            <itemPath>../../../../../libraries/3rdparty/mbedtls/library/md5.c</itemPath>
-            <itemPath>../../../../../libraries/3rdparty/mbedtls/library/md_wrap.c</itemPath>
-            <itemPath>../../../../../libraries/3rdparty/mbedtls/library/memory_buffer_alloc.c</itemPath>
-            <itemPath>../../../../../libraries/3rdparty/mbedtls/library/net_sockets.c</itemPath>
-            <itemPath>../../../../../libraries/3rdparty/mbedtls/library/oid.c</itemPath>
-            <itemPath>../../../../../libraries/3rdparty/mbedtls/library/padlock.c</itemPath>
-            <itemPath>../../../../../libraries/3rdparty/mbedtls/library/pem.c</itemPath>
-            <itemPath>../../../../../libraries/3rdparty/mbedtls/library/pk.c</itemPath>
-            <itemPath>../../../../../libraries/3rdparty/mbedtls/library/pk_wrap.c</itemPath>
-            <itemPath>../../../../../libraries/3rdparty/mbedtls/library/pkcs12.c</itemPath>
-            <itemPath>../../../../../libraries/3rdparty/mbedtls/library/pkcs5.c</itemPath>
-            <itemPath>../../../../../libraries/3rdparty/mbedtls/library/pkparse.c</itemPath>
-            <itemPath>../../../../../libraries/3rdparty/mbedtls/library/pkwrite.c</itemPath>
-            <itemPath>../../../../../libraries/3rdparty/mbedtls/library/platform.c</itemPath>
-            <itemPath>../../../../../libraries/3rdparty/mbedtls/library/platform_util.c</itemPath>
-            <itemPath>../../../../../libraries/3rdparty/mbedtls/library/ripemd160.c</itemPath>
-            <itemPath>../../../../../libraries/3rdparty/mbedtls/library/rsa.c</itemPath>
-            <itemPath>../../../../../libraries/3rdparty/mbedtls/library/rsa_internal.c</itemPath>
-            <itemPath>../../../../../libraries/3rdparty/mbedtls/library/sha1.c</itemPath>
-            <itemPath>../../../../../libraries/3rdparty/mbedtls/library/sha256.c</itemPath>
-            <itemPath>../../../../../libraries/3rdparty/mbedtls/library/sha512.c</itemPath>
-            <itemPath>../../../../../libraries/3rdparty/mbedtls/library/ssl_cache.c</itemPath>
-            <itemPath>../../../../../libraries/3rdparty/mbedtls/library/ssl_ciphersuites.c</itemPath>
-            <itemPath>../../../../../libraries/3rdparty/mbedtls/library/ssl_cli.c</itemPath>
-            <itemPath>../../../../../libraries/3rdparty/mbedtls/library/ssl_cookie.c</itemPath>
-            <itemPath>../../../../../libraries/3rdparty/mbedtls/library/ssl_srv.c</itemPath>
-            <itemPath>../../../../../libraries/3rdparty/mbedtls/library/ssl_ticket.c</itemPath>
-            <itemPath>../../../../../libraries/3rdparty/mbedtls/library/ssl_tls.c</itemPath>
-            <itemPath>../../../../../libraries/3rdparty/mbedtls/library/threading.c</itemPath>
-            <itemPath>../../../../../libraries/3rdparty/mbedtls/library/timing.c</itemPath>
-            <itemPath>../../../../../libraries/3rdparty/mbedtls/library/version.c</itemPath>
-            <itemPath>../../../../../libraries/3rdparty/mbedtls/library/version_features.c</itemPath>
-            <itemPath>../../../../../libraries/3rdparty/mbedtls/library/x509.c</itemPath>
-            <itemPath>../../../../../libraries/3rdparty/mbedtls/library/x509_create.c</itemPath>
-            <itemPath>../../../../../libraries/3rdparty/mbedtls/library/x509_crl.c</itemPath>
-            <itemPath>../../../../../libraries/3rdparty/mbedtls/library/x509_crt.c</itemPath>
-            <itemPath>../../../../../libraries/3rdparty/mbedtls/library/x509_csr.c</itemPath>
-            <itemPath>../../../../../libraries/3rdparty/mbedtls/library/x509write_crt.c</itemPath>
-            <itemPath>../../../../../libraries/3rdparty/mbedtls/library/x509write_csr.c</itemPath>
-            <itemPath>../../../../../libraries/3rdparty/mbedtls/library/xtea.c</itemPath>
-          </logicalFolder>
-          <logicalFolder name="utils" displayName="utils" projectFiles="true">
-            <itemPath>../../../../../libraries/3rdparty/mbedtls/utils/mbedtls_utils.c</itemPath>
-          </logicalFolder>
-        </logicalFolder>
-        <logicalFolder name="pkcs11" displayName="pkcs11" projectFiles="true">
-          <itemPath>../../../../../libraries/3rdparty/pkcs11/pkcs11.h</itemPath>
-          <itemPath>../../../../../libraries/3rdparty/pkcs11/pkcs11f.h</itemPath>
-          <itemPath>../../../../../libraries/3rdparty/pkcs11/pkcs11t.h</itemPath>
-        </logicalFolder>
-        <logicalFolder name="tinycbor" displayName="tinycbor" projectFiles="true">
-          <itemPath>../../../../../libraries/3rdparty/tinycbor/cborpretty.c</itemPath>
-          <itemPath>../../../../../libraries/3rdparty/tinycbor/cborencoder.c</itemPath>
-          <itemPath>../../../../../libraries/3rdparty/tinycbor/cborencoder_close_container_checked.c</itemPath>
-          <itemPath>../../../../../libraries/3rdparty/tinycbor/cborerrorstrings.c</itemPath>
-          <itemPath>../../../../../libraries/3rdparty/tinycbor/cborparser.c</itemPath>
-          <itemPath>../../../../../libraries/3rdparty/tinycbor/cborparser_dup_string.c</itemPath>
-        </logicalFolder>
-        <logicalFolder name="tinycrypt" displayName="tinycrypt" projectFiles="true">
-          <logicalFolder name="asn1" displayName="asn1" projectFiles="true">
-            <itemPath>../../../../../libraries/3rdparty/tinycrypt/asn1/asn1parse.c</itemPath>
-            <itemPath>../../../../../libraries/3rdparty/tinycrypt/asn1/asn1.h</itemPath>
-          </logicalFolder>
-          <logicalFolder name="lib" displayName="lib" projectFiles="true">
-            <logicalFolder name="include" displayName="include" projectFiles="true">
-              <logicalFolder name="tinycrypt" displayName="tinycrypt" projectFiles="true">
-                <itemPath>../../../../../libraries/3rdparty/tinycrypt/lib/include/tinycrypt/aes.h</itemPath>
-                <itemPath>../../../../../libraries/3rdparty/tinycrypt/lib/include/tinycrypt/cbc_mode.h</itemPath>
-                <itemPath>../../../../../libraries/3rdparty/tinycrypt/lib/include/tinycrypt/ccm_mode.h</itemPath>
-                <itemPath>../../../../../libraries/3rdparty/tinycrypt/lib/include/tinycrypt/cmac_mode.h</itemPath>
-                <itemPath>../../../../../libraries/3rdparty/tinycrypt/lib/include/tinycrypt/constants.h</itemPath>
-                <itemPath>../../../../../libraries/3rdparty/tinycrypt/lib/include/tinycrypt/ctr_mode.h</itemPath>
-                <itemPath>../../../../../libraries/3rdparty/tinycrypt/lib/include/tinycrypt/ctr_prng.h</itemPath>
-                <itemPath>../../../../../libraries/3rdparty/tinycrypt/lib/include/tinycrypt/ecc.h</itemPath>
-                <itemPath>../../../../../libraries/3rdparty/tinycrypt/lib/include/tinycrypt/ecc_dh.h</itemPath>
-                <itemPath>../../../../../libraries/3rdparty/tinycrypt/lib/include/tinycrypt/ecc_dsa.h</itemPath>
-                <itemPath>../../../../../libraries/3rdparty/tinycrypt/lib/include/tinycrypt/ecc_platform_specific.h</itemPath>
-                <itemPath>../../../../../libraries/3rdparty/tinycrypt/lib/include/tinycrypt/hmac.h</itemPath>
-                <itemPath>../../../../../libraries/3rdparty/tinycrypt/lib/include/tinycrypt/hmac_prng.h</itemPath>
-                <itemPath>../../../../../libraries/3rdparty/tinycrypt/lib/include/tinycrypt/sha256.h</itemPath>
-                <itemPath>../../../../../libraries/3rdparty/tinycrypt/lib/include/tinycrypt/utils.h</itemPath>
-              </logicalFolder>
-            </logicalFolder>
-            <logicalFolder name="source" displayName="source" projectFiles="true">
-              <itemPath>../../../../../libraries/3rdparty/tinycrypt/lib/source/aes_decrypt.c</itemPath>
-              <itemPath>../../../../../libraries/3rdparty/tinycrypt/lib/source/aes_encrypt.c</itemPath>
-              <itemPath>../../../../../libraries/3rdparty/tinycrypt/lib/source/cbc_mode.c</itemPath>
-              <itemPath>../../../../../libraries/3rdparty/tinycrypt/lib/source/ccm_mode.c</itemPath>
-              <itemPath>../../../../../libraries/3rdparty/tinycrypt/lib/source/cmac_mode.c</itemPath>
-              <itemPath>../../../../../libraries/3rdparty/tinycrypt/lib/source/ctr_mode.c</itemPath>
-              <itemPath>../../../../../libraries/3rdparty/tinycrypt/lib/source/ctr_prng.c</itemPath>
-              <itemPath>../../../../../libraries/3rdparty/tinycrypt/lib/source/ecc.c</itemPath>
-              <itemPath>../../../../../libraries/3rdparty/tinycrypt/lib/source/ecc_dh.c</itemPath>
-              <itemPath>../../../../../libraries/3rdparty/tinycrypt/lib/source/ecc_dsa.c</itemPath>
-              <itemPath>../../../../../libraries/3rdparty/tinycrypt/lib/source/ecc_platform_specific.c</itemPath>
-              <itemPath>../../../../../libraries/3rdparty/tinycrypt/lib/source/hmac.c</itemPath>
-              <itemPath>../../../../../libraries/3rdparty/tinycrypt/lib/source/hmac_prng.c</itemPath>
-              <itemPath>../../../../../libraries/3rdparty/tinycrypt/lib/source/sha256.c</itemPath>
-              <itemPath>../../../../../libraries/3rdparty/tinycrypt/lib/source/utils.c</itemPath>
-            </logicalFolder>
-          </logicalFolder>
-        </logicalFolder>
-        <logicalFolder name="unity" displayName="unity" projectFiles="true">
-          <logicalFolder name="extras" displayName="extras" projectFiles="true">
-            <logicalFolder name="fixture" displayName="fixture" projectFiles="true">
-              <logicalFolder name="src" displayName="src" projectFiles="true">
-                <itemPath>../../../../../libraries/3rdparty/unity/extras/fixture/src/unity_fixture.c</itemPath>
-                <itemPath>../../../../../libraries/3rdparty/unity/extras/fixture/src/unity_fixture.h</itemPath>
-                <itemPath>../../../../../libraries/3rdparty/unity/extras/fixture/src/unity_fixture_internals.h</itemPath>
-                <itemPath>../../../../../libraries/3rdparty/unity/extras/fixture/src/unity_fixture_malloc_overrides.h</itemPath>
-              </logicalFolder>
-            </logicalFolder>
-          </logicalFolder>
-          <logicalFolder name="src" displayName="src" projectFiles="true">
-            <itemPath>../../../../../libraries/3rdparty/unity/src/unity.c</itemPath>
-            <itemPath>../../../../../libraries/3rdparty/unity/src/unity.h</itemPath>
-            <itemPath>../../../../../libraries/3rdparty/unity/src/unity_internals.h</itemPath>
-          </logicalFolder>
-        </logicalFolder>
-      </logicalFolder>
-      <logicalFolder name="abstractions"
-                     displayName="abstractions"
-                     projectFiles="true">
-        <logicalFolder name="pkcs11" displayName="pkcs11" projectFiles="true">
-          <logicalFolder name="mbedtls" displayName="mbedtls" projectFiles="true">
-            <itemPath>../../../../../libraries/abstractions/pkcs11/mbedtls/iot_pkcs11_mbedtls.c</itemPath>
-            <itemPath>../../../../../libraries/abstractions/pkcs11/mbedtls/threading_alt.h</itemPath>
-          </logicalFolder>
-          <logicalFolder name="test" displayName="test" projectFiles="true">
-            <itemPath>../../../../../libraries/abstractions/pkcs11/test/iot_test_pkcs11.c</itemPath>
-          </logicalFolder>
-        </logicalFolder>
-        <logicalFolder name="platform" displayName="platform" projectFiles="true">
-          <logicalFolder name="freertos" displayName="freertos" projectFiles="true">
-            <logicalFolder name="include" displayName="include" projectFiles="true">
-              <logicalFolder name="platform" displayName="platform" projectFiles="true">
-                <itemPath>../../../../../libraries/abstractions/platform/freertos/include/platform/iot_platform_types_freertos.h</itemPath>
-                <itemPath>../../../../../libraries/abstractions/platform/freertos/include/platform/iot_network_freertos.h</itemPath>
-              </logicalFolder>
-            </logicalFolder>
-            <itemPath>../../../../../libraries/abstractions/platform/freertos/iot_clock_freertos.c</itemPath>
-            <itemPath>../../../../../libraries/abstractions/platform/freertos/iot_threads_freertos.c</itemPath>
-            <itemPath>../../../../../libraries/abstractions/platform/freertos/iot_metrics.c</itemPath>
-            <itemPath>../../../../../libraries/abstractions/platform/freertos/iot_network_freertos.c</itemPath>
-          </logicalFolder>
-          <logicalFolder name="include" displayName="include" projectFiles="true">
-            <logicalFolder name="platform" displayName="platform" projectFiles="true">
-              <itemPath>../../../../../libraries/abstractions/platform/include/platform/iot_clock.h</itemPath>
-              <itemPath>../../../../../libraries/abstractions/platform/include/platform/iot_network.h</itemPath>
-              <itemPath>../../../../../libraries/abstractions/platform/include/platform/iot_threads.h</itemPath>
-              <itemPath>../../../../../libraries/abstractions/platform/include/platform/iot_metrics.h</itemPath>
-            </logicalFolder>
-            <logicalFolder name="types" displayName="types" projectFiles="true">
-              <itemPath>../../../../../libraries/abstractions/platform/include/types/iot_platform_types.h</itemPath>
-            </logicalFolder>
-          </logicalFolder>
-          <logicalFolder name="test" displayName="test" projectFiles="true">
-            <itemPath>../../../../../libraries/abstractions/platform/test/iot_test_platform_clock.c</itemPath>
-            <itemPath>../../../../../libraries/abstractions/platform/test/iot_test_platform_threads.c</itemPath>
-          </logicalFolder>
-        </logicalFolder>
-        <logicalFolder name="posix" displayName="posix" projectFiles="true">
-          <logicalFolder name="include" displayName="include" projectFiles="true">
-            <logicalFolder name="FreeRTOS_POSIX"
-                           displayName="FreeRTOS_POSIX"
-                           projectFiles="true">
-              <logicalFolder name="sys" displayName="sys" projectFiles="true">
-                <itemPath>../../../../../libraries/abstractions/posix/include/FreeRTOS_POSIX/sys/types.h</itemPath>
-              </logicalFolder>
-              <itemPath>../../../../../libraries/abstractions/posix/include/FreeRTOS_POSIX/errno.h</itemPath>
-              <itemPath>../../../../../libraries/abstractions/posix/include/FreeRTOS_POSIX/fcntl.h</itemPath>
-              <itemPath>../../../../../libraries/abstractions/posix/include/FreeRTOS_POSIX/mqueue.h</itemPath>
-              <itemPath>../../../../../libraries/abstractions/posix/include/FreeRTOS_POSIX/pthread.h</itemPath>
-              <itemPath>../../../../../libraries/abstractions/posix/include/FreeRTOS_POSIX/sched.h</itemPath>
-              <itemPath>../../../../../libraries/abstractions/posix/include/FreeRTOS_POSIX/semaphore.h</itemPath>
-              <itemPath>../../../../../libraries/abstractions/posix/include/FreeRTOS_POSIX/signal.h</itemPath>
-              <itemPath>../../../../../libraries/abstractions/posix/include/FreeRTOS_POSIX/time.h</itemPath>
-              <itemPath>../../../../../libraries/abstractions/posix/include/FreeRTOS_POSIX/unistd.h</itemPath>
-              <itemPath>../../../../../libraries/abstractions/posix/include/FreeRTOS_POSIX/utils.h</itemPath>
-            </logicalFolder>
-          </logicalFolder>
-        </logicalFolder>
-        <logicalFolder name="secure_sockets"
-                       displayName="secure_sockets"
-                       projectFiles="true">
-          <logicalFolder name="freertos_plus_tcp"
-                         displayName="freertos_plus_tcp"
-                         projectFiles="true">
-            <itemPath>../../../../../libraries/abstractions/secure_sockets/freertos_plus_tcp/iot_secure_sockets.c</itemPath>
-          </logicalFolder>
-          <logicalFolder name="include" displayName="include" projectFiles="true">
-            <itemPath>../../../../../libraries/abstractions/secure_sockets/include/iot_secure_sockets.h</itemPath>
-            <itemPath>../../../../../libraries/abstractions/secure_sockets/include/iot_secure_sockets_config_defaults.h</itemPath>
-            <itemPath>../../../../../libraries/abstractions/secure_sockets/include/iot_secure_sockets_wrapper_metrics.h</itemPath>
-          </logicalFolder>
-          <logicalFolder name="test" displayName="test" projectFiles="true">
-            <itemPath>../../../../../libraries/abstractions/secure_sockets/test/iot_test_tcp.c</itemPath>
-          </logicalFolder>
-        </logicalFolder>
-        <logicalFolder name="wifi" displayName="wifi" projectFiles="true">
-          <logicalFolder name="include" displayName="include" projectFiles="true">
-            <itemPath>../../../../../libraries/abstractions/wifi/include/iot_wifi.h</itemPath>
-          </logicalFolder>
-          <logicalFolder name="test" displayName="test" projectFiles="true">
-            <itemPath>../../../../../libraries/abstractions/wifi/test/iot_test_wifi.c</itemPath>
-          </logicalFolder>
-        </logicalFolder>
-      </logicalFolder>
-      <logicalFolder name="c_sdk" displayName="c_sdk" projectFiles="true">
-        <logicalFolder name="aws" displayName="aws" projectFiles="true">
-          <logicalFolder name="defender" displayName="defender" projectFiles="true">
-            <logicalFolder name="include" displayName="include" projectFiles="true">
-              <itemPath>../../../../../libraries/c_sdk/aws/defender/include/aws_iot_defender.h</itemPath>
-            </logicalFolder>
-            <logicalFolder name="src" displayName="src" projectFiles="true">
-              <logicalFolder name="private" displayName="private" projectFiles="true">
-                <itemPath>../../../../../libraries/c_sdk/aws/defender/src/private/aws_iot_defender_internal.h</itemPath>
-              </logicalFolder>
-              <itemPath>../../../../../libraries/c_sdk/aws/defender/src/aws_iot_defender_api.c</itemPath>
-              <itemPath>../../../../../libraries/c_sdk/aws/defender/src/aws_iot_defender_collector.c</itemPath>
-              <itemPath>../../../../../libraries/c_sdk/aws/defender/src/aws_iot_defender_mqtt.c</itemPath>
-              <itemPath>../../../../../libraries/c_sdk/aws/defender/src/aws_iot_defender_v1.c</itemPath>
-            </logicalFolder>
-            <logicalFolder name="test" displayName="test" projectFiles="true">
-              <itemPath>../../../../../libraries/c_sdk/aws/defender/test/aws_iot_tests_defender_api.c</itemPath>
-            </logicalFolder>
-          </logicalFolder>
-          <logicalFolder name="shadow" displayName="shadow" projectFiles="true">
-            <logicalFolder name="include" displayName="include" projectFiles="true">
-              <itemPath>../../../../../libraries/c_sdk/aws/shadow/include/aws_iot_shadow.h</itemPath>
-              <itemPath>../../../../../libraries/c_sdk/aws/shadow/include/aws_shadow.h</itemPath>
-            </logicalFolder>
-            <logicalFolder name="src" displayName="src" projectFiles="true">
-              <itemPath>../../../../../libraries/c_sdk/aws/shadow/src/aws_iot_shadow_api.c</itemPath>
-              <itemPath>../../../../../libraries/c_sdk/aws/shadow/src/aws_iot_shadow_operation.c</itemPath>
-              <itemPath>../../../../../libraries/c_sdk/aws/shadow/src/aws_iot_shadow_parser.c</itemPath>
-              <itemPath>../../../../../libraries/c_sdk/aws/shadow/src/aws_iot_shadow_static_memory.c</itemPath>
-              <itemPath>../../../../../libraries/c_sdk/aws/shadow/src/aws_iot_shadow_subscription.c</itemPath>
-              <itemPath>../../../../../libraries/c_sdk/aws/shadow/src/aws_shadow.c</itemPath>
-              <itemPath>../../../../../libraries/c_sdk/aws/shadow/src/aws_shadow_config_defaults.h</itemPath>
-            </logicalFolder>
-            <logicalFolder name="test" displayName="test" projectFiles="true">
-              <logicalFolder name="system" displayName="system" projectFiles="true">
-                <itemPath>../../../../../libraries/c_sdk/aws/shadow/test/system/aws_iot_tests_shadow_system.c</itemPath>
-              </logicalFolder>
-              <logicalFolder name="unit" displayName="unit" projectFiles="true">
-                <itemPath>../../../../../libraries/c_sdk/aws/shadow/test/unit/aws_iot_tests_shadow_api.c</itemPath>
-                <itemPath>../../../../../libraries/c_sdk/aws/shadow/test/unit/aws_iot_tests_shadow_parser.c</itemPath>
-              </logicalFolder>
-              <itemPath>../../../../../libraries/c_sdk/aws/shadow/test/aws_test_shadow.c</itemPath>
-            </logicalFolder>
-          </logicalFolder>
-        </logicalFolder>
-        <logicalFolder name="standard" displayName="standard" projectFiles="true">
-          <logicalFolder name="common" displayName="common" projectFiles="true">
-            <logicalFolder name="include" displayName="include" projectFiles="true">
-              <logicalFolder name="private" displayName="private" projectFiles="true">
-                <itemPath>../../../../../libraries/c_sdk/standard/common/include/private/iot_logging.h</itemPath>
-                <itemPath>../../../../../libraries/c_sdk/standard/common/include/private/iot_taskpool_internal.h</itemPath>
-              </logicalFolder>
-              <logicalFolder name="types" displayName="types" projectFiles="true">
-                <itemPath>../../../../../libraries/c_sdk/standard/common/include/types/iot_network_types.h</itemPath>
-                <itemPath>../../../../../libraries/c_sdk/standard/common/include/types/iot_taskpool_types.h</itemPath>
-              </logicalFolder>
-              <itemPath>../../../../../libraries/c_sdk/standard/common/include/iot_appversion32.h</itemPath>
-              <itemPath>../../../../../libraries/c_sdk/standard/common/include/iot_init.h</itemPath>
-              <itemPath>../../../../../libraries/c_sdk/standard/common/include/iot_linear_containers.h</itemPath>
-              <itemPath>../../../../../libraries/c_sdk/standard/common/include/iot_logging_task.h</itemPath>
-              <itemPath>../../../../../libraries/c_sdk/standard/common/include/iot_logging_setup.h</itemPath>
-              <itemPath>../../../../../libraries/c_sdk/standard/common/include/iot_taskpool.h</itemPath>
-            </logicalFolder>
-            <logicalFolder name="logging" displayName="logging" projectFiles="true">
-              <itemPath>../../../../../libraries/c_sdk/standard/common/logging/iot_logging_task_dynamic_buffers.c</itemPath>
-              <itemPath>../../../../../libraries/c_sdk/standard/common/logging/iot_logging.c</itemPath>
-            </logicalFolder>
-            <logicalFolder name="taskpool" displayName="taskpool" projectFiles="true">
-              <itemPath>../../../../../libraries/c_sdk/standard/common/taskpool/iot_taskpool.c</itemPath>
-              <itemPath>../../../../../libraries/c_sdk/standard/common/taskpool/iot_taskpool_static_memory.c</itemPath>
-            </logicalFolder>
-            <logicalFolder name="test" displayName="test" projectFiles="true">
-              <itemPath>../../../../../libraries/c_sdk/standard/common/test/iot_memory_leak.c</itemPath>
-              <itemPath>../../../../../libraries/c_sdk/standard/common/test/iot_tests_taskpool.c</itemPath>
-            </logicalFolder>
-            <itemPath>../../../../../libraries/c_sdk/standard/common/iot_init.c</itemPath>
-            <itemPath>../../../../../libraries/c_sdk/standard/common/iot_static_memory_common.c</itemPath>
-            <itemPath>../../../../../libraries/c_sdk/standard/common/iot_device_metrics.c</itemPath>
-          </logicalFolder>
-          <logicalFolder name="mqtt" displayName="mqtt" projectFiles="true">
-            <logicalFolder name="src" displayName="src" projectFiles="true">
-              <itemPath>../../../../../libraries/c_sdk/standard/mqtt/src/iot_mqtt_api.c</itemPath>
-              <itemPath>../../../../../libraries/c_sdk/standard/mqtt/src/iot_mqtt_network.c</itemPath>
-              <itemPath>../../../../../libraries/c_sdk/standard/mqtt/src/iot_mqtt_operation.c</itemPath>
-              <itemPath>../../../../../libraries/c_sdk/standard/mqtt/src/iot_mqtt_serialize.c</itemPath>
-              <itemPath>../../../../../libraries/c_sdk/standard/mqtt/src/iot_mqtt_static_memory.c</itemPath>
-              <itemPath>../../../../../libraries/c_sdk/standard/mqtt/src/iot_mqtt_subscription.c</itemPath>
-              <itemPath>../../../../../libraries/c_sdk/standard/mqtt/src/iot_mqtt_validate.c</itemPath>
-              <itemPath>../../../../../libraries/c_sdk/standard/mqtt/src/iot_mqtt_agent.c</itemPath>
-            </logicalFolder>
-            <logicalFolder name="test" displayName="test" projectFiles="true">
-              <logicalFolder name="system" displayName="system" projectFiles="true">
-                <itemPath>../../../../../libraries/c_sdk/standard/mqtt/test/system/iot_tests_mqtt_system.c</itemPath>
-              </logicalFolder>
-              <logicalFolder name="unit" displayName="unit" projectFiles="true">
-                <itemPath>../../../../../libraries/c_sdk/standard/mqtt/test/unit/iot_tests_mqtt_api.c</itemPath>
-                <itemPath>../../../../../libraries/c_sdk/standard/mqtt/test/unit/iot_tests_mqtt_receive.c</itemPath>
-                <itemPath>../../../../../libraries/c_sdk/standard/mqtt/test/unit/iot_tests_mqtt_subscription.c</itemPath>
-                <itemPath>../../../../../libraries/c_sdk/standard/mqtt/test/unit/iot_tests_mqtt_validate.c</itemPath>
-                <itemPath>../../../../../libraries/c_sdk/standard/mqtt/test/unit/iot_tests_mqtt_metrics.c</itemPath>
-              </logicalFolder>
-              <itemPath>../../../../../libraries/c_sdk/standard/mqtt/test/iot_test_mqtt_agent.c</itemPath>
-            </logicalFolder>
-          </logicalFolder>
-          <logicalFolder name="serializer" displayName="serializer" projectFiles="true">
-            <logicalFolder name="include" displayName="include" projectFiles="true">
-              <itemPath>../../../../../libraries/c_sdk/standard/serializer/include/iot_serializer.h</itemPath>
-              <itemPath>../../../../../libraries/c_sdk/standard/serializer/include/iot_json_utils.h</itemPath>
-            </logicalFolder>
-            <logicalFolder name="src" displayName="src" projectFiles="true">
-              <logicalFolder name="cbor" displayName="cbor" projectFiles="true">
-                <itemPath>../../../../../libraries/c_sdk/standard/serializer/src/cbor/iot_serializer_tinycbor_decoder.c</itemPath>
-                <itemPath>../../../../../libraries/c_sdk/standard/serializer/src/cbor/iot_serializer_tinycbor_encoder.c</itemPath>
-              </logicalFolder>
-              <logicalFolder name="json" displayName="json" projectFiles="true">
-                <itemPath>../../../../../libraries/c_sdk/standard/serializer/src/json/iot_serializer_json_decoder.c</itemPath>
-                <itemPath>../../../../../libraries/c_sdk/standard/serializer/src/json/iot_serializer_json_encoder.c</itemPath>
-              </logicalFolder>
-              <itemPath>../../../../../libraries/c_sdk/standard/serializer/src/iot_serializer_static_memory.c</itemPath>
-              <itemPath>../../../../../libraries/c_sdk/standard/serializer/src/iot_json_utils.c</itemPath>
-            </logicalFolder>
-            <logicalFolder name="test" displayName="test" projectFiles="true">
-              <itemPath>../../../../../libraries/c_sdk/standard/serializer/test/iot_tests_serializer_cbor.c</itemPath>
-              <itemPath>../../../../../libraries/c_sdk/standard/serializer/test/iot_tests_serializer_json.c</itemPath>
-              <itemPath>../../../../../libraries/c_sdk/standard/serializer/test/iot_tests_deserializer_json.c</itemPath>
-            </logicalFolder>
-          </logicalFolder>
-        </logicalFolder>
-      </logicalFolder>
-      <logicalFolder name="freertos_plus"
-                     displayName="freertos_plus"
-                     projectFiles="true">
-        <logicalFolder name="aws" displayName="aws" projectFiles="true">
-          <logicalFolder name="greengrass" displayName="greengrass" projectFiles="true">
-            <logicalFolder name="include" displayName="include" projectFiles="true">
-              <itemPath>../../../../../libraries/freertos_plus/aws/greengrass/include/aws_ggd_config_defaults.h</itemPath>
-              <itemPath>../../../../../libraries/freertos_plus/aws/greengrass/include/aws_greengrass_discovery.h</itemPath>
-            </logicalFolder>
-            <logicalFolder name="src" displayName="src" projectFiles="true">
-              <itemPath>../../../../../libraries/freertos_plus/aws/greengrass/src/aws_greengrass_discovery.c</itemPath>
-              <itemPath>../../../../../libraries/freertos_plus/aws/greengrass/src/aws_helper_secure_connect.c</itemPath>
-              <itemPath>../../../../../libraries/freertos_plus/aws/greengrass/src/aws_helper_secure_connect.h</itemPath>
-            </logicalFolder>
-            <logicalFolder name="test" displayName="test" projectFiles="true">
-              <itemPath>../../../../../libraries/freertos_plus/aws/greengrass/test/aws_test_greengrass_discovery.c</itemPath>
-              <itemPath>../../../../../libraries/freertos_plus/aws/greengrass/test/aws_test_helper_secure_connect.c</itemPath>
-            </logicalFolder>
-          </logicalFolder>
-          <logicalFolder name="ota" displayName="ota" projectFiles="true">
-            <logicalFolder name="include" displayName="include" projectFiles="true">
-              <itemPath>../../../../../libraries/freertos_plus/aws/ota/include/aws_iot_ota_agent.h</itemPath>
-              <itemPath>../../../../../libraries/freertos_plus/aws/ota/include/aws_ota_types.h</itemPath>
-            </logicalFolder>
-            <logicalFolder name="src" displayName="src" projectFiles="true">
-              <itemPath>../../../../../libraries/freertos_plus/aws/ota/src/aws_iot_ota_agent.c</itemPath>
-              <itemPath>../../../../../libraries/freertos_plus/aws/ota/src/aws_ota_cbor.c</itemPath>
-              <itemPath>../../../../../libraries/freertos_plus/aws/ota/src/aws_ota_cbor.h</itemPath>
-              <itemPath>../../../../../libraries/freertos_plus/aws/ota/src/aws_ota_pal.h</itemPath>
-              <itemPath>../../../../../libraries/freertos_plus/aws/ota/src/aws_ota_agent_internal.h</itemPath>
-              <itemPath>../../../../../libraries/freertos_plus/aws/ota/src/aws_ota_cbor_internal.h</itemPath>
-            </logicalFolder>
-            <logicalFolder name="test" displayName="test" projectFiles="true">
-              <itemPath>../../../../../libraries/freertos_plus/aws/ota/test/aws_test_ota_agent.c</itemPath>
-              <itemPath>../../../../../libraries/freertos_plus/aws/ota/test/aws_test_ota_pal.c</itemPath>
-            </logicalFolder>
-          </logicalFolder>
-        </logicalFolder>
-        <logicalFolder name="standard" displayName="standard" projectFiles="true">
-          <logicalFolder name="crypto" displayName="crypto" projectFiles="true">
-            <logicalFolder name="include" displayName="include" projectFiles="true">
-              <itemPath>../../../../../libraries/freertos_plus/standard/crypto/include/iot_crypto.h</itemPath>
-            </logicalFolder>
-            <logicalFolder name="src" displayName="src" projectFiles="true">
-              <itemPath>../../../../../libraries/freertos_plus/standard/crypto/src/iot_crypto.c</itemPath>
-            </logicalFolder>
-            <logicalFolder name="test" displayName="test" projectFiles="true">
-              <itemPath>../../../../../libraries/freertos_plus/standard/crypto/test/iot_test_crypto.c</itemPath>
-            </logicalFolder>
-          </logicalFolder>
-          <logicalFolder name="freertos_plus_posix"
-                         displayName="freertos_plus_posix"
-                         projectFiles="true">
-            <logicalFolder name="include" displayName="include" projectFiles="true">
-              <itemPath>../../../../../libraries/freertos_plus/standard/freertos_plus_posix/include/FreeRTOS_POSIX.h</itemPath>
-              <itemPath>../../../../../libraries/freertos_plus/standard/freertos_plus_posix/include/FreeRTOS_POSIX_types.h</itemPath>
-              <itemPath>../../../../../libraries/freertos_plus/standard/freertos_plus_posix/include/FreeRTOS_POSIX_internal.h</itemPath>
-              <itemPath>../../../../../libraries/freertos_plus/standard/freertos_plus_posix/include/FreeRTOS_POSIX_portable_default.h</itemPath>
-            </logicalFolder>
-            <logicalFolder name="source" displayName="source" projectFiles="true">
-              <itemPath>../../../../../libraries/freertos_plus/standard/freertos_plus_posix/source/FreeRTOS_POSIX_clock.c</itemPath>
-              <itemPath>../../../../../libraries/freertos_plus/standard/freertos_plus_posix/source/FreeRTOS_POSIX_mqueue.c</itemPath>
-              <itemPath>../../../../../libraries/freertos_plus/standard/freertos_plus_posix/source/FreeRTOS_POSIX_pthread_barrier.c</itemPath>
-              <itemPath>../../../../../libraries/freertos_plus/standard/freertos_plus_posix/source/FreeRTOS_POSIX_pthread.c</itemPath>
-              <itemPath>../../../../../libraries/freertos_plus/standard/freertos_plus_posix/source/FreeRTOS_POSIX_pthread_cond.c</itemPath>
-              <itemPath>../../../../../libraries/freertos_plus/standard/freertos_plus_posix/source/FreeRTOS_POSIX_pthread_mutex.c</itemPath>
-              <itemPath>../../../../../libraries/freertos_plus/standard/freertos_plus_posix/source/FreeRTOS_POSIX_sched.c</itemPath>
-              <itemPath>../../../../../libraries/freertos_plus/standard/freertos_plus_posix/source/FreeRTOS_POSIX_semaphore.c</itemPath>
-              <itemPath>../../../../../libraries/freertos_plus/standard/freertos_plus_posix/source/FreeRTOS_POSIX_timer.c</itemPath>
-              <itemPath>../../../../../libraries/freertos_plus/standard/freertos_plus_posix/source/FreeRTOS_POSIX_unistd.c</itemPath>
-              <itemPath>../../../../../libraries/freertos_plus/standard/freertos_plus_posix/source/FreeRTOS_POSIX_utils.c</itemPath>
-            </logicalFolder>
-            <logicalFolder name="test" displayName="test" projectFiles="true">
-              <itemPath>../../../../../libraries/freertos_plus/standard/freertos_plus_posix/test/iot_test_posix_clock.c</itemPath>
-              <itemPath>../../../../../libraries/freertos_plus/standard/freertos_plus_posix/test/iot_test_posix_mqueue.c</itemPath>
-              <itemPath>../../../../../libraries/freertos_plus/standard/freertos_plus_posix/test/iot_test_posix_pthread.c</itemPath>
-              <itemPath>../../../../../libraries/freertos_plus/standard/freertos_plus_posix/test/iot_test_posix_semaphore.c</itemPath>
-              <itemPath>../../../../../libraries/freertos_plus/standard/freertos_plus_posix/test/iot_test_posix_stress.c</itemPath>
-              <itemPath>../../../../../libraries/freertos_plus/standard/freertos_plus_posix/test/iot_test_posix_timer.c</itemPath>
-              <itemPath>../../../../../libraries/freertos_plus/standard/freertos_plus_posix/test/iot_test_posix_unistd.c</itemPath>
-              <itemPath>../../../../../libraries/freertos_plus/standard/freertos_plus_posix/test/iot_test_posix_utils.c</itemPath>
-            </logicalFolder>
-          </logicalFolder>
-          <logicalFolder name="freertos_plus_tcp"
-                         displayName="freertos_plus_tcp"
-                         projectFiles="true">
-            <logicalFolder name="include" displayName="include" projectFiles="true">
-              <itemPath>../../../../../libraries/freertos_plus/standard/freertos_plus_tcp/include/FreeRTOS_ARP.h</itemPath>
-              <itemPath>../../../../../libraries/freertos_plus/standard/freertos_plus_tcp/include/FreeRTOS_DHCP.h</itemPath>
-              <itemPath>../../../../../libraries/freertos_plus/standard/freertos_plus_tcp/include/FreeRTOS_DNS.h</itemPath>
-              <itemPath>../../../../../libraries/freertos_plus/standard/freertos_plus_tcp/include/FreeRTOS_errno_TCP.h</itemPath>
-              <itemPath>../../../../../libraries/freertos_plus/standard/freertos_plus_tcp/include/FreeRTOSIPConfigDefaults.h</itemPath>
-              <itemPath>../../../../../libraries/freertos_plus/standard/freertos_plus_tcp/include/FreeRTOS_IP.h</itemPath>
-              <itemPath>../../../../../libraries/freertos_plus/standard/freertos_plus_tcp/include/FreeRTOS_IP_Private.h</itemPath>
-              <itemPath>../../../../../libraries/freertos_plus/standard/freertos_plus_tcp/include/FreeRTOS_Sockets.h</itemPath>
-              <itemPath>../../../../../libraries/freertos_plus/standard/freertos_plus_tcp/include/FreeRTOS_Stream_Buffer.h</itemPath>
-              <itemPath>../../../../../libraries/freertos_plus/standard/freertos_plus_tcp/include/FreeRTOS_TCP_IP.h</itemPath>
-              <itemPath>../../../../../libraries/freertos_plus/standard/freertos_plus_tcp/include/FreeRTOS_TCP_WIN.h</itemPath>
-              <itemPath>../../../../../libraries/freertos_plus/standard/freertos_plus_tcp/include/FreeRTOS_UDP_IP.h</itemPath>
-              <itemPath>../../../../../libraries/freertos_plus/standard/freertos_plus_tcp/include/IPTraceMacroDefaults.h</itemPath>
-              <itemPath>../../../../../libraries/freertos_plus/standard/freertos_plus_tcp/include/NetworkBufferManagement.h</itemPath>
-              <itemPath>../../../../../libraries/freertos_plus/standard/freertos_plus_tcp/include/NetworkInterface.h</itemPath>
-            </logicalFolder>
-            <logicalFolder name="source" displayName="source" projectFiles="true">
-              <logicalFolder name="portable" displayName="portable" projectFiles="true">
-                <logicalFolder name="NetworkInterface"
-                               displayName="NetworkInterface"
-                               projectFiles="true">
-                  <logicalFolder name="pic32mzef" displayName="pic32mzef" projectFiles="true">
-                    <itemPath>../../../../../libraries/freertos_plus/standard/freertos_plus_tcp/source/portable/NetworkInterface/pic32mzef/BufferAllocation_2.c</itemPath>
-                    <itemPath>../../../../../libraries/freertos_plus/standard/freertos_plus_tcp/source/portable/NetworkInterface/pic32mzef/NetworkInterface_wifi.c</itemPath>
-                    <itemPath>../../../../../libraries/freertos_plus/standard/freertos_plus_tcp/source/portable/NetworkInterface/pic32mzef/NetworkInterface_eth.c</itemPath>
-                  </logicalFolder>
-                </logicalFolder>
-              </logicalFolder>
-              <itemPath>../../../../../libraries/freertos_plus/standard/freertos_plus_tcp/source/FreeRTOS_ARP.c</itemPath>
-              <itemPath>../../../../../libraries/freertos_plus/standard/freertos_plus_tcp/source/FreeRTOS_DHCP.c</itemPath>
-              <itemPath>../../../../../libraries/freertos_plus/standard/freertos_plus_tcp/source/FreeRTOS_DNS.c</itemPath>
-              <itemPath>../../../../../libraries/freertos_plus/standard/freertos_plus_tcp/source/FreeRTOS_IP.c</itemPath>
-              <itemPath>../../../../../libraries/freertos_plus/standard/freertos_plus_tcp/source/FreeRTOS_Sockets.c</itemPath>
-              <itemPath>../../../../../libraries/freertos_plus/standard/freertos_plus_tcp/source/FreeRTOS_Stream_Buffer.c</itemPath>
-              <itemPath>../../../../../libraries/freertos_plus/standard/freertos_plus_tcp/source/FreeRTOS_TCP_IP.c</itemPath>
-              <itemPath>../../../../../libraries/freertos_plus/standard/freertos_plus_tcp/source/FreeRTOS_TCP_WIN.c</itemPath>
-              <itemPath>../../../../../libraries/freertos_plus/standard/freertos_plus_tcp/source/FreeRTOS_UDP_IP.c</itemPath>
-            </logicalFolder>
-            <logicalFolder name="test" displayName="test" projectFiles="true">
-              <itemPath>../../../../../libraries/freertos_plus/standard/freertos_plus_tcp/test/iot_test_freertos_tcp.c</itemPath>
-            </logicalFolder>
-          </logicalFolder>
-          <logicalFolder name="pkcs11" displayName="pkcs11" projectFiles="true">
-            <logicalFolder name="include" displayName="include" projectFiles="true">
-              <itemPath>../../../../../libraries/freertos_plus/standard/pkcs11/include/iot_pkcs11.h</itemPath>
-            </logicalFolder>
-            <logicalFolder name="src" displayName="src" projectFiles="true">
-              <itemPath>../../../../../libraries/freertos_plus/standard/pkcs11/src/iot_pkcs11.c</itemPath>
-            </logicalFolder>
-          </logicalFolder>
-          <logicalFolder name="tls" displayName="tls" projectFiles="true">
-            <logicalFolder name="include" displayName="include" projectFiles="true">
-              <itemPath>../../../../../libraries/freertos_plus/standard/tls/include/iot_tls.h</itemPath>
-            </logicalFolder>
-            <logicalFolder name="src" displayName="src" projectFiles="true">
-              <itemPath>../../../../../libraries/freertos_plus/standard/tls/src/iot_tls.c</itemPath>
-            </logicalFolder>
-            <logicalFolder name="test" displayName="test" projectFiles="true">
-              <itemPath>../../../../../libraries/freertos_plus/standard/tls/test/iot_test_tls.c</itemPath>
-            </logicalFolder>
-          </logicalFolder>
-          <logicalFolder name="utils" displayName="utils" projectFiles="true">
-            <logicalFolder name="include" displayName="include" projectFiles="true">
-              <itemPath>../../../../../libraries/freertos_plus/standard/utils/include/iot_system_init.h</itemPath>
-              <itemPath>../../../../../libraries/freertos_plus/standard/utils/include/iot_pki_utils.h</itemPath>
-            </logicalFolder>
-            <logicalFolder name="src" displayName="src" projectFiles="true">
-              <itemPath>../../../../../libraries/freertos_plus/standard/utils/src/iot_system_init.c</itemPath>
-              <itemPath>../../../../../libraries/freertos_plus/standard/utils/src/iot_pki_utils.c</itemPath>
-            </logicalFolder>
-          </logicalFolder>
-        </logicalFolder>
-      </logicalFolder>
-    </logicalFolder>
-    <logicalFolder name="LinkerScript"
-                   displayName="LinkerScript"
-                   projectFiles="true">
-      <itemPath>../../../../../vendors/microchip/boards/curiosity_pic32mzef/aws_tests/application_code/microchip_code/app_mz.ld</itemPath>
-    </logicalFolder>
-    <logicalFolder name="tests" displayName="tests" projectFiles="true">
-      <logicalFolder name="common" displayName="common" projectFiles="true">
-        <itemPath>../../../../../tests/common/aws_test_framework.c</itemPath>
-        <itemPath>../../../../../tests/common/aws_test_runner.c</itemPath>
-        <itemPath>../../../../../tests/common/aws_test.c</itemPath>
-        <itemPath>../../../../../tests/common/iot_test_freertos.c</itemPath>
-        <itemPath>../../../../../tests/common/iot_tests_network.c</itemPath>
-      </logicalFolder>
-      <logicalFolder name="include" displayName="include" projectFiles="true">
-        <itemPath>../../../../../tests/include/aws_application_version.h</itemPath>
-        <itemPath>../../../../../tests/include/aws_clientcredential.h</itemPath>
-        <itemPath>../../../../../tests/include/aws_clientcredential_keys.h</itemPath>
-        <itemPath>../../../../../tests/include/aws_test_runner.h</itemPath>
-        <itemPath>../../../../../tests/include/aws_test_framework.h</itemPath>
-        <itemPath>../../../../../tests/include/aws_test_tcp.h</itemPath>
-        <itemPath>../../../../../tests/include/aws_test_utils.h</itemPath>
-        <itemPath>../../../../../tests/include/aws_unity_config.h</itemPath>
-        <itemPath>../../../../../tests/include/iot_config_common.h</itemPath>
-      </logicalFolder>
-    </logicalFolder>
-    <logicalFolder name="vendors" displayName="vendors" projectFiles="true">
-      <logicalFolder name="microchip" displayName="microchip" projectFiles="true">
-        <logicalFolder name="boards" displayName="boards" projectFiles="true">
-          <logicalFolder name="curiosity_pic32mzef"
-                         displayName="curiosity_pic32mzef"
-                         projectFiles="true">
-            <logicalFolder name="aws_tests" displayName="aws_tests" projectFiles="true">
-              <logicalFolder name="application_code"
-                             displayName="application_code"
-                             projectFiles="true">
-                <logicalFolder name="microchip_code"
-                               displayName="microchip_code"
-                               projectFiles="true">
-                  <itemPath>../../../../../vendors/microchip/boards/curiosity_pic32mzef/aws_tests/application_code/microchip_code/rtos_hooks.c</itemPath>
-                  <itemPath>../../../../../vendors/microchip/boards/curiosity_pic32mzef/aws_tests/application_code/microchip_code/system_exceptions.c</itemPath>
-                  <itemPath>../../../../../vendors/microchip/boards/curiosity_pic32mzef/aws_tests/application_code/microchip_code/system_init.c</itemPath>
-                  <itemPath>../../../../../vendors/microchip/boards/curiosity_pic32mzef/aws_tests/application_code/microchip_code/system_interrupt.c</itemPath>
-                  <itemPath>../../../../../vendors/microchip/boards/curiosity_pic32mzef/aws_tests/application_code/microchip_code/system_tasks.c</itemPath>
-                  <itemPath>../../../../../vendors/microchip/boards/curiosity_pic32mzef/aws_tests/application_code/microchip_code/NetworkConfig.h</itemPath>
-                  <itemPath>../../../../../vendors/microchip/boards/curiosity_pic32mzef/aws_tests/application_code/microchip_code/system_config.h</itemPath>
-                  <itemPath>../../../../../vendors/microchip/boards/curiosity_pic32mzef/aws_tests/application_code/microchip_code/system_definitions.h</itemPath>
-                  <itemPath>../../../../../vendors/microchip/boards/curiosity_pic32mzef/aws_tests/application_code/microchip_code/system_interrupt_a.S</itemPath>
-                </logicalFolder>
-                <itemPath>../../../../../vendors/microchip/boards/curiosity_pic32mzef/aws_tests/application_code/main.c</itemPath>
-              </logicalFolder>
-              <logicalFolder name="config_files"
-                             displayName="config_files"
-                             projectFiles="true">
-                <itemPath>../../../../../vendors/microchip/boards/curiosity_pic32mzef/aws_tests/config_files/FreeRTOSConfig.h</itemPath>
-                <itemPath>../../../../../vendors/microchip/boards/curiosity_pic32mzef/aws_tests/config_files/FreeRTOSIPConfig.h</itemPath>
-                <itemPath>../../../../../vendors/microchip/boards/curiosity_pic32mzef/aws_tests/config_files/aws_bufferpool_config.h</itemPath>
-                <itemPath>../../../../../vendors/microchip/boards/curiosity_pic32mzef/aws_tests/config_files/aws_demo_config.h</itemPath>
-                <itemPath>../../../../../vendors/microchip/boards/curiosity_pic32mzef/aws_tests/config_files/aws_ggd_config.h</itemPath>
-                <itemPath>../../../../../vendors/microchip/boards/curiosity_pic32mzef/aws_tests/config_files/aws_iot_network_config.h</itemPath>
-                <itemPath>../../../../../vendors/microchip/boards/curiosity_pic32mzef/aws_tests/config_files/aws_mqtt_config.h</itemPath>
-                <itemPath>../../../../../vendors/microchip/boards/curiosity_pic32mzef/aws_tests/config_files/aws_ota_agent_config.h</itemPath>
-                <itemPath>../../../../../vendors/microchip/boards/curiosity_pic32mzef/aws_tests/config_files/aws_secure_sockets_config.h</itemPath>
-                <itemPath>../../../../../vendors/microchip/boards/curiosity_pic32mzef/aws_tests/config_files/aws_shadow_config.h</itemPath>
-                <itemPath>../../../../../vendors/microchip/boards/curiosity_pic32mzef/aws_tests/config_files/aws_test_ota_config.h</itemPath>
-                <itemPath>../../../../../vendors/microchip/boards/curiosity_pic32mzef/aws_tests/config_files/aws_test_runner_config.h</itemPath>
-                <itemPath>../../../../../vendors/microchip/boards/curiosity_pic32mzef/aws_tests/config_files/aws_test_tcp_config.h</itemPath>
-                <itemPath>../../../../../vendors/microchip/boards/curiosity_pic32mzef/aws_tests/config_files/aws_test_wifi_config.h</itemPath>
-                <itemPath>../../../../../vendors/microchip/boards/curiosity_pic32mzef/aws_tests/config_files/aws_wifi_config.h</itemPath>
-                <itemPath>../../../../../vendors/microchip/boards/curiosity_pic32mzef/aws_tests/config_files/iot_config.h</itemPath>
-                <itemPath>../../../../../vendors/microchip/boards/curiosity_pic32mzef/aws_tests/config_files/iot_mqtt_agent_config.h</itemPath>
-                <itemPath>../../../../../vendors/microchip/boards/curiosity_pic32mzef/aws_tests/config_files/iot_pkcs11_config.h</itemPath>
-                <itemPath>../../../../../vendors/microchip/boards/curiosity_pic32mzef/aws_tests/config_files/iot_test_pkcs11_config.h</itemPath>
-                <itemPath>../../../../../vendors/microchip/boards/curiosity_pic32mzef/aws_tests/config_files/unity_config.h</itemPath>
-              </logicalFolder>
-            </logicalFolder>
-            <logicalFolder name="ports" displayName="ports" projectFiles="true">
-              <logicalFolder name="ota" displayName="ota" projectFiles="true">
-                <itemPath>../../../../../vendors/microchip/boards/curiosity_pic32mzef/ports/ota/aws_ota_pal.c</itemPath>
-                <itemPath>../../../../../vendors/microchip/boards/curiosity_pic32mzef/ports/ota/aws_nvm.c</itemPath>
-                <itemPath>../../../../../vendors/microchip/boards/curiosity_pic32mzef/ports/ota/aws_nvm.h</itemPath>
-              </logicalFolder>
-              <logicalFolder name="pkcs11" displayName="pkcs11" projectFiles="true">
-                <itemPath>../../../../../vendors/microchip/boards/curiosity_pic32mzef/ports/pkcs11/iot_pkcs11_pal.c</itemPath>
-                <itemPath>../../../../../vendors/microchip/boards/curiosity_pic32mzef/ports/pkcs11/pkcs11_nvm.c</itemPath>
-                <itemPath>../../../../../vendors/microchip/boards/curiosity_pic32mzef/ports/pkcs11/pkcs11_nvm.h</itemPath>
-              </logicalFolder>
-              <logicalFolder name="posix" displayName="posix" projectFiles="true">
-                <itemPath>../../../../../vendors/microchip/boards/curiosity_pic32mzef/ports/posix/FreeRTOS_POSIX_portable.h</itemPath>
-              </logicalFolder>
-              <logicalFolder name="wifi" displayName="wifi" projectFiles="true">
-                <itemPath>../../../../../vendors/microchip/boards/curiosity_pic32mzef/ports/wifi/iot_wifi.c</itemPath>
-                <itemPath>../../../../../vendors/microchip/boards/curiosity_pic32mzef/ports/wifi/aws_wifi_assert.c</itemPath>
-              </logicalFolder>
-            </logicalFolder>
-          </logicalFolder>
-        </logicalFolder>
-        <logicalFolder name="harmony" displayName="harmony" projectFiles="true">
-          <logicalFolder name="v2.05" displayName="v2.05" projectFiles="true">
-            <logicalFolder name="bsp" displayName="bsp" projectFiles="true">
-              <itemPath>../../../../../vendors/microchip/harmony/v2.05/bsp/bsp.c</itemPath>
-            </logicalFolder>
-            <logicalFolder name="framework" displayName="framework" projectFiles="true">
-              <logicalFolder name="driver" displayName="driver" projectFiles="true">
-                <logicalFolder name="ethmac" displayName="ethmac" projectFiles="true">
-                  <logicalFolder name="src" displayName="src" projectFiles="true">
-                    <logicalFolder name="dynamic" displayName="dynamic" projectFiles="true">
-                      <itemPath>../../../../../vendors/microchip/harmony/v2.05/framework/driver/ethmac/src/dynamic/drv_ethmac.c</itemPath>
-                      <itemPath>../../../../../vendors/microchip/harmony/v2.05/framework/driver/ethmac/src/dynamic/drv_ethmac_lib.c</itemPath>
-                    </logicalFolder>
-                  </logicalFolder>
-                </logicalFolder>
-                <logicalFolder name="ethphy" displayName="ethphy" projectFiles="true">
-                  <logicalFolder name="src" displayName="src" projectFiles="true">
-                    <logicalFolder name="dynamic" displayName="dynamic" projectFiles="true">
-                      <itemPath>../../../../../vendors/microchip/harmony/v2.05/framework/driver/ethphy/src/dynamic/drv_ethphy.c</itemPath>
-                      <itemPath>../../../../../vendors/microchip/harmony/v2.05/framework/driver/ethphy/src/dynamic/drv_extphy_smsc8720.c</itemPath>
-                    </logicalFolder>
-                  </logicalFolder>
-                </logicalFolder>
-                <logicalFolder name="flash" displayName="flash" projectFiles="true">
-                  <logicalFolder name="src" displayName="src" projectFiles="true">
-                    <itemPath>../../../../../vendors/microchip/harmony/v2.05/framework/driver/flash/src/drv_flash_static.c</itemPath>
-                  </logicalFolder>
-                </logicalFolder>
-                <logicalFolder name="miim" displayName="miim" projectFiles="true">
-                  <logicalFolder name="src" displayName="src" projectFiles="true">
-                    <logicalFolder name="dynamic" displayName="dynamic" projectFiles="true">
-                      <itemPath>../../../../../vendors/microchip/harmony/v2.05/framework/driver/miim/src/dynamic/drv_miim.c</itemPath>
-                    </logicalFolder>
-                  </logicalFolder>
-                </logicalFolder>
-                <logicalFolder name="spi" displayName="spi" projectFiles="true">
-                  <logicalFolder name="dynamic" displayName="dynamic" projectFiles="true">
-                    <itemPath>../../../../../vendors/microchip/harmony/v2.05/framework/driver/spi/dynamic/drv_spi_api.c</itemPath>
-                    <itemPath>../../../../../vendors/microchip/harmony/v2.05/framework/driver/spi/dynamic/drv_spi_master_dma_tasks.c</itemPath>
-                    <itemPath>../../../../../vendors/microchip/harmony/v2.05/framework/driver/spi/dynamic/drv_spi_master_rm_tasks.c</itemPath>
-                    <itemPath>../../../../../vendors/microchip/harmony/v2.05/framework/driver/spi/dynamic/drv_spi_tasks.c</itemPath>
-                  </logicalFolder>
-                  <logicalFolder name="src" displayName="src" projectFiles="true">
-                    <logicalFolder name="dynamic" displayName="dynamic" projectFiles="true">
-                      <itemPath>../../../../../vendors/microchip/harmony/v2.05/framework/driver/spi/src/dynamic/drv_spi.c</itemPath>
-                      <itemPath>../../../../../vendors/microchip/harmony/v2.05/framework/driver/spi/src/dynamic/drv_spi_api.c</itemPath>
-                    </logicalFolder>
-                    <itemPath>../../../../../vendors/microchip/harmony/v2.05/framework/driver/spi/src/drv_spi_sys_queue_fifo.c</itemPath>
-                  </logicalFolder>
-                </logicalFolder>
-                <logicalFolder name="tmr" displayName="tmr" projectFiles="true">
-                  <logicalFolder name="src" displayName="src" projectFiles="true">
-                    <logicalFolder name="dynamic" displayName="dynamic" projectFiles="true">
-                      <itemPath>../../../../../vendors/microchip/harmony/v2.05/framework/driver/tmr/src/dynamic/drv_tmr.c</itemPath>
-                    </logicalFolder>
-                  </logicalFolder>
-                </logicalFolder>
-                <logicalFolder name="usart" displayName="usart" projectFiles="true">
-                  <logicalFolder name="src" displayName="src" projectFiles="true">
-                    <logicalFolder name="dynamic" displayName="dynamic" projectFiles="true">
-                      <itemPath>../../../../../vendors/microchip/harmony/v2.05/framework/driver/usart/src/dynamic/drv_usart.c</itemPath>
-                      <itemPath>../../../../../vendors/microchip/harmony/v2.05/framework/driver/usart/src/dynamic/drv_usart_buffer_queue.c</itemPath>
-                      <itemPath>../../../../../vendors/microchip/harmony/v2.05/framework/driver/usart/src/dynamic/drv_usart_buffer_queue_dma.c</itemPath>
-                      <itemPath>../../../../../vendors/microchip/harmony/v2.05/framework/driver/usart/src/dynamic/drv_usart_byte_model.c</itemPath>
-                      <itemPath>../../../../../vendors/microchip/harmony/v2.05/framework/driver/usart/src/dynamic/drv_usart_dma.c</itemPath>
-                      <itemPath>../../../../../vendors/microchip/harmony/v2.05/framework/driver/usart/src/dynamic/drv_usart_read_write.c</itemPath>
-                    </logicalFolder>
-                  </logicalFolder>
-                </logicalFolder>
-                <logicalFolder name="wifi" displayName="wifi" projectFiles="true">
-                  <logicalFolder name="wilc1000" displayName="wilc1000" projectFiles="true">
-                    <logicalFolder name="dev" displayName="dev" projectFiles="true">
-                      <logicalFolder name="console" displayName="console" projectFiles="true">
-                        <itemPath>../../../../../vendors/microchip/harmony/v2.05/framework/driver/wifi/wilc1000/dev/console/wdrv_wilc1000_console.c</itemPath>
-                      </logicalFolder>
-                      <logicalFolder name="gpio" displayName="gpio" projectFiles="true">
-                        <itemPath>../../../../../vendors/microchip/harmony/v2.05/framework/driver/wifi/wilc1000/dev/gpio/wdrv_wilc1000_eint.c</itemPath>
-                        <itemPath>../../../../../vendors/microchip/harmony/v2.05/framework/driver/wifi/wilc1000/dev/gpio/wdrv_wilc1000_gpio.c</itemPath>
-                      </logicalFolder>
-                      <logicalFolder name="spi" displayName="spi" projectFiles="true">
-                        <itemPath>../../../../../vendors/microchip/harmony/v2.05/framework/driver/wifi/wilc1000/dev/spi/wdrv_wilc1000_spi.c</itemPath>
-                      </logicalFolder>
-                      <logicalFolder name="timer" displayName="timer" projectFiles="true">
-                        <itemPath>../../../../../vendors/microchip/harmony/v2.05/framework/driver/wifi/wilc1000/dev/timer/wdrv_wilc1000_timer.c</itemPath>
-                      </logicalFolder>
-                    </logicalFolder>
-                    <logicalFolder name="osal" displayName="osal" projectFiles="true">
-                      <itemPath>../../../../../vendors/microchip/harmony/v2.05/framework/driver/wifi/wilc1000/osal/wdrv_wilc1000_osal.c</itemPath>
-                    </logicalFolder>
-                    <logicalFolder name="wireless_driver"
-                                   displayName="wireless_driver"
-                                   projectFiles="true">
-                      <itemPath>../../../../../vendors/microchip/harmony/v2.05/framework/driver/wifi/wilc1000/wireless_driver/wdrv_wilc1000_cli.c</itemPath>
-                      <itemPath>../../../../../vendors/microchip/harmony/v2.05/framework/driver/wifi/wilc1000/wireless_driver/wdrv_wilc1000_config.c</itemPath>
-                      <itemPath>../../../../../vendors/microchip/harmony/v2.05/framework/driver/wifi/wilc1000/wireless_driver/wdrv_wilc1000_connmgr.c</itemPath>
-                      <itemPath>../../../../../vendors/microchip/harmony/v2.05/framework/driver/wifi/wilc1000/wireless_driver/wdrv_wilc1000_events.c</itemPath>
-                      <itemPath>../../../../../vendors/microchip/harmony/v2.05/framework/driver/wifi/wilc1000/wireless_driver/wdrv_wilc1000_iwpriv.c</itemPath>
-                      <itemPath>../../../../../vendors/microchip/harmony/v2.05/framework/driver/wifi/wilc1000/wireless_driver/wdrv_wilc1000_main.c</itemPath>
-                      <itemPath>../../../../../vendors/microchip/harmony/v2.05/framework/driver/wifi/wilc1000/wireless_driver/wdrv_wilc1000_scan_helper.c</itemPath>
-                    </logicalFolder>
-                    <logicalFolder name="wireless_driver_extension"
-                                   displayName="wireless_driver_extension"
-                                   projectFiles="true">
-                      <logicalFolder name="common" displayName="common" projectFiles="true">
-                        <logicalFolder name="source" displayName="source" projectFiles="true">
-                          <itemPath>../../../../../vendors/microchip/harmony/v2.05/framework/driver/wifi/wilc1000/wireless_driver_extension/common/source/nm_common.c</itemPath>
-                        </logicalFolder>
-                      </logicalFolder>
-                      <logicalFolder name="driver" displayName="driver" projectFiles="true">
-                        <logicalFolder name="source" displayName="source" projectFiles="true">
-                          <itemPath>../../../../../vendors/microchip/harmony/v2.05/framework/driver/wifi/wilc1000/wireless_driver_extension/driver/source/m2m_hif.c</itemPath>
-                          <itemPath>../../../../../vendors/microchip/harmony/v2.05/framework/driver/wifi/wilc1000/wireless_driver_extension/driver/source/m2m_periph.c</itemPath>
-                          <itemPath>../../../../../vendors/microchip/harmony/v2.05/framework/driver/wifi/wilc1000/wireless_driver_extension/driver/source/m2m_wifi.c</itemPath>
-                          <itemPath>../../../../../vendors/microchip/harmony/v2.05/framework/driver/wifi/wilc1000/wireless_driver_extension/driver/source/nmasic.c</itemPath>
-                          <itemPath>../../../../../vendors/microchip/harmony/v2.05/framework/driver/wifi/wilc1000/wireless_driver_extension/driver/source/nmbus.c</itemPath>
-                          <itemPath>../../../../../vendors/microchip/harmony/v2.05/framework/driver/wifi/wilc1000/wireless_driver_extension/driver/source/nmdrv.c</itemPath>
-                          <itemPath>../../../../../vendors/microchip/harmony/v2.05/framework/driver/wifi/wilc1000/wireless_driver_extension/driver/source/nmspi.c</itemPath>
-                        </logicalFolder>
-                      </logicalFolder>
-                      <logicalFolder name="spi_flash" displayName="spi_flash" projectFiles="true">
-                        <logicalFolder name="source" displayName="source" projectFiles="true">
-                          <itemPath>../../../../../vendors/microchip/harmony/v2.05/framework/driver/wifi/wilc1000/wireless_driver_extension/spi_flash/source/spi_flash.c</itemPath>
-                        </logicalFolder>
-                      </logicalFolder>
-                      <itemPath>../../../../../vendors/microchip/harmony/v2.05/framework/driver/wifi/wilc1000/wireless_driver_extension/wdrvext_wilc1000.c</itemPath>
-                      <itemPath>../../../../../vendors/microchip/harmony/v2.05/framework/driver/wifi/wilc1000/wireless_driver_extension/wilc1000_fw_update.c</itemPath>
-                      <itemPath>../../../../../vendors/microchip/harmony/v2.05/framework/driver/wifi/wilc1000/wireless_driver_extension/wilc1000_task.c</itemPath>
-                    </logicalFolder>
-                  </logicalFolder>
-                </logicalFolder>
-              </logicalFolder>
-              <logicalFolder name="osal" displayName="osal" projectFiles="true">
-                <logicalFolder name="src" displayName="src" projectFiles="true">
-                  <itemPath>../../../../../vendors/microchip/harmony/v2.05/framework/osal/src/osal.c</itemPath>
-                  <itemPath>../../../../../vendors/microchip/harmony/v2.05/framework/osal/src/osal_freertos.c</itemPath>
-                </logicalFolder>
-              </logicalFolder>
-              <logicalFolder name="peripheral" displayName="peripheral" projectFiles="true">
-                <logicalFolder name="tmr" displayName="tmr" projectFiles="true">
-                  <logicalFolder name="src" displayName="src" projectFiles="true">
-                    <itemPath>../../../../../vendors/microchip/harmony/v2.05/framework/peripheral/tmr/src/plib_tmr_pic32.c</itemPath>
-                  </logicalFolder>
-                </logicalFolder>
-              </logicalFolder>
-              <logicalFolder name="system" displayName="system" projectFiles="true">
-                <logicalFolder name="clk" displayName="clk" projectFiles="true">
-                  <logicalFolder name="src" displayName="src" projectFiles="true">
-                    <itemPath>../../../../../vendors/microchip/harmony/v2.05/framework/system/clk/src/sys_clk_pic32mz.c</itemPath>
-                  </logicalFolder>
-                </logicalFolder>
-                <logicalFolder name="command" displayName="command" projectFiles="true">
-                  <logicalFolder name="src" displayName="src" projectFiles="true">
-                    <itemPath>../../../../../vendors/microchip/harmony/v2.05/framework/system/command/src/sys_command.c</itemPath>
-                  </logicalFolder>
-                </logicalFolder>
-                <logicalFolder name="common" displayName="common" projectFiles="true">
-                  <logicalFolder name="src" displayName="src" projectFiles="true">
-                    <itemPath>../../../../../vendors/microchip/harmony/v2.05/framework/system/common/src/sys_buffer.c</itemPath>
-                    <itemPath>../../../../../vendors/microchip/harmony/v2.05/framework/system/common/src/sys_queue.c</itemPath>
-                  </logicalFolder>
-                </logicalFolder>
-                <logicalFolder name="console" displayName="console" projectFiles="true">
-                  <logicalFolder name="src" displayName="src" projectFiles="true">
-                    <itemPath>../../../../../vendors/microchip/harmony/v2.05/framework/system/console/src/sys_console.c</itemPath>
-                    <itemPath>../../../../../vendors/microchip/harmony/v2.05/framework/system/console/src/sys_console_uart.c</itemPath>
-                  </logicalFolder>
-                </logicalFolder>
-                <logicalFolder name="debug" displayName="debug" projectFiles="true">
-                  <logicalFolder name="src" displayName="src" projectFiles="true">
-                    <itemPath>../../../../../vendors/microchip/harmony/v2.05/framework/system/debug/src/sys_debug.c</itemPath>
-                  </logicalFolder>
-                </logicalFolder>
-                <logicalFolder name="devcon" displayName="devcon" projectFiles="true">
-                  <logicalFolder name="src" displayName="src" projectFiles="true">
-                    <itemPath>../../../../../vendors/microchip/harmony/v2.05/framework/system/devcon/src/sys_devcon.c</itemPath>
-                    <itemPath>../../../../../vendors/microchip/harmony/v2.05/framework/system/devcon/src/sys_devcon_pic32mz.c</itemPath>
-                    <itemPath>../../../../../vendors/microchip/harmony/v2.05/framework/system/devcon/src/sys_devcon_cache_pic32mz.S</itemPath>
-                  </logicalFolder>
-                </logicalFolder>
-                <logicalFolder name="dma" displayName="dma" projectFiles="true">
-                  <logicalFolder name="src" displayName="src" projectFiles="true">
-                    <itemPath>../../../../../vendors/microchip/harmony/v2.05/framework/system/dma/src/sys_dma.c</itemPath>
-                  </logicalFolder>
-                </logicalFolder>
-                <logicalFolder name="int" displayName="int" projectFiles="true">
-                  <logicalFolder name="src" displayName="src" projectFiles="true">
-                    <itemPath>../../../../../vendors/microchip/harmony/v2.05/framework/system/int/src/sys_int_pic32.c</itemPath>
-                  </logicalFolder>
-                </logicalFolder>
-                <logicalFolder name="ports" displayName="ports" projectFiles="true">
-                  <logicalFolder name="src" displayName="src" projectFiles="true">
-                    <itemPath>../../../../../vendors/microchip/harmony/v2.05/framework/system/ports/src/sys_ports.c</itemPath>
-                    <itemPath>../../../../../vendors/microchip/harmony/v2.05/framework/system/ports/src/sys_ports_static.c</itemPath>
-                  </logicalFolder>
-                </logicalFolder>
-                <logicalFolder name="random" displayName="random" projectFiles="true">
-                  <logicalFolder name="src" displayName="src" projectFiles="true">
-                    <itemPath>../../../../../vendors/microchip/harmony/v2.05/framework/system/random/src/sys_random.c</itemPath>
-                  </logicalFolder>
-                </logicalFolder>
-                <logicalFolder name="reset" displayName="reset" projectFiles="true">
-                  <logicalFolder name="src" displayName="src" projectFiles="true">
-                    <itemPath>../../../../../vendors/microchip/harmony/v2.05/framework/system/reset/src/sys_reset.c</itemPath>
-                  </logicalFolder>
-                </logicalFolder>
-                <logicalFolder name="tmr" displayName="tmr" projectFiles="true">
-                  <logicalFolder name="src" displayName="src" projectFiles="true">
-                    <itemPath>../../../../../vendors/microchip/harmony/v2.05/framework/system/tmr/src/sys_tmr.c</itemPath>
-                  </logicalFolder>
-                </logicalFolder>
-              </logicalFolder>
-              <logicalFolder name="tcpip" displayName="tcpip" projectFiles="true">
-                <logicalFolder name="src" displayName="src" projectFiles="true">
-                  <itemPath>../../../../../vendors/microchip/harmony/v2.05/framework/tcpip/src/tcpip_heap_alloc.c</itemPath>
-                  <itemPath>../../../../../vendors/microchip/harmony/v2.05/framework/tcpip/src/tcpip_heap_external.c</itemPath>
-                  <itemPath>../../../../../vendors/microchip/harmony/v2.05/framework/tcpip/src/tcpip_helpers.c</itemPath>
-                  <itemPath>../../../../../vendors/microchip/harmony/v2.05/framework/tcpip/src/tcpip_packet.c</itemPath>
-                </logicalFolder>
-              </logicalFolder>
-            </logicalFolder>
-          </logicalFolder>
-        </logicalFolder>
-      </logicalFolder>
-    </logicalFolder>
-  </logicalFolder>
-  <projectmakefile>Makefile</projectmakefile>
-  <confs>
-    <conf name="pic32mz_ef_curiosity" type="2">
-      <toolsSet>
-        <developmentServer>localhost</developmentServer>
-        <targetDevice>PIC32MZ2048EFM100</targetDevice>
-        <targetHeader></targetHeader>
-        <targetPluginBoard></targetPluginBoard>
-        <platformTool>ICD4Tool</platformTool>
-        <languageToolchain>XC32</languageToolchain>
-        <languageToolchainVersion>2.05</languageToolchainVersion>
-        <platform>3</platform>
-      </toolsSet>
-      <packs>
-        <pack name="PIC32MZ-EF_DFP" vendor="Microchip" version="1.0.20"/>
-      </packs>
-      <compileType>
-        <linkerTool>
-          <linkerLibItems>
-            <linkerLibFileItem>../../../../../vendors/microchip/harmony/v2.05/bin/framework/peripheral/PIC32MZ2048EFM100_peripherals.a</linkerLibFileItem>
-          </linkerLibItems>
-        </linkerTool>
-        <archiverTool>
-        </archiverTool>
-        <loading>
-          <makeArtifact PL="../bootloader"
-                        CT="1"
-                        CN="pic32mz_ef_curiosity"
-                        AC="true"
-                        BL="true"
-                        WD="../bootloader"
-                        BC="${MAKE}  -f Makefile CONF=pic32mz_ef_curiosity"
-                        DBC="${MAKE}  -f Makefile CONF=pic32mz_ef_curiosity TYPE_IMAGE=DEBUG_RUN"
-                        CC="rm -rf &quot;build/pic32mz_ef_curiosity&quot; &quot;dist/pic32mz_ef_curiosity&quot;"
-                        OP="dist/pic32mz_ef_curiosity/production/bootloader.production.hex"
-                        DOP="dist/pic32mz_ef_curiosity/debug/bootloader.debug.elf"
-                        FL="dist/pic32mz_ef_curiosity/production/bootloader.production.hex"
-                        PD="dist/pic32mz_ef_curiosity/production/bootloader.production.elf"
-                        DD="dist/pic32mz_ef_curiosity/debug/bootloader.debug.elf">
-          </makeArtifact>
-          <useAlternateLoadableFile>false</useAlternateLoadableFile>
-          <parseOnProdLoad>false</parseOnProdLoad>
-          <alternateLoadableFile></alternateLoadableFile>
-        </loading>
-        <subordinates>
-        </subordinates>
-      </compileType>
-      <makeCustomizationType>
-        <makeCustomizationPreStepEnabled>false</makeCustomizationPreStepEnabled>
-        <makeCustomizationPreStep></makeCustomizationPreStep>
-        <makeCustomizationPostStepEnabled>true</makeCustomizationPostStepEnabled>
-        <makeCustomizationPostStep>python ../../../../../vendors/microchip/boards/curiosity_pic32mzef/bootloader/bootloader/utility/binary_image_generator.py -d ${MP_CC_DIR} -b xc32-objcopy -p "-I ihex ${ImagePath} -O binary ${ImageDir}/mplab.${IMAGE_TYPE}.bin" &amp;&amp; python ../../../../../vendors/microchip/boards/curiosity_pic32mzef/bootloader/bootloader/utility/ota_image_generator.py -b ${ImageDir}/mplab.${IMAGE_TYPE}.bin -p MCHP-Curiosity-PIC32MZEF</makeCustomizationPostStep>
-        <makeCustomizationPutChecksumInUserID>false</makeCustomizationPutChecksumInUserID>
-        <makeCustomizationEnableLongLines>false</makeCustomizationEnableLongLines>
-        <makeCustomizationNormalizeHexFile>false</makeCustomizationNormalizeHexFile>
-      </makeCustomizationType>
-      <C32>
-        <property key="additional-warnings" value="true"/>
-        <property key="addresss-attribute-use" value="false"/>
-        <property key="enable-app-io" value="false"/>
-        <property key="enable-omit-frame-pointer" value="false"/>
-        <property key="enable-symbols" value="true"/>
-        <property key="enable-unroll-loops" value="false"/>
-        <property key="exclude-floating-point" value="false"/>
-        <property key="extra-include-directories"
-                  value="../../../../../freertos_kernel/include;../../../../../libraries/c_sdk/standard/common/include;../../../../../libraries/freertos_plus/standard/crypto/include;../../../../../libraries/freertos_plus/standard/tls/include;../../../../../libraries/freertos_plus/standard/freertos_plus_tcp/include;../../../../../libraries/freertos_plus/standard/freertos_plus_tcp/source/portable/Compiler/GCC;../../../../../libraries/abstractions/wifi/include;../../../../../libraries/abstractions/pkcs11/include;../../../../../vendors/microchip/boards/curiosity_pic32mzef/aws_tests/application_code/microchip_code;../../../../../freertos_kernel/portable/MPLAB/PIC32MZ;../../../../../vendors/microchip/harmony/v2.05/framework;../../../../../vendors/microchip/harmony/v2.05/bsp;../../../../../tests/include;../../../../../vendors/microchip/boards/curiosity_pic32mzef/aws_tests/config_files;../../../../../libraries/c_sdk/standard/common/include/private;../../../../../libraries/abstractions/platform/include;../../../../../libraries/abstractions/platform/freertos/include;../../../../../libraries/abstractions/secure_sockets/include;../../../../../libraries/freertos_plus/standard/freertos_plus_tcp/test;../../../../../vendors/microchip/harmony/v2.05/framework/driver/wifi/wilc1000/wireless_driver_extension;../../../../../vendors/microchip/harmony/v2.05/framework/driver/wifi/wilc1000/wireless_driver_extension/driver/include;../../../../../libraries/freertos_plus/standard/pkcs11/include;../../../../../libraries/freertos_plus/aws/ota/test;../../../../../libraries/freertos_plus/standard/utils/include;../../../../../demos/dev_mode_key_provisioning/include;../../../../../vendors/microchip/harmony/v2.05/framework/system/common;../../../../../vendors/microchip/harmony/v2.05/framework/driver/wifi/wilc1000/include;../../../../../vendors/microchip/harmony/v2.05/framework/driver/wifi/wilc1000/wireless_driver_extension/common/include;../../../../../vendors/microchip/harmony/v2.05/framework/driver/wifi/wilc1000/wireless_driver_extension/driver/source;../../../../../vendors/microchip/harmony/v2.05/framework/driver/wifi/wilc1000/wireless_driver/include;../../../../../libraries/c_sdk/aws/defender/include;../../../../../libraries/c_sdk/standard/mqtt/test/access;../../../../../libraries/c_sdk/standard/mqtt/include;../../../../../libraries/c_sdk/standard/mqtt/src;../../../../../libraries/c_sdk/standard/serializer/include;../../../../../libraries/c_sdk/aws/shadow/include;../../../../../libraries/c_sdk/aws/shadow/src;../../../../../libraries/freertos_plus/aws/greengrass/test;../../../../../libraries/freertos_plus/aws/greengrass/include;../../../../../libraries/freertos_plus/aws/greengrass/src;../../../../../libraries/freertos_plus/aws/ota/src;../../../../../libraries/freertos_plus/aws/ota/include;../../../../../libraries/3rdparty/mbedtls/include;../../../../../libraries/abstractions/posix/include;../../../../../vendors/microchip/boards/curiosity_pic32mzef/ports/posix;../../../../../libraries/freertos_plus/standard/freertos_plus_posix/include;../../../../../libraries/c_sdk/aws/defender/src/private;../../../../../libraries/3rdparty/jsmn;../../../../../libraries/3rdparty/pkcs11;../../../../../libraries/3rdparty/tinycbor;../../../../../libraries/3rdparty/tinycrypt/asn1;../../../../../libraries/3rdparty/tinycrypt/lib/include;../../../../../libraries/3rdparty/mbedtls/include/mbedtls;../../../../../libraries/abstractions/pkcs11/mbedtls;../../../../../libraries/3rdparty/unity/src;../../../../../libraries/3rdparty/unity/extras/fixture/src"/>
-        <property key="generate-16-bit-code" value="false"/>
-        <property key="generate-micro-compressed-code" value="false"/>
-        <property key="isolate-each-function" value="true"/>
-        <property key="make-warnings-into-errors" value="false"/>
-        <property key="optimization-level" value="-O1"/>
-        <property key="place-data-into-section" value="false"/>
-        <property key="post-instruction-scheduling" value="default"/>
-        <property key="pre-instruction-scheduling" value="default"/>
-        <property key="preprocessor-macros"
-                  value="UNITY_INCLUDE_CONFIG_H;AMAZON_FREERTOS_ENABLE_UNIT_TESTS;__free_rtos__"/>
-        <property key="strict-ansi" value="false"/>
-        <property key="support-ansi" value="false"/>
-        <property key="toplevel-reordering" value=""/>
-        <property key="unaligned-access" value=""/>
-        <property key="use-cci" value="false"/>
-        <property key="use-iar" value="false"/>
-        <property key="use-indirect-calls" value="false"/>
-        <appendMe value="-mnewlib-libc -std=gnu99 -fgnu89-inline"/>
-      </C32>
-      <C32-AR>
-        <property key="additional-options-chop-files" value="false"/>
-      </C32-AR>
-      <C32-AS>
-        <property key="assembler-symbols" value=""/>
-        <property key="enable-symbols" value="true"/>
-        <property key="exclude-floating-point-library" value="false"/>
-        <property key="expand-macros" value="false"/>
-        <property key="extra-include-directories-for-assembler" value=""/>
-        <property key="extra-include-directories-for-preprocessor"
-                  value="../../../../../freertos_kernel/include;../../../../../libraries/c_sdk/standard/common/include;../../../../../libraries/freertos_plus/standard/crypto/include;../../../../../libraries/freertos_plus/standard/tls/include;../../../../../libraries/freertos_plus/standard/freertos_plus_tcp/include;../../../../../libraries/freertos_plus/standard/freertos_plus_tcp/source/portable/Compiler/GCC;../../../../../libraries/abstractions/wifi/include;../../../../../libraries/abstractions/pkcs11/include;../../../../../vendors/microchip/boards/curiosity_pic32mzef/aws_tests/application_code/microchip_code;../../../../../freertos_kernel/portable/MPLAB/PIC32MZ;../../../../../vendors/microchip/harmony/v2.05/framework;../../../../../vendors/microchip/harmony/v2.05/bsp;../../../../../tests/include;../../../../../vendors/microchip/boards/curiosity_pic32mzef/aws_tests/config_files;../../../../../libraries/c_sdk/standard/common/include/private;../../../../../libraries/abstractions/platform/include;../../../../../libraries/abstractions/platform/freertos/include;../../../../../libraries/abstractions/secure_sockets/include;../../../../../libraries/freertos_plus/standard/freertos_plus_tcp/test;../../../../../vendors/microchip/harmony/v2.05/framework/driver/wifi/wilc1000/wireless_driver_extension;../../../../../vendors/microchip/harmony/v2.05/framework/driver/wifi/wilc1000/wireless_driver_extension/driver/include;../../../../../libraries/freertos_plus/standard/pkcs11/include;../../../../../libraries/freertos_plus/aws/ota/test;../../../../../libraries/freertos_plus/standard/utils/include;../../../../../demos/dev_mode_key_provisioning/include;../../../../../vendors/microchip/harmony/v2.05/framework/system/common;../../../../../vendors/microchip/harmony/v2.05/framework/driver/wifi/wilc1000/include;../../../../../vendors/microchip/harmony/v2.05/framework/driver/wifi/wilc1000/wireless_driver_extension/common/include;../../../../../vendors/microchip/harmony/v2.05/framework/driver/wifi/wilc1000/wireless_driver_extension/driver/source;../../../../../vendors/microchip/harmony/v2.05/framework/driver/wifi/wilc1000/wireless_driver/include;../../../../../libraries/c_sdk/aws/defender/include;../../../../../libraries/c_sdk/standard/mqtt/test/access;../../../../../libraries/c_sdk/standard/mqtt/include;../../../../../libraries/c_sdk/standard/mqtt/src;../../../../../libraries/c_sdk/standard/serializer/include;../../../../../libraries/c_sdk/aws/shadow/include;../../../../../libraries/c_sdk/aws/shadow/src;../../../../../libraries/freertos_plus/aws/greengrass/test;../../../../../libraries/freertos_plus/aws/greengrass/include;../../../../../libraries/freertos_plus/aws/greengrass/src;../../../../../libraries/freertos_plus/aws/ota/src;../../../../../libraries/freertos_plus/aws/ota/include;../../../../../libraries/3rdparty/mbedtls/include;../../../../../libraries/abstractions/posix/include;../../../../../vendors/microchip/boards/curiosity_pic32mzef/ports/posix;../../../../../libraries/freertos_plus/standard/freertos_plus_posix/include;../../../../../libraries/c_sdk/aws/defender/src/private;../../../../../libraries/3rdparty/jsmn;../../../../../libraries/3rdparty/pkcs11;../../../../../libraries/3rdparty/tinycbor;../../../../../libraries/3rdparty/tinycrypt/asn1;../../../../../libraries/3rdparty/tinycrypt/lib/include;../../../../../libraries/3rdparty/mbedtls/include/mbedtls;../../../../../libraries/abstractions/pkcs11/mbedtls;../../../../../libraries/3rdparty/unity/src;../../../../../libraries/3rdparty/unity/extras/fixture/src"/>
-        <property key="false-conditionals" value="false"/>
-        <property key="generate-16-bit-code" value="false"/>
-        <property key="generate-micro-compressed-code" value="false"/>
-        <property key="keep-locals" value="false"/>
-        <property key="list-assembly" value="false"/>
-        <property key="list-source" value="false"/>
-        <property key="list-symbols" value="false"/>
-        <property key="oXC32asm-list-to-file" value="false"/>
-        <property key="omit-debug-dirs" value="false"/>
-        <property key="omit-forms" value="false"/>
-        <property key="preprocessor-macros" value=""/>
-        <property key="warning-level" value=""/>
-      </C32-AS>
-      <C32-CO>
-        <property key="coverage-enable" value=""/>
-      </C32-CO>
-      <C32-LD>
-        <property key="additional-options-use-response-files" value="false"/>
-        <property key="additional-options-write-sla" value="false"/>
-        <property key="allocate-dinit" value="false"/>
-        <property key="code-dinit" value="false"/>
-        <property key="ebase-addr" value=""/>
-        <property key="enable-check-sections" value="false"/>
-        <property key="exclude-floating-point-library" value="false"/>
-        <property key="exclude-standard-libraries" value="false"/>
-        <property key="extra-lib-directories" value=""/>
-        <property key="fill-flash-options-addr" value=""/>
-        <property key="fill-flash-options-const" value=""/>
-        <property key="fill-flash-options-how" value="0"/>
-        <property key="fill-flash-options-inc-const" value="1"/>
-        <property key="fill-flash-options-increment" value=""/>
-        <property key="fill-flash-options-seq" value=""/>
-        <property key="fill-flash-options-what" value="0"/>
-        <property key="generate-16-bit-code" value="false"/>
-        <property key="generate-cross-reference-file" value="false"/>
-        <property key="generate-micro-compressed-code" value="false"/>
-        <property key="heap-size" value="170000"/>
-        <property key="input-libraries" value=""/>
-        <property key="kseg-length" value=""/>
-        <property key="kseg-origin" value=""/>
-        <property key="linker-symbols" value=""/>
-        <property key="map-file" value="${DISTDIR}/${PROJECTNAME}.${IMAGE_TYPE}.map"/>
-        <property key="no-device-startup-code" value="false"/>
-        <property key="no-startup-files" value="false"/>
-        <property key="oXC32ld-extra-opts" value="-mnewlib-libc"/>
-        <property key="optimization-level" value=""/>
-        <property key="preprocessor-macros" value=""/>
-        <property key="remove-unused-sections" value="true"/>
-        <property key="report-memory-usage" value="false"/>
-        <property key="serial-length" value=""/>
-        <property key="serial-origin" value=""/>
-        <property key="stack-size" value="10000"/>
-        <property key="symbol-stripping" value=""/>
-        <property key="trace-symbols" value=""/>
-        <property key="warn-section-align" value="false"/>
-        <appendMe value="--allow-multiple-definition"/>
-      </C32-LD>
-      <C32CPP>
-        <property key="additional-warnings" value="false"/>
-        <property key="addresss-attribute-use" value="false"/>
-        <property key="check-new" value="false"/>
-        <property key="eh-specs" value="true"/>
-        <property key="enable-app-io" value="false"/>
-        <property key="enable-omit-frame-pointer" value="false"/>
-        <property key="enable-symbols" value="true"/>
-        <property key="enable-unroll-loops" value="false"/>
-        <property key="exceptions" value="true"/>
-        <property key="exclude-floating-point" value="false"/>
-        <property key="extra-include-directories" value=""/>
-        <property key="generate-16-bit-code" value="false"/>
-        <property key="generate-micro-compressed-code" value="false"/>
-        <property key="isolate-each-function" value="false"/>
-        <property key="make-warnings-into-errors" value="false"/>
-        <property key="optimization-level" value=""/>
-        <property key="place-data-into-section" value="false"/>
-        <property key="post-instruction-scheduling" value="default"/>
-        <property key="pre-instruction-scheduling" value="default"/>
-        <property key="preprocessor-macros" value=""/>
-        <property key="rtti" value="true"/>
-        <property key="strict-ansi" value="false"/>
-        <property key="toplevel-reordering" value=""/>
-        <property key="unaligned-access" value=""/>
-        <property key="use-cci" value="false"/>
-        <property key="use-iar" value="false"/>
-        <property key="use-indirect-calls" value="false"/>
-      </C32CPP>
-      <C32Global>
-        <property key="common-include-directories" value=""/>
-        <property key="gp-relative-option" value=""/>
-        <property key="legacy-libc" value="false"/>
-        <property key="mdtcm" value=""/>
-        <property key="mitcm" value=""/>
-        <property key="mstacktcm" value="false"/>
-        <property key="relaxed-math" value="false"/>
-        <property key="save-temps" value="false"/>
-        <property key="wpo-lto" value="false"/>
-      </C32Global>
-      <ICD3PlatformTool>
-        <property key="firmware.download.all" value="false"/>
-      </ICD3PlatformTool>
-      <ICD4Tool>
-        <property key="ADC" value="true"/>
-        <property key="AutoSelectMemRanges" value="auto"/>
-        <property key="CAN1" value="true"/>
-        <property key="CAN2" value="true"/>
-        <property key="CHANGE NOTICE A" value="true"/>
-        <property key="CHANGE NOTICE B" value="true"/>
-        <property key="CHANGE NOTICE C" value="true"/>
-        <property key="CHANGE NOTICE D" value="true"/>
-        <property key="CHANGE NOTICE E" value="true"/>
-        <property key="CHANGE NOTICE F" value="true"/>
-        <property key="CHANGE NOTICE G" value="true"/>
-        <property key="COMPARATOR" value="true"/>
-        <property key="DMA" value="true"/>
-        <property key="ETHERNET CONTROLLER" value="true"/>
-        <property key="Freeze All Other Peripherals" value="true"/>
-        <property key="I2C 1" value="true"/>
-        <property key="I2C 2" value="true"/>
-        <property key="I2C 3" value="true"/>
-        <property key="I2C 4" value="true"/>
-        <property key="I2C 5" value="true"/>
-        <property key="INPUT CAPTURE 1" value="true"/>
-        <property key="INPUT CAPTURE 2" value="true"/>
-        <property key="INPUT CAPTURE 3" value="true"/>
-        <property key="INPUT CAPTURE 4" value="true"/>
-        <property key="INPUT CAPTURE 5" value="true"/>
-        <property key="INPUT CAPTURE 6" value="true"/>
-        <property key="INPUT CAPTURE 7" value="true"/>
-        <property key="INPUT CAPTURE 8" value="true"/>
-        <property key="INPUT CAPTURE 9" value="true"/>
-        <property key="INTERRUPT CONTROL" value="true"/>
-        <property key="OUTPUT COMPARE 1" value="true"/>
-        <property key="OUTPUT COMPARE 2" value="true"/>
-        <property key="OUTPUT COMPARE 3" value="true"/>
-        <property key="OUTPUT COMPARE 4" value="true"/>
-        <property key="OUTPUT COMPARE 5" value="true"/>
-        <property key="OUTPUT COMPARE 6" value="true"/>
-        <property key="OUTPUT COMPARE 7" value="true"/>
-        <property key="OUTPUT COMPARE 8" value="true"/>
-        <property key="OUTPUT COMPARE 9" value="true"/>
-        <property key="PARALLEL MASTER/SLAVE PORT" value="true"/>
-        <property key="REAL TIME CLOCK" value="true"/>
-        <property key="REFERENCE CLOCK1" value="true"/>
-        <property key="REFERENCE CLOCK2" value="true"/>
-        <property key="REFERENCE CLOCK3" value="true"/>
-        <property key="REFERENCE CLOCK4" value="true"/>
-        <property key="SPI/I2S 1" value="true"/>
-        <property key="SPI/I2S 2" value="true"/>
-        <property key="SPI/I2S 3" value="true"/>
-        <property key="SPI/I2S 4" value="true"/>
-        <property key="SPI/I2S 5" value="true"/>
-        <property key="SPI/I2S 6" value="true"/>
-        <property key="SecureSegment.SegmentProgramming" value="FullChipProgramming"/>
-        <property key="TIMER1" value="true"/>
-        <property key="TIMER2" value="true"/>
-        <property key="TIMER3" value="true"/>
-        <property key="TIMER4" value="true"/>
-        <property key="TIMER5" value="true"/>
-        <property key="TIMER6" value="true"/>
-        <property key="TIMER7" value="true"/>
-        <property key="TIMER8" value="true"/>
-        <property key="TIMER9" value="true"/>
-        <property key="ToolFirmwareFilePath"
-                  value="Press to browse for a specific firmware version"/>
-        <property key="ToolFirmwareOption.UseLatestFirmware" value="true"/>
-        <property key="UART1" value="true"/>
-        <property key="UART2" value="true"/>
-        <property key="UART3" value="true"/>
-        <property key="UART4" value="true"/>
-        <property key="UART5" value="true"/>
-        <property key="UART6" value="true"/>
-        <property key="debugoptions.useswbreakpoints" value="false"/>
-        <property key="hwtoolclock.frcindebug" value="false"/>
-        <property key="memories.aux" value="false"/>
-        <property key="memories.bootflash" value="true"/>
-        <property key="memories.configurationmemory" value="true"/>
-        <property key="memories.configurationmemory2" value="true"/>
-        <property key="memories.dataflash" value="true"/>
-        <property key="memories.eeprom" value="true"/>
-        <property key="memories.exclude.configurationmemory" value="true"/>
-        <property key="memories.flashdata" value="true"/>
-        <property key="memories.id" value="true"/>
-        <property key="memories.instruction.ram.ranges"
-                  value="${memories.instruction.ram.ranges}"/>
-        <property key="memories.programmemory" value="true"/>
-        <property key="memories.programmemory.ranges" value="1d000000-1d1fffff"/>
-        <property key="poweroptions.powerenable" value="false"/>
-        <property key="programoptions.donoteraseauxmem" value="false"/>
-        <property key="programoptions.eraseb4program" value="true"/>
-        <property key="programoptions.ledbrightness" value="5"/>
-        <property key="programoptions.pgcconfig" value="pull down"/>
-        <property key="programoptions.pgcresistor.value" value="4.7"/>
-        <property key="programoptions.pgdconfig" value="pull down"/>
-        <property key="programoptions.pgdresistor.value" value="4.7"/>
-        <property key="programoptions.pgmentry.voltage" value="low"/>
-        <property key="programoptions.pgmspeed" value="Med"/>
-        <property key="programoptions.preservedataflash" value="false"/>
-        <property key="programoptions.preserveeeprom" value="false"/>
-        <property key="programoptions.preserveeeprom.ranges" value=""/>
-        <property key="programoptions.preserveprogram.ranges" value=""/>
-        <property key="programoptions.preserveprogramrange" value="false"/>
-        <property key="programoptions.preserveuserid" value="false"/>
-        <property key="programoptions.programcalmem" value="false"/>
-        <property key="programoptions.programuserotp" value="false"/>
-        <property key="programoptions.testmodeentrymethod" value="VDDFirst"/>
-        <property key="voltagevalue" value="3.25"/>
-      </ICD4Tool>
-      <PKOBSKDEPlatformTool>
-        <property key="AutoSelectMemRanges" value="auto"/>
-        <property key="SecureSegment.SegmentProgramming" value="FullChipProgramming"/>
-        <property key="ToolFirmwareFilePath"
-                  value="Press to browse for a specific firmware version"/>
-        <property key="ToolFirmwareOption.UseLatestFirmware" value="true"/>
-        <property key="memories.configurationmemory" value="true"/>
-        <property key="memories.dataflash" value="true"/>
-        <property key="memories.eeprom" value="true"/>
-        <property key="memories.id" value="true"/>
-        <property key="memories.programmemory" value="true"/>
-        <property key="memories.programmemory.ranges" value="1d000000-1d1fffff"/>
-        <property key="memories.userotp" value="true"/>
-        <property key="programoptions.donoteraseauxmem" value="false"/>
-        <property key="programoptions.eraseb4program" value="true"/>
-        <property key="programoptions.preservedataflash" value="false"/>
-        <property key="programoptions.preservedataflash.ranges" value=""/>
-        <property key="programoptions.preserveeeprom" value="false"/>
-        <property key="programoptions.preserveeeprom.ranges" value=""/>
-        <property key="programoptions.preserveprogram.ranges" value=""/>
-        <property key="programoptions.preserveprogramrange" value="false"/>
-        <property key="programoptions.usehighvoltageonmclr" value="false"/>
-        <property key="programoptions.uselvpprogramming" value="true"/>
-      </PKOBSKDEPlatformTool>
-      <RealICEPlatformTool>
-        <property key="ADC" value="true"/>
-        <property key="AutoSelectMemRanges" value="auto"/>
-        <property key="CAN1" value="true"/>
-        <property key="CAN2" value="true"/>
-        <property key="CHANGE NOTICE A" value="true"/>
-        <property key="CHANGE NOTICE B" value="true"/>
-        <property key="CHANGE NOTICE C" value="true"/>
-        <property key="CHANGE NOTICE D" value="true"/>
-        <property key="CHANGE NOTICE E" value="true"/>
-        <property key="CHANGE NOTICE F" value="true"/>
-        <property key="CHANGE NOTICE G" value="true"/>
-        <property key="COMPARATOR" value="true"/>
-        <property key="DMA" value="true"/>
-        <property key="ETHERNET CONTROLLER" value="true"/>
-        <property key="Freeze All Other Peripherals" value="true"/>
-        <property key="I2C 1" value="true"/>
-        <property key="I2C 2" value="true"/>
-        <property key="I2C 3" value="true"/>
-        <property key="I2C 4" value="true"/>
-        <property key="I2C 5" value="true"/>
-        <property key="INPUT CAPTURE 1" value="true"/>
-        <property key="INPUT CAPTURE 2" value="true"/>
-        <property key="INPUT CAPTURE 3" value="true"/>
-        <property key="INPUT CAPTURE 4" value="true"/>
-        <property key="INPUT CAPTURE 5" value="true"/>
-        <property key="INPUT CAPTURE 6" value="true"/>
-        <property key="INPUT CAPTURE 7" value="true"/>
-        <property key="INPUT CAPTURE 8" value="true"/>
-        <property key="INPUT CAPTURE 9" value="true"/>
-        <property key="INTERRUPT CONTROL" value="true"/>
-        <property key="OUTPUT COMPARE 1" value="true"/>
-        <property key="OUTPUT COMPARE 2" value="true"/>
-        <property key="OUTPUT COMPARE 3" value="true"/>
-        <property key="OUTPUT COMPARE 4" value="true"/>
-        <property key="OUTPUT COMPARE 5" value="true"/>
-        <property key="OUTPUT COMPARE 6" value="true"/>
-        <property key="OUTPUT COMPARE 7" value="true"/>
-        <property key="OUTPUT COMPARE 8" value="true"/>
-        <property key="OUTPUT COMPARE 9" value="true"/>
-        <property key="PARALLEL MASTER/SLAVE PORT" value="true"/>
-        <property key="REAL TIME CLOCK" value="true"/>
-        <property key="REFERENCE CLOCK1" value="true"/>
-        <property key="REFERENCE CLOCK2" value="true"/>
-        <property key="REFERENCE CLOCK3" value="true"/>
-        <property key="REFERENCE CLOCK4" value="true"/>
-        <property key="RIExTrigs.Five" value="OFF"/>
-        <property key="RIExTrigs.Four" value="OFF"/>
-        <property key="RIExTrigs.One" value="OFF"/>
-        <property key="RIExTrigs.Seven" value="OFF"/>
-        <property key="RIExTrigs.Six" value="OFF"/>
-        <property key="RIExTrigs.Three" value="OFF"/>
-        <property key="RIExTrigs.Two" value="OFF"/>
-        <property key="RIExTrigs.Zero" value="OFF"/>
-        <property key="SPI/I2S 1" value="true"/>
-        <property key="SPI/I2S 2" value="true"/>
-        <property key="SPI/I2S 3" value="true"/>
-        <property key="SPI/I2S 4" value="true"/>
-        <property key="SPI/I2S 5" value="true"/>
-        <property key="SPI/I2S 6" value="true"/>
-        <property key="SecureSegment.SegmentProgramming" value="FullChipProgramming"/>
-        <property key="TIMER1" value="true"/>
-        <property key="TIMER2" value="true"/>
-        <property key="TIMER3" value="true"/>
-        <property key="TIMER4" value="true"/>
-        <property key="TIMER5" value="true"/>
-        <property key="TIMER6" value="true"/>
-        <property key="TIMER7" value="true"/>
-        <property key="TIMER8" value="true"/>
-        <property key="TIMER9" value="true"/>
-        <property key="ToolFirmwareFilePath"
-                  value="Press to browse for a specific firmware version"/>
-        <property key="ToolFirmwareOption.UseLatestFirmware" value="true"/>
-        <property key="UART1" value="true"/>
-        <property key="UART2" value="true"/>
-        <property key="UART3" value="true"/>
-        <property key="UART4" value="true"/>
-        <property key="UART5" value="true"/>
-        <property key="UART6" value="true"/>
-        <property key="debugoptions.useswbreakpoints" value="false"/>
-        <property key="hwtoolclock.frcindebug" value="false"/>
-        <property key="hwtoolclock.instructionspeed" value="4"/>
-        <property key="hwtoolclock.units" value="mips"/>
-        <property key="memories.aux" value="false"/>
-        <property key="memories.bootflash" value="true"/>
-        <property key="memories.configurationmemory" value="true"/>
-        <property key="memories.configurationmemory2" value="true"/>
-        <property key="memories.dataflash" value="true"/>
-        <property key="memories.eeprom" value="true"/>
-        <property key="memories.flashdata" value="true"/>
-        <property key="memories.id" value="true"/>
-        <property key="memories.instruction.ram" value="true"/>
-        <property key="memories.instruction.ram.ranges"
-                  value="${memories.instruction.ram.ranges}"/>
-        <property key="memories.programmemory" value="true"/>
-        <property key="memories.programmemory.ranges" value="1d000000-1d1fffff"/>
-        <property key="poweroptions.powerenable" value="false"/>
-        <property key="programoptions.donoteraseauxmem" value="false"/>
-        <property key="programoptions.eraseb4program" value="true"/>
-        <property key="programoptions.preservedataflash" value="false"/>
-        <property key="programoptions.preservedataflash.ranges" value=""/>
-        <property key="programoptions.preserveeeprom" value="false"/>
-        <property key="programoptions.preserveeeprom.ranges" value=""/>
-        <property key="programoptions.preserveprogram.ranges" value=""/>
-        <property key="programoptions.preserveprogramrange" value="false"/>
-        <property key="programoptions.preserveuserid" value="false"/>
-        <property key="programoptions.programcalmem" value="false"/>
-        <property key="programoptions.programuserotp" value="false"/>
-        <property key="programoptions.usehighvoltageonmclr" value="false"/>
-        <property key="programoptions.uselvpprogramming" value="false"/>
-        <property key="tracecontrol.include.timestamp" value="summarydataenabled"/>
-        <property key="tracecontrol.select" value="0"/>
-        <property key="tracecontrol.stallontracebufferfull" value="false"/>
-        <property key="tracecontrol.tracebufmax" value="546000"/>
-        <property key="tracecontrol.tracefile" value="defmplabxtrace.log"/>
-        <property key="tracecontrol.tracefilemax" value="10000000"/>
-        <property key="voltagevalue" value="3.25"/>
-      </RealICEPlatformTool>
-    </conf>
-  </confs>
-=======
 	<logicalFolder name="root" displayName="root" projectFiles="true">
 		<logicalFolder name="freertos_kernel" displayName="freertos_kernel" projectFiles="true">
 			<itemPath>../../../../../freertos_kernel/event_groups.c</itemPath>
@@ -1865,7 +429,7 @@
 							<itemPath>../../../../../libraries/freertos_plus/aws/ota/src/aws_ota_cbor_internal.h</itemPath>
 						</logicalFolder>
 						<logicalFolder name="include" displayName="include" projectFiles="true">
-							<itemPath>../../../../../libraries/freertos_plus/aws/ota/include/aws_ota_agent.h</itemPath>
+							<itemPath>../../../../../libraries/freertos_plus/aws/ota/include/aws_iot_ota_agent.h</itemPath>
 							<itemPath>../../../../../libraries/freertos_plus/aws/ota/include/aws_ota_types.h</itemPath>
 						</logicalFolder>
 						<logicalFolder name="test" displayName="test" projectFiles="true">
@@ -2435,7 +999,7 @@
 				</linkerTool>
 				<archiverTool/>
 				<loading>
-					<makeArtifact PL="../bootloader_tests" CT="1" CN="pic32mz_ef_curiosity" AC="true" BL="true" WD="../bootloader_tests" BC="${MAKE}  -f Makefile CONF=pic32mz_ef_curiosity" DBC="${MAKE}  -f Makefile CONF=pic32mz_ef_curiosity TYPE_IMAGE=DEBUG_RUN" CC="rm -rf &quot;build/pic32mz_ef_curiosity&quot; &quot;dist/pic32mz_ef_curiosity&quot;" OP="dist/pic32mz_ef_curiosity/production/bootloader_tests.production.hex" DOP="dist/pic32mz_ef_curiosity/debug/bootloader_tests.debug.elf" FL="dist/pic32mz_ef_curiosity/production/bootloader_tests.production.hex" PD="dist/pic32mz_ef_curiosity/production/bootloader_tests.production.elf" DD="dist/pic32mz_ef_curiosity/debug/bootloader_tests.debug.elf"/>
+					<makeArtifact PL="../bootloader" CT="1" CN="pic32mz_ef_curiosity" AC="true" BL="true" WD="../bootloader" BC="${MAKE}  -f Makefile CONF=pic32mz_ef_curiosity" DBC="${MAKE}  -f Makefile CONF=pic32mz_ef_curiosity TYPE_IMAGE=DEBUG_RUN" CC="rm -rf &quot;build/pic32mz_ef_curiosity&quot; &quot;dist/pic32mz_ef_curiosity&quot;" OP="dist/pic32mz_ef_curiosity/production/bootloader.production.hex" DOP="dist/pic32mz_ef_curiosity/debug/bootloader.debug.elf" FL="dist/pic32mz_ef_curiosity/production/bootloader.production.hex" PD="dist/pic32mz_ef_curiosity/production/bootloader.production.elf" DD="dist/pic32mz_ef_curiosity/debug/bootloader.debug.elf"/>
 					<useAlternateLoadableFile>false</useAlternateLoadableFile>
 					<parseOnProdLoad>false</parseOnProdLoad>
 					<alternateLoadableFile/>
@@ -2501,6 +1065,9 @@
 				<property key="preprocessor-macros" value=""/>
 				<property key="warning-level" value=""/>
 			</C32-AS>
+      <C32-CO>
+        <property key="coverage-enable" value=""/>
+      </C32-CO>
 			<C32-LD>
 				<property key="additional-options-use-response-files" value="false"/>
 				<property key="additional-options-write-sla" value="false"/>
@@ -2831,5 +1398,4 @@
 			</RealICEPlatformTool>
 		</conf>
 	</confs>
->>>>>>> b1470243
 </configurationDescriptor>