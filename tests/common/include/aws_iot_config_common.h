--- conflicted
+++ resolved
@@ -122,11 +122,9 @@
 #define AWS_IOT_MQTT_ENABLE_SERIALIZER_OVERRIDES    ( 1 )
 #define AWS_IOT_MQTT_TEST                           ( 1 )
 #define AWS_IOT_SHADOW_ENABLE_ASSERTS               ( 1 )
-<<<<<<< HEAD
 #define AWS_IOT_SERIALIZER_ENABLE_ASSERTS           ( 1 )
-=======
 #define AWS_IOT_MQTT_MAX_SEND_THREADS               ( 1 )
->>>>>>> c61c06a0
+
 
 /* Static memory configuration. */
 #if AWS_IOT_STATIC_MEMORY_ONLY == 1
