/*
 * FreeRTOS V202002.00
 * Copyright (C) 2020 Amazon.com, Inc. or its affiliates.  All Rights Reserved.
 *
 * Permission is hereby granted, free of charge, to any person obtaining a copy of
 * this software and associated documentation files (the "Software"), to deal in
 * the Software without restriction, including without limitation the rights to
 * use, copy, modify, merge, publish, distribute, sublicense, and/or sell copies of
 * the Software, and to permit persons to whom the Software is furnished to do so,
 * subject to the following conditions:
 *
 * The above copyright notice and this permission notice shall be included in all
 * copies or substantial portions of the Software.
 *
 * THE SOFTWARE IS PROVIDED "AS IS", WITHOUT WARRANTY OF ANY KIND, EXPRESS OR
 * IMPLIED, INCLUDING BUT NOT LIMITED TO THE WARRANTIES OF MERCHANTABILITY, FITNESS
 * FOR A PARTICULAR PURPOSE AND NONINFRINGEMENT. IN NO EVENT SHALL THE AUTHORS OR
 * COPYRIGHT HOLDERS BE LIABLE FOR ANY CLAIM, DAMAGES OR OTHER LIABILITY, WHETHER
 * IN AN ACTION OF CONTRACT, TORT OR OTHERWISE, ARISING FROM, OUT OF OR IN
 * CONNECTION WITH THE SOFTWARE OR THE USE OR OTHER DEALINGS IN THE SOFTWARE.
 *
 * http://aws.amazon.com/freertos
 * http://www.FreeRTOS.org
 */

/**
<<<<<<< HEAD
 * @file iot_test_freertos.c
 * @brief Common hooks file for platforms that have not implemented hooks.
=======
 * @file iot_demo_freertos.c
 * @brief Generic demo runner for C SDK libraries on FreeRTOS.
>>>>>>> 987d9697
 */

#include "iot_config.h"
#include "FreeRTOS.h"
#include "task.h"

/* It is recommended to implement hooks that use platform specific APIs. This allows
 * for better error messages and recovery. Should platform specific hooks be implemented,
 * add this macro to iot_config.h to avoid compiling these symbols.*/
#ifndef iotconfigUSE_PORT_SPECIFIC_HOOKS

/**
 * @brief Warn user if pvPortMalloc fails.
 *
 * Called if a call to pvPortMalloc() fails because there is insufficient
 * free memory available in the FreeRTOS heap.  pvPortMalloc() is called
 * internally by FreeRTOS API functions that create tasks, queues, software
 * timers, and semaphores.  The size of the FreeRTOS heap is set by the
 * configTOTAL_HEAP_SIZE configuration constant in FreeRTOSConfig.h.
 *
 */
    void vApplicationMallocFailedHook()
    {
        configPRINT_STRING( ( "ERROR: Malloc failed to allocate memory\r\n" ) );
        taskDISABLE_INTERRUPTS();

        /* Loop forever */
        for( ; ; )
        {
        }
    }
/*-----------------------------------------------------------*/

/**
 * @brief Loop forever if stack overflow is detected.
 *
 * If configCHECK_FOR_STACK_OVERFLOW is set to 1,
 * this hook provides a location for applications to
 * define a response to a stack overflow.
 *
 * Use this hook to help identify that a stack overflow
 * has occurred.
 *
 */
    void vApplicationStackOverflowHook( TaskHandle_t xTask,
                                        char * pcTaskName )
    {
        configPRINT_STRING( ( "ERROR: stack overflow with task \r\n" ) );
        portDISABLE_INTERRUPTS();

        /* Loop forever */
        for( ; ; )
        {
        }
    }
#endif /* iotconfigUSE_PORT_SPECIFIC_HOOKS */<|MERGE_RESOLUTION|>--- conflicted
+++ resolved
@@ -24,13 +24,8 @@
  */
 
 /**
-<<<<<<< HEAD
  * @file iot_test_freertos.c
  * @brief Common hooks file for platforms that have not implemented hooks.
-=======
- * @file iot_demo_freertos.c
- * @brief Generic demo runner for C SDK libraries on FreeRTOS.
->>>>>>> 987d9697
  */
 
 #include "iot_config.h"
