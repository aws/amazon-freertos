#
# Amazon FreeRTOS BLE HAL V2.0.0
# Copyright (C) 2019 Amazon.com, Inc. or its affiliates.  All Rights Reserved.
#
# Permission is hereby granted, free of charge, to any person obtaining a copy of
# this software and associated documentation files (the "Software"), to deal in
# the Software without restriction, including without limitation the rights to
# use, copy, modify, merge, publish, distribute, sublicense, and/or sell copies of
# the Software, and to permit persons to whom the Software is furnished to do so,
# subject to the following conditions:
#
# The above copyright notice and this permission notice shall be included in all
# copies or substantial portions of the Software.
#
# THE SOFTWARE IS PROVIDED "AS IS", WITHOUT WARRANTY OF ANY KIND, EXPRESS OR
# IMPLIED, INCLUDING BUT NOT LIMITED TO THE WARRANTIES OF MERCHANTABILITY, FITNESS
# FOR A PARTICULAR PURPOSE AND NONINFRINGEMENT. IN NO EVENT SHALL THE AUTHORS OR
# COPYRIGHT HOLDERS BE LIABLE FOR ANY CLAIM, DAMAGES OR OTHER LIABILITY, WHETHER
# IN AN ACTION OF CONTRACT, TORT OR OTHERWISE, ARISING FROM, OUT OF OR IN
# CONNECTION WITH THE SOFTWARE OR THE USE OR OTHER DEALINGS IN THE SOFTWARE.
#
# http://aws.amazon.com/freertos
# http://www.FreeRTOS.org
#

import Queue
import sys
import os
import threading
import securityAgent
import testutils
import time
from testClass import runTest
from bleAdapter import bleAdapter
<<<<<<< HEAD
=======
import dbus.mainloop.glib
try:
  from gi.repository import GObject
except ImportError:
  import gobject as GObject

mainloop = GObject.MainLoop()
notificationEvent = threading.Event()
indicationEvent = threading.Event()
discoveryEvent = threading.Event()
servicesResolvedEvent = threading.Event()
pairingEvent = threading.Event()

def discoveryStartedCb(testDevice):
    mainloop.quit()


def discoveryEventCb(testDevice):
    isTestSuccessFull = runTest.advertisement(testDevice)

    if isTestSuccessFull == True:
        runTest.setTestDevice(testDevice)
        #discoveryEvent.set()
        mainloop.quit()

def notificationMTUCb(uuid, value, flag):
    notification = runTest.notificationMTU2(uuid, value, flag)
    if notification == runTest.DUT_FAIL_STRING:
        mainloop.quit()
        runTest.isNotificationDeclinedSuccessFull = True
    if notification == runTest.DUT_MTU_2_STRING:
        mainloop.quit()
        runTest.isNotificationDeclinedSuccessFull = False

def teardown_test(agent):
    securityAgent.removeSecurityAgent()

    os.system("sudo rm -rf \"/var/lib/bluetooth/*\"")
    os.system("sudo hciconfig hci0 reset")
>>>>>>> e36e2c11

def main():
    scan_filter = dict()

    bleAdapter.init()
    agent = securityAgent.createSecurityAgent()

    # default DUT_name: nimble(without set_property)
    # TODO: check DUT with MAC address instead of name.

    # isTestSuccessFull = runTest.Advertise_With_16bit_ServiceUUID(scan_filter=scan_filter, bleAdapter=bleAdapter)
    # runTest.submitTestResult(isTestSuccessFull, runTest.Advertise_With_16bit_ServiceUUID)

    scan_filter.update({ "UUIDs": [runTest.DUT_UUID_128]})
     # default DUT_name: nimble(without set_property)
    # TODO: check DUT with MAC address instead of name.
    bleAdapter.setDiscoveryFilter(scan_filter)

    # Advertisement interval consistent after reset test
    # TODO: the first time uses different callback to get/check test device information. we can choose to use the second time and third time KPI to compare.
    # First time connection
    isTestSuccessFull = True
    bleAdapter.startDiscovery(runTest.discoveryEventCb)
    firstStartScan = time.time()
    runTest.mainloop.run()
    firstKPI = time.time() - firstStartScan
    runTest.submitTestResult(isTestSuccessFull, runTest.advertisement)
    bleAdapter.stopDiscovery()

    testDevice = runTest.getTestDevice()
    isTestSuccessFull = bleAdapter.connect(testDevice)
    runTest.submitTestResult(isTestSuccessFull, runTest.simpleConnection)

    isTestSuccessFull = runTest.discoverPrimaryServices()
    runTest.submitTestResult(isTestSuccessFull, runTest.discoverPrimaryServices)

    bleAdapter.gatt.updateLocalAttributeTable()

    # time.sleep(2) #wait for connection parameters update
    #Check device not present. After discovery of services, advertisement should have stopped.
    runTest.stopAdvertisement(scan_filter)

    #Check write
    bleAdapter.writeCharacteristic(runTest.DUT_OPEN_CHAR_UUID, runTest.DUT_OPEN_DESCR_UUID)
    bleAdapter.readCharacteristic(runTest.DUT_OPEN_CHAR_UUID)

    #Enable and receive notification and indication then disable.
    bleAdapter.setNotificationCallBack(runTest.notificationCb)
    bleAdapter.subscribeForNotification(runTest.DUT_NOTIFY_CHAR_UUID)
    bleAdapter.subscribeForNotification(runTest.DUT_INDICATE_CHAR_UUID) #subscribe for next test

    time.sleep(2) #wait for connection parameters update

    isTestSuccessFull = True
    runTest.mainloop.run()
    runTest.submitTestResult(isTestSuccessFull, runTest.notification)

    isTestSuccessFull = True
    runTest.mainloop.run()
    runTest.submitTestResult(isTestSuccessFull, runTest.indication)

    isTestSuccessFull &= bleAdapter.disconnect()

    # Third time connection
    bleAdapter.startDiscovery(runTest.discoveryStartedCb)#wait for DUT to start advertising
    runTest.mainloop.run()
    bleAdapter.stopDiscovery()
    isConnectSuccessFull = bleAdapter.connect(testDevice)
    isTestSuccessFull &= isConnectSuccessFull
    runTest.submitTestResult(isTestSuccessFull, runTest.reConnection)

    bleAdapter.subscribeForNotification(runTest.DUT_NOTIFY_CHAR_UUID)
    bleAdapter.subscribeForNotification(runTest.DUT_INDICATE_CHAR_UUID) #subscribe for next test

    #Check write
    bleAdapter.writeCharacteristic(runTest.DUT_OPEN_CHAR_UUID, runTest.DUT_OPEN_DESCR_UUID)
    bleAdapter.readCharacteristic(runTest.DUT_OPEN_CHAR_UUID)

    isTestSuccessFull = True
    runTest.mainloop.run()
    runTest.submitTestResult(isTestSuccessFull, runTest.notification)

    isTestSuccessFull = True
    runTest.mainloop.run()
    runTest.submitTestResult(isTestSuccessFull, runTest.indication)

    isTestSuccessFull = bleAdapter.subscribeForNotification(runTest.DUT_NOTIFY_CHAR_UUID, subscribe = False) #unsubscribe
    isTestSuccessFull = True
    runTest.submitTestResult(isTestSuccessFull, runTest.removeNotification)

    isTestSuccessFull = bleAdapter.subscribeForNotification(runTest.DUT_INDICATE_CHAR_UUID, subscribe = False) #unsubscribe
    isTestSuccessFull = True
    runTest.submitTestResult(isTestSuccessFull, runTest.removeIndication)

    isTestSuccessFull &= bleAdapter.disconnect()
    testutils.removeBondedDevices()

    ### ============================== ###
    ### ============================== ###
    ### ============================== ###
    ### ============================== ###
    ### ============================== ###
    ### ============================== ###

    isTestSuccessFull = runTest.Advertise_With_16bit_ServiceUUID(scan_filter=scan_filter, bleAdapter=bleAdapter)
    runTest.submitTestResult(isTestSuccessFull, runTest.Advertise_With_16bit_ServiceUUID)

    ### ============================== ### 
    ### ============================== ### 
    ### ============================== ### 
    ### ============================== ### 
    ### ============================== ### 
    ### ============================== ### 
 
    scan_filter.update({ "UUIDs": [runTest.DUT_UUID_128]})

    # default DUT_name: nimble(without set_property)
    # TODO: check DUT with MAC address instead of name.
    DUT_ORIGINAL_NAME = runTest.DUT_NAME
    runTest.DUT_NAME = "nimb"
    bleAdapter.setDiscoveryFilter(scan_filter)

    # Advertisement interval consistent after reset test
    # The first time uses different callback to get/check test device information. Use the second time and third time KPI to compare.
    # First time connection
    isTestSuccessFull = True
<<<<<<< HEAD
    bleAdapter.startDiscovery(runTest.discoveryEventCb)
    firstStartScan = time.time()
    runTest.mainloop.run()
    firstKPI = time.time() - firstStartScan
=======
    bleAdapter.startDiscovery(discoveryEventCb)
    # firstStartScan = time.time()
    mainloop.run()
    # firstKPI = time.time() - firstStartScan
>>>>>>> e36e2c11
    runTest.submitTestResult(isTestSuccessFull, runTest.advertisement)
    bleAdapter.stopDiscovery()

    testDevice = runTest.getTestDevice()
    isTestSuccessFull = bleAdapter.connect(testDevice)
    runTest.submitTestResult(isTestSuccessFull, runTest.simpleConnection)
    time.sleep(2) #wait for connection parameters update

    isTestSuccessFull &= bleAdapter.disconnect()

    # Second time connection
    bleAdapter.startDiscovery(runTest.discoveryStartedCb)#wait for DUT to start advertising
    secondStartScan = time.time()
    runTest.mainloop.run()
    secondKPI = time.time() - secondStartScan
    bleAdapter.stopDiscovery()
    isConnectSuccessFull = bleAdapter.connect(testDevice)
    isTestSuccessFull &= isConnectSuccessFull
    runTest.submitTestResult(isTestSuccessFull, runTest.reConnection)
    time.sleep(2) #wait for connection parameters update
    # Second time disconnect
    isTestSuccessFull &= bleAdapter.disconnect()

    #Third time connection
    bleAdapter.startDiscovery(discoveryStartedCb)#wait for DUT to start advertising
    thirdStartScan = time.time()
    mainloop.run()
    thirdKPI = time.time() - thirdStartScan
    bleAdapter.stopDiscovery()
    isConnectSuccessFull = bleAdapter.connect(testDevice)
    isTestSuccessFull &= isConnectSuccessFull
    runTest.submitTestResult(isTestSuccessFull, runTest.reConnection)

    if thirdKPI > secondKPI * 10:
        isTestSuccessFull &= false
    # write result back to server
    isTestSuccessFull = runTest.discoverPrimaryServices()
    bleAdapter.gatt.updateLocalAttributeTable()

    isTestSuccessFull &= runTest.writeResultWithoutResponse(chr(isTestSuccessFull + 48))
    runTest.submitTestResult(isTestSuccessFull, runTest.writeWithoutResponse)

    # Data size > MTU - 3 send notification test
<<<<<<< HEAD
    bleAdapter.setNotificationCallBack(runTest.notificationMTUCb)
=======
    # Subscribe notification on Char E by CCCD with the same UUID.
    bleAdapter.setNotificationCallBack(notificationMTUCb)
>>>>>>> e36e2c11
    bleAdapter.subscribeForNotification(runTest.DUT_NOTIFY_CHAR_UUID) #subscribe for next test
    isTestSuccessFull = True
    runTest.mainloop.run()
    isTestSuccessFull = runTest.isNotificationDeclinedSuccessFull
    runTest.submitTestResult(isTestSuccessFull, runTest.notification)

    isTestSuccessFull = bleAdapter.subscribeForNotification(runTest.DUT_NOTIFY_CHAR_UUID, subscribe = False) #unsubscribe
    runTest.submitTestResult(isTestSuccessFull, runTest.removeNotification)

    isTestSuccessFull &= bleAdapter.disconnect()
<<<<<<< HEAD
=======
    time.sleep(2) #wait for connection parameters update
    runTest.submitTestResult(isTestSuccessFull, runTest.disconnect)
    runTest.printTestsSummary()
    agent = teardown_test(agent)
>>>>>>> e36e2c11

    runTest.DUT_NAME = DUT_ORIGINAL_NAME

    time.sleep(2) #wait for connection parameters update
    runTest.printTestsSummary()<|MERGE_RESOLUTION|>--- conflicted
+++ resolved
@@ -32,48 +32,6 @@
 import time
 from testClass import runTest
 from bleAdapter import bleAdapter
-<<<<<<< HEAD
-=======
-import dbus.mainloop.glib
-try:
-  from gi.repository import GObject
-except ImportError:
-  import gobject as GObject
-
-mainloop = GObject.MainLoop()
-notificationEvent = threading.Event()
-indicationEvent = threading.Event()
-discoveryEvent = threading.Event()
-servicesResolvedEvent = threading.Event()
-pairingEvent = threading.Event()
-
-def discoveryStartedCb(testDevice):
-    mainloop.quit()
-
-
-def discoveryEventCb(testDevice):
-    isTestSuccessFull = runTest.advertisement(testDevice)
-
-    if isTestSuccessFull == True:
-        runTest.setTestDevice(testDevice)
-        #discoveryEvent.set()
-        mainloop.quit()
-
-def notificationMTUCb(uuid, value, flag):
-    notification = runTest.notificationMTU2(uuid, value, flag)
-    if notification == runTest.DUT_FAIL_STRING:
-        mainloop.quit()
-        runTest.isNotificationDeclinedSuccessFull = True
-    if notification == runTest.DUT_MTU_2_STRING:
-        mainloop.quit()
-        runTest.isNotificationDeclinedSuccessFull = False
-
-def teardown_test(agent):
-    securityAgent.removeSecurityAgent()
-
-    os.system("sudo rm -rf \"/var/lib/bluetooth/*\"")
-    os.system("sudo hciconfig hci0 reset")
->>>>>>> e36e2c11
 
 def main():
     scan_filter = dict()
@@ -84,110 +42,6 @@
     # default DUT_name: nimble(without set_property)
     # TODO: check DUT with MAC address instead of name.
 
-    # isTestSuccessFull = runTest.Advertise_With_16bit_ServiceUUID(scan_filter=scan_filter, bleAdapter=bleAdapter)
-    # runTest.submitTestResult(isTestSuccessFull, runTest.Advertise_With_16bit_ServiceUUID)
-
-    scan_filter.update({ "UUIDs": [runTest.DUT_UUID_128]})
-     # default DUT_name: nimble(without set_property)
-    # TODO: check DUT with MAC address instead of name.
-    bleAdapter.setDiscoveryFilter(scan_filter)
-
-    # Advertisement interval consistent after reset test
-    # TODO: the first time uses different callback to get/check test device information. we can choose to use the second time and third time KPI to compare.
-    # First time connection
-    isTestSuccessFull = True
-    bleAdapter.startDiscovery(runTest.discoveryEventCb)
-    firstStartScan = time.time()
-    runTest.mainloop.run()
-    firstKPI = time.time() - firstStartScan
-    runTest.submitTestResult(isTestSuccessFull, runTest.advertisement)
-    bleAdapter.stopDiscovery()
-
-    testDevice = runTest.getTestDevice()
-    isTestSuccessFull = bleAdapter.connect(testDevice)
-    runTest.submitTestResult(isTestSuccessFull, runTest.simpleConnection)
-
-    isTestSuccessFull = runTest.discoverPrimaryServices()
-    runTest.submitTestResult(isTestSuccessFull, runTest.discoverPrimaryServices)
-
-    bleAdapter.gatt.updateLocalAttributeTable()
-
-    # time.sleep(2) #wait for connection parameters update
-    #Check device not present. After discovery of services, advertisement should have stopped.
-    runTest.stopAdvertisement(scan_filter)
-
-    #Check write
-    bleAdapter.writeCharacteristic(runTest.DUT_OPEN_CHAR_UUID, runTest.DUT_OPEN_DESCR_UUID)
-    bleAdapter.readCharacteristic(runTest.DUT_OPEN_CHAR_UUID)
-
-    #Enable and receive notification and indication then disable.
-    bleAdapter.setNotificationCallBack(runTest.notificationCb)
-    bleAdapter.subscribeForNotification(runTest.DUT_NOTIFY_CHAR_UUID)
-    bleAdapter.subscribeForNotification(runTest.DUT_INDICATE_CHAR_UUID) #subscribe for next test
-
-    time.sleep(2) #wait for connection parameters update
-
-    isTestSuccessFull = True
-    runTest.mainloop.run()
-    runTest.submitTestResult(isTestSuccessFull, runTest.notification)
-
-    isTestSuccessFull = True
-    runTest.mainloop.run()
-    runTest.submitTestResult(isTestSuccessFull, runTest.indication)
-
-    isTestSuccessFull &= bleAdapter.disconnect()
-
-    # Third time connection
-    bleAdapter.startDiscovery(runTest.discoveryStartedCb)#wait for DUT to start advertising
-    runTest.mainloop.run()
-    bleAdapter.stopDiscovery()
-    isConnectSuccessFull = bleAdapter.connect(testDevice)
-    isTestSuccessFull &= isConnectSuccessFull
-    runTest.submitTestResult(isTestSuccessFull, runTest.reConnection)
-
-    bleAdapter.subscribeForNotification(runTest.DUT_NOTIFY_CHAR_UUID)
-    bleAdapter.subscribeForNotification(runTest.DUT_INDICATE_CHAR_UUID) #subscribe for next test
-
-    #Check write
-    bleAdapter.writeCharacteristic(runTest.DUT_OPEN_CHAR_UUID, runTest.DUT_OPEN_DESCR_UUID)
-    bleAdapter.readCharacteristic(runTest.DUT_OPEN_CHAR_UUID)
-
-    isTestSuccessFull = True
-    runTest.mainloop.run()
-    runTest.submitTestResult(isTestSuccessFull, runTest.notification)
-
-    isTestSuccessFull = True
-    runTest.mainloop.run()
-    runTest.submitTestResult(isTestSuccessFull, runTest.indication)
-
-    isTestSuccessFull = bleAdapter.subscribeForNotification(runTest.DUT_NOTIFY_CHAR_UUID, subscribe = False) #unsubscribe
-    isTestSuccessFull = True
-    runTest.submitTestResult(isTestSuccessFull, runTest.removeNotification)
-
-    isTestSuccessFull = bleAdapter.subscribeForNotification(runTest.DUT_INDICATE_CHAR_UUID, subscribe = False) #unsubscribe
-    isTestSuccessFull = True
-    runTest.submitTestResult(isTestSuccessFull, runTest.removeIndication)
-
-    isTestSuccessFull &= bleAdapter.disconnect()
-    testutils.removeBondedDevices()
-
-    ### ============================== ###
-    ### ============================== ###
-    ### ============================== ###
-    ### ============================== ###
-    ### ============================== ###
-    ### ============================== ###
-
-    isTestSuccessFull = runTest.Advertise_With_16bit_ServiceUUID(scan_filter=scan_filter, bleAdapter=bleAdapter)
-    runTest.submitTestResult(isTestSuccessFull, runTest.Advertise_With_16bit_ServiceUUID)
-
-    ### ============================== ### 
-    ### ============================== ### 
-    ### ============================== ### 
-    ### ============================== ### 
-    ### ============================== ### 
-    ### ============================== ### 
- 
     scan_filter.update({ "UUIDs": [runTest.DUT_UUID_128]})
 
     # default DUT_name: nimble(without set_property)
@@ -200,17 +54,10 @@
     # The first time uses different callback to get/check test device information. Use the second time and third time KPI to compare.
     # First time connection
     isTestSuccessFull = True
-<<<<<<< HEAD
     bleAdapter.startDiscovery(runTest.discoveryEventCb)
-    firstStartScan = time.time()
-    runTest.mainloop.run()
-    firstKPI = time.time() - firstStartScan
-=======
-    bleAdapter.startDiscovery(discoveryEventCb)
     # firstStartScan = time.time()
-    mainloop.run()
+    runTest.mainloop.run()
     # firstKPI = time.time() - firstStartScan
->>>>>>> e36e2c11
     runTest.submitTestResult(isTestSuccessFull, runTest.advertisement)
     bleAdapter.stopDiscovery()
 
@@ -235,9 +82,9 @@
     isTestSuccessFull &= bleAdapter.disconnect()
 
     #Third time connection
-    bleAdapter.startDiscovery(discoveryStartedCb)#wait for DUT to start advertising
+    bleAdapter.startDiscovery(runTest.discoveryStartedCb)#wait for DUT to start advertising
     thirdStartScan = time.time()
-    mainloop.run()
+    runTest.mainloop.run()
     thirdKPI = time.time() - thirdStartScan
     bleAdapter.stopDiscovery()
     isConnectSuccessFull = bleAdapter.connect(testDevice)
@@ -254,12 +101,7 @@
     runTest.submitTestResult(isTestSuccessFull, runTest.writeWithoutResponse)
 
     # Data size > MTU - 3 send notification test
-<<<<<<< HEAD
     bleAdapter.setNotificationCallBack(runTest.notificationMTUCb)
-=======
-    # Subscribe notification on Char E by CCCD with the same UUID.
-    bleAdapter.setNotificationCallBack(notificationMTUCb)
->>>>>>> e36e2c11
     bleAdapter.subscribeForNotification(runTest.DUT_NOTIFY_CHAR_UUID) #subscribe for next test
     isTestSuccessFull = True
     runTest.mainloop.run()
@@ -270,15 +112,97 @@
     runTest.submitTestResult(isTestSuccessFull, runTest.removeNotification)
 
     isTestSuccessFull &= bleAdapter.disconnect()
-<<<<<<< HEAD
-=======
+    testutils.removeBondedDevices()
+
+    runTest.DUT_NAME = DUT_ORIGINAL_NAME
+
+    isTestSuccessFull = runTest.Advertise_With_16bit_ServiceUUID(scan_filter=scan_filter, bleAdapter=bleAdapter)
+    runTest.submitTestResult(isTestSuccessFull, runTest.Advertise_With_16bit_ServiceUUID)
+
+    scan_filter.update({ "UUIDs": [runTest.DUT_UUID_128]})
+     # default DUT_name: nimble(without set_property)
+    # TODO: check DUT with MAC address instead of name.
+    bleAdapter.setDiscoveryFilter(scan_filter)
+
+    # Advertisement interval consistent after reset test
+    # TODO: the first time uses different callback to get/check test device information. we can choose to use the second time and third time KPI to compare.
+    # First time connection
+    isTestSuccessFull = True
+    bleAdapter.startDiscovery(runTest.discoveryEventCb)
+    firstStartScan = time.time()
+    runTest.mainloop.run()
+    firstKPI = time.time() - firstStartScan
+    runTest.submitTestResult(isTestSuccessFull, runTest.advertisement)
+    bleAdapter.stopDiscovery()
+
+    testDevice = runTest.getTestDevice()
+    isTestSuccessFull = bleAdapter.connect(testDevice)
+    runTest.submitTestResult(isTestSuccessFull, runTest.simpleConnection)
+
+    isTestSuccessFull = runTest.discoverPrimaryServices()
+    runTest.submitTestResult(isTestSuccessFull, runTest.discoverPrimaryServices)
+
+    bleAdapter.gatt.updateLocalAttributeTable()
+
+    # time.sleep(2) #wait for connection parameters update
+    #Check device not present. After discovery of services, advertisement should have stopped.
+    runTest.stopAdvertisement(scan_filter)
+
+    #Check write
+    bleAdapter.writeCharacteristic(runTest.DUT_OPEN_CHAR_UUID, runTest.DUT_OPEN_DESCR_UUID)
+    bleAdapter.readCharacteristic(runTest.DUT_OPEN_CHAR_UUID)
+
+    #Enable and receive notification and indication then disable.
+    bleAdapter.setNotificationCallBack(runTest.notificationCb)
+    bleAdapter.subscribeForNotification(runTest.DUT_NOTIFY_CHAR_UUID)
+    bleAdapter.subscribeForNotification(runTest.DUT_INDICATE_CHAR_UUID) #subscribe for next test
+
+    time.sleep(2) #wait for connection parameters update
+
+    isTestSuccessFull = True
+    runTest.mainloop.run()
+    runTest.submitTestResult(isTestSuccessFull, runTest.notification)
+
+    isTestSuccessFull = True
+    runTest.mainloop.run()
+    runTest.submitTestResult(isTestSuccessFull, runTest.indication)
+
+    isTestSuccessFull &= bleAdapter.disconnect()
+
+    # Third time connection
+    bleAdapter.startDiscovery(runTest.discoveryStartedCb)#wait for DUT to start advertising
+    runTest.mainloop.run()
+    bleAdapter.stopDiscovery()
+    isConnectSuccessFull = bleAdapter.connect(testDevice)
+    isTestSuccessFull &= isConnectSuccessFull
+    runTest.submitTestResult(isTestSuccessFull, runTest.reConnection)
+
+    bleAdapter.subscribeForNotification(runTest.DUT_NOTIFY_CHAR_UUID)
+    bleAdapter.subscribeForNotification(runTest.DUT_INDICATE_CHAR_UUID) #subscribe for next test
+
+    #Check write
+    bleAdapter.writeCharacteristic(runTest.DUT_OPEN_CHAR_UUID, runTest.DUT_OPEN_DESCR_UUID)
+    bleAdapter.readCharacteristic(runTest.DUT_OPEN_CHAR_UUID)
+
+    isTestSuccessFull = True
+    runTest.mainloop.run()
+    runTest.submitTestResult(isTestSuccessFull, runTest.notification)
+
+    isTestSuccessFull = True
+    runTest.mainloop.run()
+    runTest.submitTestResult(isTestSuccessFull, runTest.indication)
+
+    isTestSuccessFull = bleAdapter.subscribeForNotification(runTest.DUT_NOTIFY_CHAR_UUID, subscribe = False) #unsubscribe
+    isTestSuccessFull = True
+    runTest.submitTestResult(isTestSuccessFull, runTest.removeNotification)
+
+    isTestSuccessFull = bleAdapter.subscribeForNotification(runTest.DUT_INDICATE_CHAR_UUID, subscribe = False) #unsubscribe
+    isTestSuccessFull = True
+    runTest.submitTestResult(isTestSuccessFull, runTest.removeIndication)
+
+    isTestSuccessFull &= bleAdapter.disconnect()
+    testutils.removeBondedDevices()
+
     time.sleep(2) #wait for connection parameters update
     runTest.submitTestResult(isTestSuccessFull, runTest.disconnect)
-    runTest.printTestsSummary()
-    agent = teardown_test(agent)
->>>>>>> e36e2c11
-
-    runTest.DUT_NAME = DUT_ORIGINAL_NAME
-
-    time.sleep(2) #wait for connection parameters update
     runTest.printTestsSummary()