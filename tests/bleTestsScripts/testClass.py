#
# Amazon FreeRTOS BLE HAL V2.0.0
# Copyright (C) 2019 Amazon.com, Inc. or its affiliates.  All Rights Reserved.
#
# Permission is hereby granted, free of charge, to any person obtaining a copy of
# this software and associated documentation files (the "Software"), to deal in
# the Software without restriction, including without limitation the rights to
# use, copy, modify, merge, publish, distribute, sublicense, and/or sell copies of
# the Software, and to permit persons to whom the Software is furnished to do so,
# subject to the following conditions:
#
# The above copyright notice and this permission notice shall be included in all
# copies or substantial portions of the Software.
#
# THE SOFTWARE IS PROVIDED "AS IS", WITHOUT WARRANTY OF ANY KIND, EXPRESS OR
# IMPLIED, INCLUDING BUT NOT LIMITED TO THE WARRANTIES OF MERCHANTABILITY, FITNESS
# FOR A PARTICULAR PURPOSE AND NONINFRINGEMENT. IN NO EVENT SHALL THE AUTHORS OR
# COPYRIGHT HOLDERS BE LIABLE FOR ANY CLAIM, DAMAGES OR OTHER LIABILITY, WHETHER
# IN AN ACTION OF CONTRACT, TORT OR OTHERWISE, ARISING FROM, OUT OF OR IN
# CONNECTION WITH THE SOFTWARE OR THE USE OR OTHER DEALINGS IN THE SOFTWARE.
#
# http://aws.amazon.com/freertos
# http://www.FreeRTOS.org
#

import sys
import bleAdapter
from bleAdapter import bleAdapter
import time
import testutils
import dbus.mainloop.glib
try:
  from gi.repository import GObject
except ImportError:
  import gobject as GObject

class runTest:
    mainloop = GObject.MainLoop()

    DUT_GENERIC_STRING = "hello"
    DUT_FAIL_STRING = "fail"
    DUT_OPEN_CHAR_UUID = "8a7f1168-48af-4efb-83b5-e679f9320002"
    DUT_OPEN_DESCR_UUID = "8a7f1168-48af-4efb-83b5-e679f9320008"
    DUT_WRITE_NO_RESP_CHAR_UUID = "8a7f1168-48af-4efb-83b5-e679f9320005"
    DUT_NOTIFY_CHAR_UUID = "8a7f1168-48af-4efb-83b5-e679f9320006"
    DUT_INDICATE_CHAR_UUID = "8a7f1168-48af-4efb-83b5-e679f9320007"

    DUT_ENCRYPT_CHAR_UUID = "8a7f1168-48af-4efb-83b5-e679f9320003"
    DUT_ENCRYPT_DESCR_UUID = "8a7f1168-48af-4efb-83b5-e679f9320009"

    DUT_UUID_128 = "8a7f1168-48af-4efb-83b5-e679f932db5a"
    DUT_UUID_16 = "abcd"
    DUT_SERVICEB_UUID = "8a7f1168-48af-4efb-83b5-e679f9320001"
    DUT_CHAR= {"8a7f1168-48af-4efb-83b5-e679f9320002": {"Flags":"read, write"},
               "8a7f1168-48af-4efb-83b5-e679f9320003": {"Flags":"read, write"},
               "8a7f1168-48af-4efb-83b5-e679f9320004": {"Flags":"read, write"},
               "8a7f1168-48af-4efb-83b5-e679f9320005": {"Flags":"write-without-response"},
               "8a7f1168-48af-4efb-83b5-e679f9320006": {"Flags":"notify"},
               "8a7f1168-48af-4efb-83b5-e679f9320007": {"Flags":"indicate"}}

    DUT_DESCR = {"8a7f1168-48af-4efb-83b5-e679f9320008":  None,
                 "8a7f1168-48af-4efb-83b5-e679f9320009":  None,
                 "8a7f1168-48af-4efb-83b5-e679f932000a":  None,
                 "8a7f1168-48af-4efb-83b5-e679f932000b":  None  }

    DUT_NAME = "TEST"

    TEST_GROUP = "Full_BLE"
    TEST_NAME_PREFIX = "RaspberryPI"

    SHORT_LOCAL_NAME_SIZE = 4
    ADVERTISEMENT_TEST_TIMEOUT = 120
    STOP_ADVERTISEMENT_TEST_TIMEOUT = 2000 #2 seconds
    SIMPLE_CONNECTION_TEST_TIMEOUT = 120
    SERVICE_DISCOVERY_TEST_TIMEOUT = 120
    PAIRING_TEST_TIMEOUT = 120
    GENERIC_TEST_TIMEOUT = 120
    MTU_SIZE = 200

    numberOfTests = 0
    numberOfFailedTests = 0

    testDevice = []

    DUT_MTU_2_STRING = "a" * (MTU_SIZE - 3)
    DUT_LONG_STRING = ["A" * (MTU_SIZE - 3), "B" * (MTU_SIZE - 3), "C" * (MTU_SIZE - 3)]
    DUT_CHAR_E_STRING = "E"
    DUT_CHAR_F_STRING = "F"
    isNotificationDeclinedSuccessFull = False

    testResult = False

    @staticmethod
    def discoveryStoppedCb(testDevice = None):
        global testResult
        testResult = False
        if testDevice == None:
            testResult = True
        runTest.mainloop.quit()

    @staticmethod
    def discoveryStartedCb(testDevice):
        runTest.mainloop.quit()

    @staticmethod
    def discoveryEventCb(testDevice):
        isTestSuccessFull = runTest.advertisement(testDevice)

        if isTestSuccessFull == True:
            runTest.setTestDevice(testDevice)
            #discoveryEvent.set()
            runTest.mainloop.quit()

    @staticmethod
    def discoveryEventCb_16bit(testDevice):
        isTestSuccessFull = runTest.advertisement_16bit(testDevice)

        if isTestSuccessFull == True:
            runTest.setTestDevice(testDevice)
            #discoveryEvent.set()
            runTest.mainloop.quit()

    @staticmethod
<<<<<<< HEAD
    def notificationCb(uuid, value):
        isNotificationTestSuccessFull = runTest.notification(uuid, value)
=======
    def notificationCb(uuid, value, flag):
        isNotificationTestSuccessFull = runTest.notification(uuid, value, flag)
>>>>>>> 094a48a5
        if isNotificationTestSuccessFull == True:
            #notificationEvent.set()
            runTest.mainloop.quit()

<<<<<<< HEAD
        isIndicationTestSuccessFull = runTest.indication(uuid, value)
=======
    @staticmethod
    def indicationCb(uuid, value, flag):
        isIndicationTestSuccessFull = runTest.indication(uuid, value, flag)
>>>>>>> 094a48a5
        if isIndicationTestSuccessFull == True:
            #indicationEvent.set()
            runTest.mainloop.quit()

    @staticmethod
<<<<<<< HEAD
    def notificationMTUCb(uuid, value):
        notification = runTest.notificationMTU2(uuid, value)
=======
    def notificationMTUCb(uuid, value, flag):
        notification = runTest.notificationMTU2(uuid, value, flag)
>>>>>>> 094a48a5
        if notification == runTest.DUT_FAIL_STRING:
            runTest.mainloop.quit()
            runTest.isNotificationDeclinedSuccessFull = True
        if notification == runTest.DUT_MTU_2_STRING:
            runTest.mainloop.quit()
            runTest.isNotificationDeclinedSuccessFull = False

    @staticmethod
    def errorConnectCb():
        print("Connection error")
        sys.stdout.flush()
        connectEvent.put(0)

    @staticmethod
    def stopAdvertisement(scan_filter):
        #Do one cycle of discovery to remove cached messages.
        timerHandle = GObject.timeout_add(runTest.STOP_ADVERTISEMENT_TEST_TIMEOUT, runTest.discoveryStoppedCb)
        bleAdapter.setDiscoveryFilter(scan_filter)
        bleAdapter.startDiscovery(runTest.discoveryStoppedCb)#wait for DUT to start advertising
        runTest.mainloop.run()
        bleAdapter.stopDiscovery()

        #All cached message have been remove. Try again a discovery.
        timerHandle = GObject.timeout_add(runTest.STOP_ADVERTISEMENT_TEST_TIMEOUT, runTest.discoveryStoppedCb)
        bleAdapter.setDiscoveryFilter(scan_filter)
        bleAdapter.startDiscovery(runTest.discoveryStoppedCb)#wait for DUT to start advertising
        runTest.mainloop.run()
        runTest.submitTestResult(testResult, runTest.stopAdvertisement)
        bleAdapter.stopDiscovery()

    @staticmethod
    def reconnectWhileNotBonded():
        isTestSuccessFull = bleAdapter.connect(runTest.testDevice)
        if isTestSuccessFull == False:
            print("reconnectWhileNotBonded test: Could not connect")
            sys.stdout.flush()
            runTest.submitTestResult(False, runTest.reconnectWhileNotBonded)
            return

        #Since secure connection only are accepted, pairing in "just works" shoud get rejected
        if bleAdapter.pair() == True:
            print("reconnectWhileNotBonded test: Able to pair in just Works mode")
            sys.stdout.flush()
            runTest.submitTestResult(False, runTest.reconnectWhileNotBonded)
            return

        runTest.submitTestResult(True, runTest.reconnectWhileNotBonded)

    @staticmethod
    def reconnectWhileBonded():
        isTestSuccessFull = bleAdapter.connect(runTest.testDevice)
        #since there is a bond with DUT, pairing is automatic
        if( isTestSuccessFull == True):
            isTestSuccessfull = bleAdapter.writeCharacteristic(runTest.DUT_ENCRYPT_CHAR_UUID, runTest.DUT_ENCRYPT_CHAR_UUID)
        runTest.submitTestResult(isTestSuccessFull, runTest.reconnectWhileBonded)


    @staticmethod
    def disconnect():
        isTestSuccessFull = bleAdapter.disconnect()
        runTest.submitTestResult(isTestSuccessFull, runTest.disconnect)

    @staticmethod
    def pairing():
        isTestSuccessFull = True
        if bleAdapter.isPaired() == False:
            bleAdapter.writeCharacteristic(runTest.DUT_ENCRYPT_CHAR_UUID, runTest.DUT_ENCRYPT_CHAR_UUID) #should trigger a pairing event
            isTestSuccessFull = bleAdapter.isPaired()
        else:
            isTestSuccessFull = False
        return isTestSuccessFull

    @staticmethod
    def _readWriteProtectedAttributes(pairingStatus):

        if pairingStatus == True:
            expectedSuccess = True
        else:
            expectedSuccess = False

        isTestSuccessfull = bleAdapter.writeDescriptor(runTest.DUT_ENCRYPT_DESCR_UUID, runTest.DUT_ENCRYPT_DESCR_UUID)
        if isTestSuccessfull != expectedSuccess:
            print("readWriteProtectedAttributes test: Error while reading protect descriptor, pairing status was "+ str(pairingStatus) + " Operation success was " + str(isTestSuccessfull))
            sys.stdout.flush()
            return False


        isTestSuccessfull = bleAdapter.writeCharacteristic(runTest.DUT_ENCRYPT_CHAR_UUID, runTest.DUT_ENCRYPT_CHAR_UUID)
        if isTestSuccessfull != expectedSuccess:
            print("readWriteProtectedAttributes test: Error while writing protect characteristic, pairing status was "+ str(pairingStatus) + " Operation success was " + str(isTestSuccessfull))
            sys.stdout.flush()
            return False

        return True

    # Expect writing/Reading to protect attribute to succeed.
    @staticmethod
    def readWriteProtectedAttributesWhilePaired():
        isPaired = bleAdapter.isPaired()
        if isPaired != True:
            print("readWriteProtectedCharacteristicWhileNotPaired test: Expected paired:1, got:"+str(isPaired))
            sys.stdout.flush()
            return False

        return runTest._readWriteProtectedAttributes(True)

    # Expect writing/Reading to protect attribute to fail.
    @staticmethod
    def readWriteProtectedAttributesWhileNotPaired():
        isPaired = bleAdapter.isPaired()
        if isPaired != False:
            print("readWriteProtectedCharacteristicWhileNotPaired test: Expected paired:0, got:"+str(isPaired))
            sys.stdout.flush()
            return False

        return runTest._readWriteProtectedAttributes(False)


    @staticmethod
    def indication(uuid, value, flag):
        isSuccessfull = False
        if (uuid == runTest.DUT_INDICATE_CHAR_UUID) and (value == runTest.DUT_GENERIC_STRING) and (flag == "indicate"):
            isSuccessfull = True

        return isSuccessfull

    @staticmethod
    def notification(uuid, value, flag):
        isSuccessfull = False
        if (uuid == runTest.DUT_NOTIFY_CHAR_UUID) and (value == runTest.DUT_GENERIC_STRING) and (flag == "notify"):
            isSuccessfull = True

        return isSuccessfull

    @staticmethod
    def notificationMTU2(uuid, value, flag):
        if (uuid == runTest.DUT_NOTIFY_CHAR_UUID) and (flag == "notify"):
            return value;

    @staticmethod
    def notificationOnCharE(uuid, value, flag):
        isSuccessfull = False
        if (uuid == runTest.DUT_NOTIFY_CHAR_UUID) and (value == runTest.DUT_CHAR_E_STRING) and (flag == "notify"):
            isSuccessfull = True

        return isSuccessfull

    @staticmethod
    def indicationOnCharF(uuid, value, flag):
        isSuccessfull = False
        if (uuid == runTest.DUT_INDICATE_CHAR_UUID) and (value == runTest.DUT_CHAR_F_STRING) and (flag == "indicate"):
            isSuccessfull = True

        return isSuccessfull

    @staticmethod
    def writeWithoutResponse():
        return bleAdapter.writeCharacteristic(runTest.DUT_WRITE_NO_RESP_CHAR_UUID, runTest.DUT_WRITE_NO_RESP_CHAR_UUID, False)

    @staticmethod
    def writeResultWithoutResponse(result):
        return bleAdapter.writeCharacteristic(runTest.DUT_WRITE_NO_RESP_CHAR_UUID, result, False)

    @staticmethod
    def _readWriteChecks(charUUID, descrUUID):
        bleAdapter.writeCharacteristic(charUUID, charUUID)
        bleAdapter.writeDescriptor(descrUUID, descrUUID)

        (isTestSuccessfull, charRead) = bleAdapter.readCharacteristic(charUUID)
        (isTestSuccessfull, descrRead) = bleAdapter.readDescriptor(descrUUID)

        if charRead != charUUID:
            isTestSuccessfull = False
            print("readWriteSimpleConnection test: Expected char uuid:"+charUUID+" got:"+charRead)

        if descrRead != descrUUID:
            isTestSuccessfull = False
            print("readWriteSimpleConnection test: Expected descr uuid:"+descrUUID+" got:"+descrRead)

        sys.stdout.flush()
        return isTestSuccessfull

    @staticmethod
    def readWriteSimpleConnection():
        isTestSuccessfull = runTest._readWriteChecks(runTest.DUT_OPEN_CHAR_UUID, runTest.DUT_OPEN_DESCR_UUID)

        isPaired = bleAdapter.isPaired()

        if isPaired != False:
            isTestSuccessfull = False
            print("readWriteSimpleConnection test: Expected paired:0, got:"+str(isPaired))

        sys.stdout.flush()
        return isTestSuccessfull

    @staticmethod
    def discoverPrimaryServices():
        return bleAdapter.getPropertie(runTest.testDevice, "ServicesResolved")

    @staticmethod
    def checkProperties(gatt):
        isTestSuccessfull = True

        for uuid in runTest.DUT_CHAR.keys():
            if runTest.DUT_CHAR[uuid]["Flags"] != gatt.characteristics[uuid]["Flags"]:
                print("checkProperties test: incorrect flags, expected: "+runTest.DUT_CHAR[uuid]["Flags"]+" was: "+gatt.characteristics[uuid]["Flags"])
                isTestSuccessfull = False

        sys.stdout.flush()
        return isTestSuccessfull

    @staticmethod
    def checkUUIDs(gatt):
        isTestSuccessfull = True
        if runTest.DUT_SERVICEB_UUID not in gatt.services.keys():
            print("checkUUIDs test: missing service UUID: "+runTest.DUT_SERVICEB_UUID)
            isTestSuccessfull = False

        #Check characteristics UUIDs
        for uuid in runTest.DUT_CHAR.keys():
            if uuid not in gatt.characteristics.keys():
                print("checkUUIDs test: missing characteristic UUID: "+uuid)
                isTestSuccessfull = False


        #Check descriptors
        for uuid in runTest.DUT_DESCR.keys():
            if uuid not in gatt.descriptors.keys():
                print("checkUUIDs test: missing descriptors UUID: "+uuid)
                isTestSuccessfull = False

        sys.stdout.flush()
        return isTestSuccessfull

    @staticmethod
    def simpleConnection(isConnected):
        return isConnected

    @staticmethod
    def reConnection(isConnected):
        return isConnected

    @staticmethod
    def removeIndication(isSuccessfull):
        return isSuccessfull

    @staticmethod
    def removeNotification(isSuccessfull):
        return isSuccessfull

    @staticmethod
    def advertisement(testDevice, DUT_UUID=None):
        if (DUT_UUID == None): DUT_UUID = runTest.DUT_UUID_128

        if (bleAdapter.getPropertie(testDevice, "Address") == None):
            print("Advertisement test: Waiting for Address")
            sys.stdout.flush()
            return False

        UUIDs = bleAdapter.getPropertie(testDevice, "UUIDs")
        if (UUIDs == None):
            print("Advertisement test: Waiting for UUIDs")
            sys.stdout.flush()
            return False
        else:
            if (DUT_UUID not in UUIDs):
<<<<<<< HEAD
                print("Advertisement test: Waiting for device UUID {} {} ".format(DUT_UUID, UUIDs))
=======
                print("Advertisement test: Waiting for device UUID")
>>>>>>> 094a48a5
                sys.stdout.flush()
                return False

            #Remove test for service B. Advertisement messages were too small.
            #Should look into improving this part if it can be done.
            #if (runTest.DUT_SERVICEB_UUID not in UUIDs):
            #   print("Advertisement test: Waiting for serviceB UUID")
            #   sys.stdout.flush()
            #   return False

        name =  bleAdapter.getPropertie(testDevice, "Name")
        if(name == None):
            print("Advertisement test: Waiting name")
            sys.stdout.flush()
            return False
        else:
            #Names can be cached. So the complete local name may still be in memory. Check the 4 first letter which constitutes the short name
            if (runTest.DUT_NAME != name[:runTest.SHORT_LOCAL_NAME_SIZE]):
                print("Advertisement test: name is incorrect: " + name)
                sys.stdout.flush()
                # return False

        if (bleAdapter.getPropertie(testDevice, "TxPower") == None):
            print("Advertisement test: Waiting for TxPower")
            sys.stdout.flush()
            return False

        if( bleAdapter.getPropertie(testDevice, "RSSI") == None):
            print("Advertisement test: Waiting for RSSI")
            sys.stdout.flush()
            return False

        return True

    @staticmethod
    def _advertisement_start(scan_filter, UUID, discoveryEvent_Cb, bleAdapter):
        scan_filter.update({ "UUIDs": [UUID]})
        bleAdapter.setDiscoveryFilter(scan_filter)

        #Discovery test
        bleAdapter.startDiscovery(discoveryEvent_Cb)
        runTest.mainloop.run()
        bleAdapter.stopDiscovery()

    @staticmethod
    def _simple_connect():
        #Simple Connection test
        testDevice = runTest.getTestDevice()
        isTestSuccessFull = bleAdapter.connect(testDevice)
        time.sleep(2) #wait for connection parameters update

    @staticmethod
    def _advertisement_connection_tests(scan_filter,
            bleAdapter, 
            UUID, 
            discoveryEvent_Cb):
        runTest._advertisement_start(scan_filter=scan_filter, 
                                     UUID=UUID,
                                     discoveryEvent_Cb=discoveryEvent_Cb,
                                     bleAdapter=bleAdapter)
        runTest._simple_connect()
        runTest.stopAdvertisement(scan_filter)
        bleAdapter.disconnect()

        testutils.removeBondedDevices()

    @staticmethod
    def Advertise_Without_Properties(scan_filter,
            bleAdapter):

        DUT_NAME_ORIGINAL = runTest.DUT_NAME
        runTest.DUT_NAME = "nimb"
        runTest._advertisement_connection_tests(scan_filter=scan_filter,
                                                bleAdapter=bleAdapter,
                                                UUID=runTest.DUT_UUID_128,
                                                discoveryEvent_Cb=runTest.discoveryEventCb)
        runTest.DUT_NAME = DUT_NAME_ORIGINAL
        return True

    @staticmethod
    def Advertise_With_16bit_ServiceUUID(scan_filter,
            bleAdapter):
        runTest._advertisement_connection_tests(scan_filter=scan_filter,
                                                bleAdapter=bleAdapter,
                                                UUID=runTest.DUT_UUID_16,
                                                discoveryEvent_Cb=runTest.discoveryEventCb_16bit)
        return True

    @staticmethod
    def Write_Notification_Size_Greater_Than_MTU_3(scan_filter,
                                                        bleAdapter):
        runTest._advertisement_connection_tests(scan_filter=scan_filter,
                                                bleAdapter=bleAdapter,
                                                UUID=runTest.DUT_UUID_128,
                                                discoveryEvent_Cb=runTest.discoveryEventCb)
        runTest._simple_connect()
        runTest.stopAdvertisement(scan_filter)
        bleAdapter.gatt.updateLocalAttributeTable()

        # Data size > MTU - 3 send notification test
        bleAdapter.subscribeForNotification(runTest.DUT_NOTIFY_CHAR_UUID) #subscribe for next test
        isTestSuccessFull = True
        runTest.mainloop.run()
        isTestSuccessFull &= runTest.isNotificationDeclinedSuccessFull

        # unsubscribe
        isTestSuccessFull &= bleAdapter.subscribeForNotification(runTest.DUT_NOTIFY_CHAR_UUID, subscribe = False) #unsubscribe

        isTestSuccessFull &= bleAdapter.disconnect()
        testutils.removeBondedDevices()

        return isTestSuccessFull

    @staticmethod
    def advertisement_16bit(testDevice):
        return runTest.advertisement(testDevice, DUT_UUID=runTest.UUID_16to128(runTest.DUT_UUID_16))

    @staticmethod
    def UUID_16to128(UUID_16bit):
        return "0000"+UUID_16bit+"-0000-1000-8000-00805f9b34fb"

    @staticmethod
    def setTestDevice(testDeviceTmp):
        runTest.testDevice = testDeviceTmp

    @staticmethod
    def getTestDevice():
        return runTest.testDevice

    @staticmethod
    def submitTestResult(isSuccessfull, testMethod):
        switch = {
            runTest.advertisement: "_advertisement",
            runTest.discoverPrimaryServices: "_discoverPrimaryServices",
            runTest.simpleConnection: "_simpleConnection",
            runTest.reConnection: "_reConnection",
            runTest.checkProperties: "_checkProperties",
            runTest.checkUUIDs: "_checkUUIDs",
            runTest.readWriteSimpleConnection: "_readWriteSimpleConnection",
            runTest.writeWithoutResponse: "_writeWithoutResponse",
            runTest.notification:"_notification",
            runTest.indication:"_indication",
            runTest.removeNotification:"_removeNotification",
            runTest.removeIndication:"_removeIndication",
            runTest.readWriteProtectedAttributesWhileNotPaired:"_readWriteProtectedAttributesWhileNotPaired",
            runTest.readWriteProtectedAttributesWhilePaired:"_readWriteProtectedAttributesWhilePaired",
            runTest.pairing: "_pairing",
            runTest.disconnect: "_disconnect",
            runTest.reconnectWhileBonded: "_reconnectWhileBonded",
            runTest.reconnectWhileNotBonded: "_reconnectWhileNotBonded",
            runTest.stopAdvertisement: "_stopAdvertisement",
            runTest.Advertise_Without_Properties: "_Advertise_Without_Properties",
            runTest.Advertise_With_16bit_ServiceUUID: "_Advertise_With_16bit_ServiceUUID",
            # runTest.Advertise_Interval_Consistent_After_BT_Reset: "_Advertise_Interval_Consistent_After_BT_Reset",
            runTest.Write_Notification_Size_Greater_Than_MTU_3: "_Write_Notification_Size_Greater_Than_MTU_3"
        }

        runTest.numberOfTests += 1

        if(isSuccessfull == True):
            successString = "PASS"
        else:
            successString = "FAIL"
            runTest.numberOfFailedTests += 1

        print("TEST("+runTest.TEST_GROUP+", "+runTest.TEST_NAME_PREFIX + switch.get(testMethod, "methodNotFound")+") "+successString)
        sys.stdout.flush()

    @staticmethod
    def printTestsSummary():
        print("-----------------------")
        print(str(runTest.numberOfTests)+ " Tests "+str(runTest.numberOfFailedTests)+" Failures 0 Ignored")
        sys.stdout.flush()<|MERGE_RESOLUTION|>--- conflicted
+++ resolved
@@ -121,36 +121,22 @@
             runTest.mainloop.quit()
 
     @staticmethod
-<<<<<<< HEAD
-    def notificationCb(uuid, value):
-        isNotificationTestSuccessFull = runTest.notification(uuid, value)
-=======
     def notificationCb(uuid, value, flag):
         isNotificationTestSuccessFull = runTest.notification(uuid, value, flag)
->>>>>>> 094a48a5
         if isNotificationTestSuccessFull == True:
             #notificationEvent.set()
             runTest.mainloop.quit()
 
-<<<<<<< HEAD
-        isIndicationTestSuccessFull = runTest.indication(uuid, value)
-=======
     @staticmethod
     def indicationCb(uuid, value, flag):
         isIndicationTestSuccessFull = runTest.indication(uuid, value, flag)
->>>>>>> 094a48a5
         if isIndicationTestSuccessFull == True:
             #indicationEvent.set()
             runTest.mainloop.quit()
 
     @staticmethod
-<<<<<<< HEAD
-    def notificationMTUCb(uuid, value):
-        notification = runTest.notificationMTU2(uuid, value)
-=======
     def notificationMTUCb(uuid, value, flag):
         notification = runTest.notificationMTU2(uuid, value, flag)
->>>>>>> 094a48a5
         if notification == runTest.DUT_FAIL_STRING:
             runTest.mainloop.quit()
             runTest.isNotificationDeclinedSuccessFull = True
@@ -417,11 +403,7 @@
             return False
         else:
             if (DUT_UUID not in UUIDs):
-<<<<<<< HEAD
-                print("Advertisement test: Waiting for device UUID {} {} ".format(DUT_UUID, UUIDs))
-=======
                 print("Advertisement test: Waiting for device UUID")
->>>>>>> 094a48a5
                 sys.stdout.flush()
                 return False
 
