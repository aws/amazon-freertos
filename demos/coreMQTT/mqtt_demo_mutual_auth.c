--- conflicted
+++ resolved
@@ -229,7 +229,6 @@
 /*-----------------------------------------------------------*/
 
 /**
-<<<<<<< HEAD
  * @brief Each compilation unit that consumes the NetworkContext must define it.
  * It should contain a single pointer to the type of your desired transport.
  * When using multiple transports in the same compilation unit, define this pointer as void *.
@@ -244,14 +243,8 @@
 /*-----------------------------------------------------------*/
 
 /**
- * @brief The random number generator to use for exponential backoff with
- * jitter retry logic.
- * This function is an implementation the #BackoffAlgorithm_RNG_t interface type
- * of the backoff algorithm library API.
-=======
  * @brief Calculate and perform an exponential backoff with jitter delay for
  * the next retry attempt of a failed network operation with the server.
->>>>>>> 1cdaf5d3
  *
  * The function generates a random number, calculates the next backoff period
  * with the generated random number, and performs the backoff delay operation if the
