--- conflicted
+++ resolved
@@ -24,14 +24,8 @@
         AFR::retry_utils
         AFR::transport_interface_secure_sockets
         AFR::secure_sockets
-<<<<<<< HEAD
-        # Add dependency on metadata library so that FreeRTOS console
-        # ONLY shows this demo module when both Secure Sockets and the
-        # core_mqtt_demo_dependencies libraries are selected on the console.
-=======
-        # Add dependency on the core_mqtt_demo_dependencies 
-        # metadata module so that this demo is only shown when the
-        # core MQTT library is selected on the FreeRTOS console.
->>>>>>> a414f64d
+        # Add dependency on the core_mqtt_demo_dependencies metadata module 
+        # so that FreeRTOS console shows this demo ONLY when the core MQTT library
+        # (or another library depending on coreMQTT) is selected on the console.
         AFR::core_mqtt_demo_dependencies
 )