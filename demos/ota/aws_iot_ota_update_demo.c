/*
 * Amazon FreeRTOS
 * Copyright (C) 2017 Amazon.com, Inc. or its affiliates.  All Rights Reserved.
 *
 * Permission is hereby granted, free of charge, to any person obtaining a copy of
 * this software and associated documentation files (the "Software"), to deal in
 * the Software without restriction, including without limitation the rights to
 * use, copy, modify, merge, publish, distribute, sublicense, and/or sell copies of
 * the Software, and to permit persons to whom the Software is furnished to do so,
 * subject to the following conditions:
 *
 * The above copyright notice and this permission notice shall be included in all
 * copies or substantial portions of the Software.
 *
 * THE SOFTWARE IS PROVIDED "AS IS", WITHOUT WARRANTY OF ANY KIND, EXPRESS OR
 * IMPLIED, INCLUDING BUT NOT LIMITED TO THE WARRANTIES OF MERCHANTABILITY, FITNESS
 * FOR A PARTICULAR PURPOSE AND NONINFRINGEMENT. IN NO EVENT SHALL THE AUTHORS OR
 * COPYRIGHT HOLDERS BE LIABLE FOR ANY CLAIM, DAMAGES OR OTHER LIABILITY, WHETHER
 * IN AN ACTION OF CONTRACT, TORT OR OTHERWISE, ARISING FROM, OUT OF OR IN
 * CONNECTION WITH THE SOFTWARE OR THE USE OR OTHER DEALINGS IN THE SOFTWARE.
 *
 * http://aws.amazon.com/freertos
 * http://www.FreeRTOS.org
 */


/**
 * @file aws_mqtt_ble_hello_world.c
 * @brief Hello world Mqtt demo over multiple network types.
 *
 * This demonstrates a MQTT hello world echo demo over different network types like Wi-Fi, BLE etc.
 * It uses network agnostic MQTT library, Network Interface abstraction and network manager to select a network
 * type and to dynamically switch between network types during network termination without interrupting the MQTT application.
 *
 */


/* Build using a config header, if provided. */
#ifdef IOT_CONFIG_FILE
    #include IOT_CONFIG_FILE
#endif

#include <stdbool.h>
#include <string.h>

/* FreeRTOS  includes. */
#include "FreeRTOS.h"
#include "task.h"

/* Demo logging and configuration includes */
#include "iot_demo_logging.h"

#include "aws_clientcredential.h"

/* MQTT library includes */
#include "iot_mqtt.h"

/* Platform includes */
#include "platform/iot_threads.h"
#include "platform/iot_clock.h"

/* Networking includes */
#include "types/iot_network_types.h"
#include "platform/iot_network.h"
#include "platform/iot_network_afr.h"
#include "iot_network_manager_private.h"

/* Amazon FreeRTOS OTA agent includes. */
#include "aws_ota_agent.h"
/**
 * @brief MQTT topic used to publish and subscribe to messages.
 */
#define _TOPIC             "freertos/demos/echo"

/**
 * @brief QOS value used for the MQTT echo demo.
 */
#define _QOS               ( 1 )

/**
 * @brief Echo message sent to the broker by the MQTT echo demo.
 */
#define _MESSAGE           "HelloWorld %d"

/**
 * @brief Length of the echo message sent to the broker by the MQTT echo demo.
 */
#define _MESSAGE_LENGTH               ( sizeof( _MESSAGE ) + 5 )

/**
 * @brief Suffix for ACK messages echoed back to the broker.
 */
#define _ACK                           " ACK"

/**
 * @brief Length of the ACK messages echoed back to the broker.
 */
#define _ACK_LENGTH                   ( _MESSAGE_LENGTH + sizeof( _ACK  ) )

/**
 * @brief Index of ACK message within the payload.
 */
#define _ACK_INDEX( length )          ( length - strlen( _ACK ) )


/**
 * @brief Maximum number of echo messages sent to the broker before the demo completes.
 */
#define _MAX_MESSAGES                 ( 3600 )

/**
 * @brief Interval in milliseconds between the echo messages sent to the broker.
 */
#define _MESSAGE_INTERVAL_MS         ( 5000 )

/**
 * @brief Delay between the retries for a publish message.
 */
#define _CONNECTION_RETRY_DELAY_MS   ( 10000 )

/**
 * @brief Timeout for any MQTT operation.
 */
#define _MQTT_TIMEOUT_MS             ( 10000 )

/**
 * @brief Prefix used to generate a unique client Identifier for an Mqtt connection.
 */
#define _CLIENT_IDENTIFIER_PREFIX                 "mqttEcho"

/**
 * @brief Maximum length for the Mqtt client identifier ( including the prefix and the unique ID ).
 */
#define _CLIENT_IDENTIFIER_MAX_LENGTH             ( 24 )

/**
 * @brief Keep alive interval for Mqtt connection. The value is used
 * only if awsIotMqttMode is set to true.
 */
#define _KEEP_ALIVE_SECONDS                       ( 1200 )

/**
 * @brief Number of topic filter subscriptions made by the demo.
 */
#define _TOPIC_FILTER_COUNT                       ( 1 )

/* -------------------------------------------------------------------------------------------- */

/* Contains various states for the mqtt application */
typedef enum BLEMqttDemoState
{
	BLE_MQTT_ECHO_DEMO_INIT_STATE = 0,
    BLE_MQTT_ECHO_DEMO_STATE_NETWORK_DISCONNECTED,
	BLE_MQTT_ECHO_DEMO_STATE_CONNECT_INIT,
    BLE_MQTT_ECHO_DEMO_STATE_CONNECTED,
	BLE_MQTT_ECHO_DEMO_STATE_ERROR
} BLEMqttDemoState_t;

/* A wrapper structure to hold the networking information for the demo. */
typedef struct BleMqttDemoNetworkInfo
{
    bool       awsIotMqttMode;
    const char *pClientIdentifier;
    void       *pNetworkServerInfo;
    void       *pNetworkCredentialInfo;
    const IotNetworkInterface_t *pNetworkInterface;
} BleMqttDemoNetworkInfo_t;


void combinedDemoNetworkConnectedCallback( bool awsIotMqttMode,
                                              const char *pIdentifier,
                                              void *pNetworkServerInfo,
                                              void *pNetworkCredentialInfo,
                                              const IotNetworkInterface_t *pNetworkInterface );

void combinedDemoNetworkDisconnectedCallback( const IotNetworkInterface_t * pNetworkInterface );

int vStartOTAUpdateDemoTask( bool awsIotMqttMode,
                        const char *pIdentifier,
                        void *pNetworkServerInfo,
                        void *pNetworkCredentialInfo,
                        const IotNetworkInterface_t *pNetworkInterface );

/* ------------------------------------------------------------------------------------------- */
static int _establishMqttConnection( bool awsIotMqttMode,
                                     const char * pIdentifier,
                                     void * pNetworkServerInfo,
                                     void * pNetworkCredentialInfo,
                                     const IotNetworkInterface_t * pNetworkInterface,
                                     IotMqttConnection_t * pMqttConnection );

/**
 * @brief Function to publish a message to the broker.
 */
static IotMqttError_t _publishMqttMessage( const char* pMessage, size_t messageLength );

/**
 * @brief Semaphore used by the main task to wait for a network connection before publishing MQTT messages.
 */
static IotSemaphore_t networkConnected;

/**
 * @brief Variable which holds the application state for the demo. Application is assumed to have a network
 * at the startup.
 */
static BLEMqttDemoState_t appState = BLE_MQTT_ECHO_DEMO_INIT_STATE;

/**
 * @brief Global structure which wraps networking information for demo, updated intially and during a
 * new connection.
 */
static BleMqttDemoNetworkInfo_t demoNetworkInfo = { 0 };

/**
 * @brief  MQTT connection used to send/receive MQTT messages.
 */
static IotMqttConnection_t mqttConnection = IOT_MQTT_CONNECTION_INITIALIZER;
static void App_OTACompleteCallback( OTA_JobEvent_t eEvent );
/*------------------------------------------------------------------------------------*/

static IotMqttError_t _publishMqttMessage( const char* pMessage, size_t messageLength )
{
     IotMqttError_t ret = IOT_MQTT_NETWORK_ERROR;
     IotMqttPublishInfo_t publishInfo = IOT_MQTT_PUBLISH_INFO_INITIALIZER;

     publishInfo.qos = _QOS;
     publishInfo.pTopicName = _TOPIC;
     publishInfo.topicNameLength = strlen(_TOPIC);
     publishInfo.pPayload = (void *)pMessage;
     publishInfo.payloadLength = messageLength;

     if( mqttConnection != IOT_MQTT_CONNECTION_INITIALIZER )
     {

         ret = IotMqtt_TimedPublish(mqttConnection,
                                    &publishInfo,
                                    0,
                                    _MQTT_TIMEOUT_MS);
     }

     return ret;
}

static void _receiveMqttMessage( void* pUserParam, IotMqttCallbackParam_t* pPublishParam )
{

    const char * pPayload = ( const char * ) pPublishParam->u.message.info.pPayload;
    size_t payloadLength = pPublishParam->u.message.info.payloadLength;
    char ack[ _ACK_LENGTH ] = { 0 };
     int ackLength;
    IotMqttError_t mqttStatus;


    /* User parameters are not used */
    ( void ) pUserParam;

    if( ( payloadLength < strlen( _ACK )  ) ||
         strncmp( ( pPayload + _ACK_INDEX( payloadLength ) ), _ACK, strlen( _ACK ) ) != 0 )
    {
        IotLogInfo( "Received ECHO message: %.*s", payloadLength, pPayload );
        /* This is not an ACK message */
        ackLength = snprintf( ack,  _ACK_LENGTH, "%.*s %s", payloadLength, pPayload, _ACK );
        if( ackLength > 0 )
        {
            mqttStatus = _publishMqttMessage(ack, ackLength);
            if (mqttStatus == IOT_MQTT_SUCCESS)
            {
                IotLogInfo( "Sent ACK message: %.*s", ackLength, ack );
            }
            else
            {
                IotLogError( "Failed to publish ACK message, error = %d", IotMqtt_strerror( mqttStatus ) );

            }

        }
        else
        {
            IotLogError( "Failed to create ACK message" );
        }
    }
}


static int _establishMqttConnection( bool awsIotMqttMode,
                                     const char * pIdentifier,
                                     void * pNetworkServerInfo,
                                     void * pNetworkCredentialInfo,
                                     const IotNetworkInterface_t * pNetworkInterface,
                                     IotMqttConnection_t * pMqttConnection )
{
    int status = EXIT_SUCCESS;
    IotMqttError_t mqttStatus = IOT_MQTT_STATUS_PENDING;
    IotMqttNetworkInfo_t networkInfo = IOT_MQTT_NETWORK_INFO_INITIALIZER;
    IotMqttConnectInfo_t connectInfo = IOT_MQTT_CONNECT_INFO_INITIALIZER;
    char pClientIdentifierBuffer[ _CLIENT_IDENTIFIER_MAX_LENGTH ] = { 0 };
    IotMqttSubscription_t subscription = { 0 };

    /* Set the members of the network info not set by the initializer. This
     * struct provided information on the transport layer to the MQTT connection. */
    networkInfo.createNetworkConnection = true;
    networkInfo.u.setup.pNetworkServerInfo = pNetworkServerInfo;
    networkInfo.u.setup.pNetworkCredentialInfo = pNetworkCredentialInfo;
    networkInfo.pNetworkInterface = pNetworkInterface;

    /* Set the members of the connection info not set by the initializer. */
    connectInfo.awsIotMqttMode = awsIotMqttMode;
    connectInfo.cleanSession = true;
    if( awsIotMqttMode == true )
    {

        connectInfo.keepAliveSeconds = _KEEP_ALIVE_SECONDS;
    }
    else
    {
        /* Disable keep alive for non mqtt iot mode */
         connectInfo.keepAliveSeconds = 0;
    }

#if IOT_MQTT_ENABLE_SERIALIZER_OVERRIDES == 1
    networkInfo.pMqttSerializer = IOT_MQTT_SERIALIZER_OVERRIDE;
#endif

    /* Use the parameter client identifier if provided. Otherwise, generate a
     * unique client identifier. */
    if( pIdentifier != NULL )
    {
        connectInfo.pClientIdentifier = pIdentifier;
        connectInfo.clientIdentifierLength = ( uint16_t ) strlen( pIdentifier );
    }
    else
    {
        /* Every active MQTT connection must have a unique client identifier. The demos
         * generate this unique client identifier by appending a timestamp to a common
         * prefix. */
        status = snprintf( pClientIdentifierBuffer,
                           _CLIENT_IDENTIFIER_MAX_LENGTH,
                           _CLIENT_IDENTIFIER_PREFIX "%lu",
                           ( long unsigned int ) IotClock_GetTimeMs() );

        /* Check for errors from snprintf. */
        if( status < 0 )
        {
            IotLogError( "Failed to generate unique client identifier for demo." );
            status = EXIT_FAILURE;
        }
        else
        {
            /* Set the client identifier buffer and length. */
            connectInfo.pClientIdentifier = pClientIdentifierBuffer;
            connectInfo.clientIdentifierLength = ( uint16_t ) status;

            status = EXIT_SUCCESS;
        }
    }

    /* Establish the MQTT connection. */
    if( status == EXIT_SUCCESS )
    {
        IotLogInfo( "MQTT demo client identifier is %.*s (length %hu).",
                    connectInfo.clientIdentifierLength,
                    connectInfo.pClientIdentifier,
                    connectInfo.clientIdentifierLength );

        mqttStatus = IotMqtt_Connect(&networkInfo,
                                     &connectInfo,
                                     _MQTT_TIMEOUT_MS,
                                     pMqttConnection);

        if( mqttStatus != IOT_MQTT_SUCCESS )
        {
            IotLogError( "MQTT CONNECT returned error %s.",
                         IotMqtt_strerror( mqttStatus ) );

            status = EXIT_FAILURE;
        }
    }

    if( status == EXIT_SUCCESS )
    {
        subscription.qos                       = _QOS;
        subscription.pTopicFilter              = _TOPIC;
        subscription.topicFilterLength         = strlen( _TOPIC );
        subscription.callback.pCallbackContext = NULL;
        subscription.callback.function         = _receiveMqttMessage;

        mqttStatus = IotMqtt_TimedSubscribe(mqttConnection,
                                            &subscription,
                                            _TOPIC_FILTER_COUNT,
                                            0,
                                            _MQTT_TIMEOUT_MS);
        if( mqttStatus != IOT_MQTT_SUCCESS )
        {
            IotLogError( "MQTT Subscribe returned error %s.",
                         IotMqtt_strerror( mqttStatus ) );

            status = EXIT_FAILURE;
        }

    }

    return status;
}


<<<<<<< HEAD
/**
 * @brief Initialize the MQTT library.
 *
 * @return `EXIT_SUCCESS` if all libraries were successfully initialized;
 * `EXIT_FAILURE` otherwise.
 */
static int _initializeDemo( void )
{
    int ret = EXIT_SUCCESS;
    IotMqttError_t mqttInitStatus = IOT_MQTT_SUCCESS;
    bool semaphoreCreated = false;

    /* Create connection Semaphore to signal new connection from the demo network connected callback. */
    semaphoreCreated = IotSemaphore_Create( &networkConnected, 0, 1 );
    if( semaphoreCreated == false )
    {
        ret = EXIT_FAILURE;
    }

    if( ret == EXIT_SUCCESS )
    {
        /* Initialize the MQTT library. */
        mqttInitStatus = IotMqtt_Init();
        if (mqttInitStatus != IOT_MQTT_SUCCESS)
        {
            ret = EXIT_FAILURE;
        }
    }

    /* Cleanup for failure case. */
    if( ret == EXIT_FAILURE )
    {
        if( semaphoreCreated )
        {
            IotSemaphore_Destroy( &networkConnected );
        }
    }
=======

    for ( ; ; )
    {
        xNetworkConnected = prxCreateNetworkConnection();
		if( xNetworkConnected  )
		{
            configPRINTF( ( "Connecting to broker...\r\n" ) );
            memset( &xConnectInfo, 0, sizeof( xConnectInfo ) );
            if( xConnection.ulNetworkType == AWSIOT_NETWORK_TYPE_BLE )
            {
                xConnectInfo.awsIotMqttMode = false;
                xConnectInfo.keepAliveSeconds = 0;
            }
            else
            {
                xConnectInfo.awsIotMqttMode = true;
                xConnectInfo.keepAliveSeconds = otaDemoKEEPALIVE_SECONDS;
            }

            xConnectInfo.cleanSession = true;
            xConnectInfo.clientIdentifierLength = strlen( clientcredentialIOT_THING_NAME );
            xConnectInfo.pClientIdentifier = clientcredentialIOT_THING_NAME;
            /* Connect to the broker. */
            if( IotMqtt_Connect( &( xConnection.xNetworkInfo ),
                &xConnectInfo,
                otaDemoCONN_TIMEOUT_MS,&( xConnection.xMqttConnection ) ) == IOT_MQTT_SUCCESS )
            {
                configPRINTF( ( "Connected to broker.\r\n" ) );
                OTA_AgentInit( xConnection.xMqttConnection, ( const uint8_t * ) ( clientcredentialIOT_THING_NAME ), App_OTACompleteCallback, ( TickType_t ) ~0 );

                while( ( eState = OTA_GetAgentState() ) != eOTA_AgentState_NotReady )
                {
                    /* Wait forever for OTA traffic but allow other tasks to run and output statistics only once per second. */
                    vTaskDelay( myappONE_SECOND_DELAY_IN_TICKS );
                    configPRINTF( ( "State: %s  Received: %u   Queued: %u   Processed: %u   Dropped: %u\r\n", pcStateStr[eState],
                            OTA_GetPacketsReceived(), OTA_GetPacketsQueued(), OTA_GetPacketsProcessed(), OTA_GetPacketsDropped() ) );
                }
                IotMqtt_Disconnect( xConnection.xMqttConnection, false);
            }
            else
            {

                configPRINTF( ( "ERROR:  MQTT_AGENT_Connect() Failed.\r\n" ) );
            }

            vMqttDemoDeleteNetworkConnection(&xConnection);
            /* After failure to connect or a disconnect, wait an arbitrary one second before retry. */
            vTaskDelay( myappONE_SECOND_DELAY_IN_TICKS );
        }else
        {
            configPRINTF( ( "Failed to create MQTT client.\r\n" ) );
        }
    }
}
>>>>>>> 3527ad8f

    return ret;
}

/**
 * @brief Clean up the  the MQTT library.
 */
static void _cleanupDemo( void )
{
    IotSemaphore_Destroy( &networkConnected );
    IotMqtt_Cleanup();
}

/* ------------------------------------------------------------------------------------ */

static void App_OTACompleteCallback( OTA_JobEvent_t eEvent )
{
	OTA_Err_t xErr = kOTA_Err_Uninitialized;

    /* OTA job is completed. so delete the MQTT and network connection. */
    if ( eEvent == eOTA_JobEvent_Activate )
    {
        configPRINTF( ( "Received eOTA_JobEvent_Activate callback from OTA Agent.\r\n" ) );
        IotMqtt_Disconnect( mqttConnection, 0 );
        OTA_ActivateNewImage();
    }
    else if (eEvent == eOTA_JobEvent_Fail)
    {
        configPRINTF( ( "Received eOTA_JobEvent_Fail callback from OTA Agent.\r\n" ) );
        /* Nothing special to do. The OTA agent handles it. */
    }
	else if (eEvent == eOTA_JobEvent_StartTest)
	{
		/* This demo just accepts the image since it was a good OTA update and networking
		 * and services are all working (or we wouldn't have made it this far). If this
		 * were some custom device that wants to test other things before calling it OK,
		 * this would be the place to kick off those tests before calling OTA_SetImageState()
		 * with the final result of either accepted or rejected. */
        configPRINTF( ( "Received eOTA_JobEvent_StartTest callback from OTA Agent.\r\n" ) );
	    xErr = OTA_SetImageState (eOTA_ImageState_Accepted);
        if( xErr != kOTA_Err_None )
        {
            OTA_LOG_L1( " Error! Failed to set image state as accepted.\r\n" );
        }
	}
}
void combinedDemoNetworkConnectedCallback( bool awsIotMqttMode,
                                              const char *pIdentifier,
                                              void *pNetworkServerInfo,
                                              void *pNetworkCredentialInfo,
                                              const IotNetworkInterface_t *pNetworkInterface )
{
    if( appState == BLE_MQTT_ECHO_DEMO_STATE_NETWORK_DISCONNECTED )
    {
		appState = BLE_MQTT_ECHO_DEMO_STATE_CONNECT_INIT;

        demoNetworkInfo.awsIotMqttMode = awsIotMqttMode;
        demoNetworkInfo.pClientIdentifier = pIdentifier;
        demoNetworkInfo.pNetworkCredentialInfo = pNetworkCredentialInfo;
        demoNetworkInfo.pNetworkServerInfo = pNetworkServerInfo;
        demoNetworkInfo.pNetworkInterface = pNetworkInterface;

        IotSemaphore_Post( &networkConnected );
    }
}

void combinedDemoNetworkDisconnectedCallback( const IotNetworkInterface_t * pNetworkInterface )
{
    ( void ) pNetworkInterface;

    if(( appState == BLE_MQTT_ECHO_DEMO_STATE_CONNECTED )||(appState == BLE_MQTT_ECHO_DEMO_STATE_CONNECT_INIT))
    {
        appState = BLE_MQTT_ECHO_DEMO_STATE_NETWORK_DISCONNECTED;
    }
}

int vStartOTAUpdateDemoTask( bool awsIotMqttMode,
                        const char *pIdentifier,
                        void *pNetworkServerInfo,
                        void *pNetworkCredentialInfo,
                        const IotNetworkInterface_t *pNetworkInterface )
{
    uint32_t messageIdentifier = 1;
    char message[ _MESSAGE_LENGTH ];
    int32_t messageLength;
    IotMqttError_t mqttStatus;
    int i, ret = EXIT_SUCCESS;
    bool demoInitialized = false;

    ret = _initializeDemo();
    if( ret == EXIT_SUCCESS )
    {
        demoInitialized = true;
    }

    if (ret == EXIT_SUCCESS)
    {
        do
        {
        	if(( appState == BLE_MQTT_ECHO_DEMO_STATE_CONNECT_INIT)||(appState == BLE_MQTT_ECHO_DEMO_INIT_STATE))
        	{
                do{
        			ret = _establishMqttConnection(awsIotMqttMode,
        										   pIdentifier,
        										   pNetworkServerInfo,
        										   pNetworkCredentialInfo,
        										   pNetworkInterface,
        										   &mqttConnection);
                }while(ret != EXIT_SUCCESS);

        		OTA_AgentInit( mqttConnection, ( const uint8_t * ) ( clientcredentialIOT_THING_NAME ), App_OTACompleteCallback, ( TickType_t ) ~0 );

        		appState = BLE_MQTT_ECHO_DEMO_STATE_CONNECTED;
        	}
        	else if (appState == BLE_MQTT_ECHO_DEMO_STATE_CONNECTED)
            {
                messageLength = snprintf(message,
                                         _MESSAGE_LENGTH,
                                         _MESSAGE,
                                         messageIdentifier);

                if (messageLength > 0)
                {

                    mqttStatus = _publishMqttMessage(message, messageLength);
                    if (mqttStatus == IOT_MQTT_SUCCESS)
                    {
                        IotLogInfo("Sent ECHO message: %.*s", messageLength, message);
                        messageIdentifier++;
                        IotClock_SleepMs(_MESSAGE_INTERVAL_MS);
                    }
                    else
                    {

                        if ((mqttStatus == IOT_MQTT_NETWORK_ERROR) ||
                            (mqttStatus == IOT_MQTT_TIMEOUT) ||
                            (mqttStatus == IOT_MQTT_RETRY_NO_RESPONSE))
                        {
                            /* These MQTT errors are related to transient network issues
                               or a network disconnect. */
                        	/* Could happen if an OTA is performed at the same time. */
                        }
                        else
                        {
                            /* All other MQTT errors causes the demo to exit with a failure return code. */
                            IotLogError("Failed to send ECHO message, error = %d, exiting demo.", IotMqtt_strerror(mqttStatus));
                            appState = BLE_MQTT_ECHO_DEMO_STATE_ERROR;
                            ret = EXIT_FAILURE;
                            break;
                        }
                    }
                }
                else
                {
                    /* Failed to create an MQTT message buffer. Exit the demo with
                     * a failure return code.
                     */
                    IotLogError("Failed to create an MQTT ECHO message, exiting demo.");
                    appState = BLE_MQTT_ECHO_DEMO_STATE_ERROR;
                    ret = EXIT_FAILURE;
                    break;
                }
            }
            else if (appState == BLE_MQTT_ECHO_DEMO_STATE_NETWORK_DISCONNECTED)
            {
                IotLogInfo("Network disconnected. Waiting for a new network to be connected.");
                OTA_AgentShutdown( ( TickType_t ) ~0 );
                IotMqtt_Disconnect(mqttConnection, 0);
                if (mqttConnection != IOT_MQTT_CONNECTION_INITIALIZER)
                {
                    mqttConnection = IOT_MQTT_CONNECTION_INITIALIZER;
                }
                IotSemaphore_Wait(&networkConnected);
            }
        }while(1);
    }

    if( demoInitialized == true )
    {
        _cleanupDemo();
    }

    return ret;
}<|MERGE_RESOLUTION|>--- conflicted
+++ resolved
@@ -1,447 +1,209 @@
 /*
- * Amazon FreeRTOS
- * Copyright (C) 2017 Amazon.com, Inc. or its affiliates.  All Rights Reserved.
+Amazon FreeRTOS OTA Update Demo V1.4.4
+Copyright (C) 2017 Amazon.com, Inc. or its affiliates.  All Rights Reserved.
+
+Permission is hereby granted, free of charge, to any person obtaining a copy of
+this software and associated documentation files (the "Software"), to deal in
+the Software without restriction, including without limitation the rights to
+use, copy, modify, merge, publish, distribute, sublicense, and/or sell copies of
+the Software, and to permit persons to whom the Software is furnished to do so,
+subject to the following conditions:
+
+The above copyright notice and this permission notice shall be included in all
+copies or substantial portions of the Software.
+
+THE SOFTWARE IS PROVIDED "AS IS", WITHOUT WARRANTY OF ANY KIND, EXPRESS OR
+IMPLIED, INCLUDING BUT NOT LIMITED TO THE WARRANTIES OF MERCHANTABILITY, FITNESS
+FOR A PARTICULAR PURPOSE AND NONINFRINGEMENT. IN NO EVENT SHALL THE AUTHORS OR
+COPYRIGHT HOLDERS BE LIABLE FOR ANY CLAIM, DAMAGES OR OTHER LIABILITY, WHETHER
+IN AN ACTION OF CONTRACT, TORT OR OTHERWISE, ARISING FROM, OUT OF OR IN
+CONNECTION WITH THE SOFTWARE OR THE USE OR OTHER DEALINGS IN THE SOFTWARE.
+
+ http://aws.amazon.com/freertos
+ http://www.FreeRTOS.org
+*/
+
+
+/**
+ * @file aws_ota_update_demo.c
+ * @brief A simple OTA update example.
  *
- * Permission is hereby granted, free of charge, to any person obtaining a copy of
- * this software and associated documentation files (the "Software"), to deal in
- * the Software without restriction, including without limitation the rights to
- * use, copy, modify, merge, publish, distribute, sublicense, and/or sell copies of
- * the Software, and to permit persons to whom the Software is furnished to do so,
- * subject to the following conditions:
- *
- * The above copyright notice and this permission notice shall be included in all
- * copies or substantial portions of the Software.
- *
- * THE SOFTWARE IS PROVIDED "AS IS", WITHOUT WARRANTY OF ANY KIND, EXPRESS OR
- * IMPLIED, INCLUDING BUT NOT LIMITED TO THE WARRANTIES OF MERCHANTABILITY, FITNESS
- * FOR A PARTICULAR PURPOSE AND NONINFRINGEMENT. IN NO EVENT SHALL THE AUTHORS OR
- * COPYRIGHT HOLDERS BE LIABLE FOR ANY CLAIM, DAMAGES OR OTHER LIABILITY, WHETHER
- * IN AN ACTION OF CONTRACT, TORT OR OTHERWISE, ARISING FROM, OUT OF OR IN
- * CONNECTION WITH THE SOFTWARE OR THE USE OR OTHER DEALINGS IN THE SOFTWARE.
- *
- * http://aws.amazon.com/freertos
- * http://www.FreeRTOS.org
- */
-
-
-/**
- * @file aws_mqtt_ble_hello_world.c
- * @brief Hello world Mqtt demo over multiple network types.
- *
- * This demonstrates a MQTT hello world echo demo over different network types like Wi-Fi, BLE etc.
- * It uses network agnostic MQTT library, Network Interface abstraction and network manager to select a network
- * type and to dynamically switch between network types during network termination without interrupting the MQTT application.
- *
- */
-
-
-/* Build using a config header, if provided. */
-#ifdef IOT_CONFIG_FILE
-    #include IOT_CONFIG_FILE
-#endif
-
-#include <stdbool.h>
+ * This example initializes the OTA agent to enable OTA updates via the
+ * MQTT broker. It simply connects to the MQTT broker with the users
+ * credentials and spins in an indefinite loop to allow MQTT messages to be
+ * forwarded to the OTA agent for possible processing. The OTA agent does all
+ * of the real work; checking to see if the message topic is one destined for
+ * the OTA agent. If not, it is simply ignored.
+ */
+/* The config header is always included first. */
+#include "iot_config.h"
+
+/* MQTT include. */
+#include "iot_mqtt.h"
+/* Standard includes. */
+#include <stdio.h>
 #include <string.h>
 
-/* FreeRTOS  includes. */
+/* FreeRTOS includes. */
 #include "FreeRTOS.h"
 #include "task.h"
-
-/* Demo logging and configuration includes */
-#include "iot_demo_logging.h"
-
+#include "semphr.h"
+
+
+
+/* Demo network handling */
+#include "aws_iot_demo_network.h"
+
+/* Required to get the broker address and port. */
 #include "aws_clientcredential.h"
-
-/* MQTT library includes */
-#include "iot_mqtt.h"
-
-/* Platform includes */
-#include "platform/iot_threads.h"
-#include "platform/iot_clock.h"
-
-/* Networking includes */
-#include "types/iot_network_types.h"
-#include "platform/iot_network.h"
-#include "platform/iot_network_afr.h"
-#include "iot_network_manager_private.h"
 
 /* Amazon FreeRTOS OTA agent includes. */
 #include "aws_ota_agent.h"
-/**
- * @brief MQTT topic used to publish and subscribe to messages.
- */
-#define _TOPIC             "freertos/demos/echo"
-
-/**
- * @brief QOS value used for the MQTT echo demo.
- */
-#define _QOS               ( 1 )
-
-/**
- * @brief Echo message sent to the broker by the MQTT echo demo.
- */
-#define _MESSAGE           "HelloWorld %d"
-
-/**
- * @brief Length of the echo message sent to the broker by the MQTT echo demo.
- */
-#define _MESSAGE_LENGTH               ( sizeof( _MESSAGE ) + 5 )
-
-/**
- * @brief Suffix for ACK messages echoed back to the broker.
- */
-#define _ACK                           " ACK"
-
-/**
- * @brief Length of the ACK messages echoed back to the broker.
- */
-#define _ACK_LENGTH                   ( _MESSAGE_LENGTH + sizeof( _ACK  ) )
-
-/**
- * @brief Index of ACK message within the payload.
- */
-#define _ACK_INDEX( length )          ( length - strlen( _ACK ) )
-
-
-/**
- * @brief Maximum number of echo messages sent to the broker before the demo completes.
- */
-#define _MAX_MESSAGES                 ( 3600 )
-
-/**
- * @brief Interval in milliseconds between the echo messages sent to the broker.
- */
-#define _MESSAGE_INTERVAL_MS         ( 5000 )
-
-/**
- * @brief Delay between the retries for a publish message.
- */
-#define _CONNECTION_RETRY_DELAY_MS   ( 10000 )
-
-/**
- * @brief Timeout for any MQTT operation.
- */
-#define _MQTT_TIMEOUT_MS             ( 10000 )
-
-/**
- * @brief Prefix used to generate a unique client Identifier for an Mqtt connection.
- */
-#define _CLIENT_IDENTIFIER_PREFIX                 "mqttEcho"
-
-/**
- * @brief Maximum length for the Mqtt client identifier ( including the prefix and the unique ID ).
- */
-#define _CLIENT_IDENTIFIER_MAX_LENGTH             ( 24 )
-
-/**
- * @brief Keep alive interval for Mqtt connection. The value is used
- * only if awsIotMqttMode is set to true.
- */
-#define _KEEP_ALIVE_SECONDS                       ( 1200 )
-
-/**
- * @brief Number of topic filter subscriptions made by the demo.
- */
-#define _TOPIC_FILTER_COUNT                       ( 1 )
-
-/* -------------------------------------------------------------------------------------------- */
-
-/* Contains various states for the mqtt application */
-typedef enum BLEMqttDemoState
-{
-	BLE_MQTT_ECHO_DEMO_INIT_STATE = 0,
-    BLE_MQTT_ECHO_DEMO_STATE_NETWORK_DISCONNECTED,
-	BLE_MQTT_ECHO_DEMO_STATE_CONNECT_INIT,
-    BLE_MQTT_ECHO_DEMO_STATE_CONNECTED,
-	BLE_MQTT_ECHO_DEMO_STATE_ERROR
-} BLEMqttDemoState_t;
-
-/* A wrapper structure to hold the networking information for the demo. */
-typedef struct BleMqttDemoNetworkInfo
-{
-    bool       awsIotMqttMode;
-    const char *pClientIdentifier;
-    void       *pNetworkServerInfo;
-    void       *pNetworkCredentialInfo;
-    const IotNetworkInterface_t *pNetworkInterface;
-} BleMqttDemoNetworkInfo_t;
-
-
-void combinedDemoNetworkConnectedCallback( bool awsIotMqttMode,
-                                              const char *pIdentifier,
-                                              void *pNetworkServerInfo,
-                                              void *pNetworkCredentialInfo,
-                                              const IotNetworkInterface_t *pNetworkInterface );
-
-void combinedDemoNetworkDisconnectedCallback( const IotNetworkInterface_t * pNetworkInterface );
-
-int vStartOTAUpdateDemoTask( bool awsIotMqttMode,
-                        const char *pIdentifier,
-                        void *pNetworkServerInfo,
-                        void *pNetworkCredentialInfo,
-                        const IotNetworkInterface_t *pNetworkInterface );
-
-/* ------------------------------------------------------------------------------------------- */
-static int _establishMqttConnection( bool awsIotMqttMode,
-                                     const char * pIdentifier,
-                                     void * pNetworkServerInfo,
-                                     void * pNetworkCredentialInfo,
-                                     const IotNetworkInterface_t * pNetworkInterface,
-                                     IotMqttConnection_t * pMqttConnection );
-
-/**
- * @brief Function to publish a message to the broker.
- */
-static IotMqttError_t _publishMqttMessage( const char* pMessage, size_t messageLength );
-
-/**
- * @brief Semaphore used by the main task to wait for a network connection before publishing MQTT messages.
- */
-static IotSemaphore_t networkConnected;
-
-/**
- * @brief Variable which holds the application state for the demo. Application is assumed to have a network
- * at the startup.
- */
-static BLEMqttDemoState_t appState = BLE_MQTT_ECHO_DEMO_INIT_STATE;
-
-/**
- * @brief Global structure which wraps networking information for demo, updated intially and during a
- * new connection.
- */
-static BleMqttDemoNetworkInfo_t demoNetworkInfo = { 0 };
-
-/**
- * @brief  MQTT connection used to send/receive MQTT messages.
- */
-static IotMqttConnection_t mqttConnection = IOT_MQTT_CONNECTION_INITIALIZER;
-static void App_OTACompleteCallback( OTA_JobEvent_t eEvent );
-/*------------------------------------------------------------------------------------*/
-
-static IotMqttError_t _publishMqttMessage( const char* pMessage, size_t messageLength )
-{
-     IotMqttError_t ret = IOT_MQTT_NETWORK_ERROR;
-     IotMqttPublishInfo_t publishInfo = IOT_MQTT_PUBLISH_INFO_INITIALIZER;
-
-     publishInfo.qos = _QOS;
-     publishInfo.pTopicName = _TOPIC;
-     publishInfo.topicNameLength = strlen(_TOPIC);
-     publishInfo.pPayload = (void *)pMessage;
-     publishInfo.payloadLength = messageLength;
-
-     if( mqttConnection != IOT_MQTT_CONNECTION_INITIALIZER )
-     {
-
-         ret = IotMqtt_TimedPublish(mqttConnection,
-                                    &publishInfo,
-                                    0,
-                                    _MQTT_TIMEOUT_MS);
-     }
-
-     return ret;
-}
-
-static void _receiveMqttMessage( void* pUserParam, IotMqttCallbackParam_t* pPublishParam )
-{
-
-    const char * pPayload = ( const char * ) pPublishParam->u.message.info.pPayload;
-    size_t payloadLength = pPublishParam->u.message.info.payloadLength;
-    char ack[ _ACK_LENGTH ] = { 0 };
-     int ackLength;
-    IotMqttError_t mqttStatus;
-
-
-    /* User parameters are not used */
-    ( void ) pUserParam;
-
-    if( ( payloadLength < strlen( _ACK )  ) ||
-         strncmp( ( pPayload + _ACK_INDEX( payloadLength ) ), _ACK, strlen( _ACK ) ) != 0 )
-    {
-        IotLogInfo( "Received ECHO message: %.*s", payloadLength, pPayload );
-        /* This is not an ACK message */
-        ackLength = snprintf( ack,  _ACK_LENGTH, "%.*s %s", payloadLength, pPayload, _ACK );
-        if( ackLength > 0 )
-        {
-            mqttStatus = _publishMqttMessage(ack, ackLength);
-            if (mqttStatus == IOT_MQTT_SUCCESS)
-            {
-                IotLogInfo( "Sent ACK message: %.*s", ackLength, ack );
-            }
-            else
-            {
-                IotLogError( "Failed to publish ACK message, error = %d", IotMqtt_strerror( mqttStatus ) );
-
-            }
-
-        }
-        else
-        {
-            IotLogError( "Failed to create ACK message" );
-        }
-    }
-}
-
-
-static int _establishMqttConnection( bool awsIotMqttMode,
-                                     const char * pIdentifier,
-                                     void * pNetworkServerInfo,
-                                     void * pNetworkCredentialInfo,
-                                     const IotNetworkInterface_t * pNetworkInterface,
-                                     IotMqttConnection_t * pMqttConnection )
-{
-    int status = EXIT_SUCCESS;
-    IotMqttError_t mqttStatus = IOT_MQTT_STATUS_PENDING;
-    IotMqttNetworkInfo_t networkInfo = IOT_MQTT_NETWORK_INFO_INITIALIZER;
-    IotMqttConnectInfo_t connectInfo = IOT_MQTT_CONNECT_INFO_INITIALIZER;
-    char pClientIdentifierBuffer[ _CLIENT_IDENTIFIER_MAX_LENGTH ] = { 0 };
-    IotMqttSubscription_t subscription = { 0 };
-
-    /* Set the members of the network info not set by the initializer. This
-     * struct provided information on the transport layer to the MQTT connection. */
-    networkInfo.createNetworkConnection = true;
-    networkInfo.u.setup.pNetworkServerInfo = pNetworkServerInfo;
-    networkInfo.u.setup.pNetworkCredentialInfo = pNetworkCredentialInfo;
-    networkInfo.pNetworkInterface = pNetworkInterface;
-
-    /* Set the members of the connection info not set by the initializer. */
-    connectInfo.awsIotMqttMode = awsIotMqttMode;
-    connectInfo.cleanSession = true;
-    if( awsIotMqttMode == true )
-    {
-
-        connectInfo.keepAliveSeconds = _KEEP_ALIVE_SECONDS;
-    }
-    else
-    {
-        /* Disable keep alive for non mqtt iot mode */
-         connectInfo.keepAliveSeconds = 0;
-    }
-
-#if IOT_MQTT_ENABLE_SERIALIZER_OVERRIDES == 1
-    networkInfo.pMqttSerializer = IOT_MQTT_SERIALIZER_OVERRIDE;
-#endif
-
-    /* Use the parameter client identifier if provided. Otherwise, generate a
-     * unique client identifier. */
-    if( pIdentifier != NULL )
-    {
-        connectInfo.pClientIdentifier = pIdentifier;
-        connectInfo.clientIdentifierLength = ( uint16_t ) strlen( pIdentifier );
-    }
-    else
-    {
-        /* Every active MQTT connection must have a unique client identifier. The demos
-         * generate this unique client identifier by appending a timestamp to a common
-         * prefix. */
-        status = snprintf( pClientIdentifierBuffer,
-                           _CLIENT_IDENTIFIER_MAX_LENGTH,
-                           _CLIENT_IDENTIFIER_PREFIX "%lu",
-                           ( long unsigned int ) IotClock_GetTimeMs() );
-
-        /* Check for errors from snprintf. */
-        if( status < 0 )
-        {
-            IotLogError( "Failed to generate unique client identifier for demo." );
-            status = EXIT_FAILURE;
-        }
-        else
-        {
-            /* Set the client identifier buffer and length. */
-            connectInfo.pClientIdentifier = pClientIdentifierBuffer;
-            connectInfo.clientIdentifierLength = ( uint16_t ) status;
-
-            status = EXIT_SUCCESS;
-        }
-    }
-
-    /* Establish the MQTT connection. */
-    if( status == EXIT_SUCCESS )
-    {
-        IotLogInfo( "MQTT demo client identifier is %.*s (length %hu).",
-                    connectInfo.clientIdentifierLength,
-                    connectInfo.pClientIdentifier,
-                    connectInfo.clientIdentifierLength );
-
-        mqttStatus = IotMqtt_Connect(&networkInfo,
-                                     &connectInfo,
-                                     _MQTT_TIMEOUT_MS,
-                                     pMqttConnection);
-
-        if( mqttStatus != IOT_MQTT_SUCCESS )
-        {
-            IotLogError( "MQTT CONNECT returned error %s.",
-                         IotMqtt_strerror( mqttStatus ) );
-
-            status = EXIT_FAILURE;
-        }
-    }
-
-    if( status == EXIT_SUCCESS )
-    {
-        subscription.qos                       = _QOS;
-        subscription.pTopicFilter              = _TOPIC;
-        subscription.topicFilterLength         = strlen( _TOPIC );
-        subscription.callback.pCallbackContext = NULL;
-        subscription.callback.function         = _receiveMqttMessage;
-
-        mqttStatus = IotMqtt_TimedSubscribe(mqttConnection,
-                                            &subscription,
-                                            _TOPIC_FILTER_COUNT,
-                                            0,
-                                            _MQTT_TIMEOUT_MS);
-        if( mqttStatus != IOT_MQTT_SUCCESS )
-        {
-            IotLogError( "MQTT Subscribe returned error %s.",
-                         IotMqtt_strerror( mqttStatus ) );
-
-            status = EXIT_FAILURE;
-        }
-
-    }
-
-    return status;
-}
-
-
-<<<<<<< HEAD
-/**
- * @brief Initialize the MQTT library.
- *
- * @return `EXIT_SUCCESS` if all libraries were successfully initialized;
- * `EXIT_FAILURE` otherwise.
- */
-static int _initializeDemo( void )
-{
-    int ret = EXIT_SUCCESS;
-    IotMqttError_t mqttInitStatus = IOT_MQTT_SUCCESS;
-    bool semaphoreCreated = false;
-
-    /* Create connection Semaphore to signal new connection from the demo network connected callback. */
-    semaphoreCreated = IotSemaphore_Create( &networkConnected, 0, 1 );
-    if( semaphoreCreated == false )
-    {
-        ret = EXIT_FAILURE;
-    }
-
-    if( ret == EXIT_SUCCESS )
-    {
-        /* Initialize the MQTT library. */
-        mqttInitStatus = IotMqtt_Init();
-        if (mqttInitStatus != IOT_MQTT_SUCCESS)
-        {
-            ret = EXIT_FAILURE;
-        }
-    }
-
-    /* Cleanup for failure case. */
-    if( ret == EXIT_FAILURE )
-    {
-        if( semaphoreCreated )
-        {
-            IotSemaphore_Destroy( &networkConnected );
-        }
-    }
-=======
+
+#include "iot_network_manager_private.h"
+
+/* Required for demo task stack and priority */
+#include "aws_demo_config.h"
+#include "aws_application_version.h"
+
+static void App_OTACompleteCallback(OTA_JobEvent_t eEvent );
+
+static BaseType_t prxCreateNetworkConnection( void );
+static IotNetworkError_t prvNetworkDisconnectCallback( void* pvContext );
+static void prvNetworkStateChangeCallback( uint32_t ulNetworkType, AwsIotNetworkState_t xNetworkState, void* pvContext );
+
+/*-----------------------------------------------------------*/
+
+#define otaDemoCONN_TIMEOUT_MS              ( 2000UL )
+
+#define otaDemoCONN_RETRY_INTERVAL_MS       ( 5000 )
+
+#define otaDemoCONN_RETRY_LIMIT             ( 100 )
+
+#define otaDemoKEEPALIVE_SECONDS            ( 1200 )
+
+#define myappONE_SECOND_DELAY_IN_TICKS  pdMS_TO_TICKS( 1000UL )
+
+#define otaDemoNETWORK_TYPES               ( AWSIOT_NETWORK_TYPE_ALL ) 
+
+/**
+ * @brief Structure which holds the context for an MQTT connection within Demo.
+ */
+static MqttConnectionContext_t xConnection =
+{
+     .pvNetworkConnection = NULL,
+     .ulNetworkType       = AWSIOT_NETWORK_TYPE_NONE,
+     .xNetworkInfo        = IOT_MQTT_NETWORK_INFO_INITIALIZER,
+     .xMqttConnection     = IOT_MQTT_CONNECTION_INITIALIZER,
+     .xDisconnectCallback = prvNetworkDisconnectCallback
+};
+
+/**
+ * @brief Network manager subscription callback.
+ */
+
+static IotNetworkManagerSubscription_t xSubscriptionHandle = IOT_NETWORK_MANAGER_SUBSCRIPTION_INITIALIZER;
+
+/**
+ * @brief Semaphore to indicate a new network is available.
+ */
+static SemaphoreHandle_t xNetworkAvailableLock = NULL;
+
+/**
+ * @brief Flag used to unset, during disconnection of currently connected network. This will
+ * trigger a reconnection from the main MQTT task.
+ */
+static BaseType_t xNetworkConnected = pdFALSE;
+
+static void prvNetworkStateChangeCallback( uint32_t ulNetworkType, AwsIotNetworkState_t xNetworkState, void* pvContext )
+{
+    if( xNetworkState == eNetworkStateEnabled )
+    {
+        /* Release the semaphore, to indicate other tasks that a network is available */
+        if( xNetworkConnected == pdFALSE )
+        {
+            xSemaphoreGive( xNetworkAvailableLock );
+        }
+    }
+    else if ( xNetworkState == eNetworkStateDisabled )
+    {
+        /* If the publish task is already connected to this network, set connected network flag to none,
+         * to trigger a reconnect.
+         */
+        if( ( xNetworkConnected == pdTRUE ) && ( xConnection.ulNetworkType == ulNetworkType ) )
+        {
+            xNetworkConnected = pdFALSE;
+        }
+    }
+}
+
+
+static IotNetworkError_t prvNetworkDisconnectCallback( void* pvContext )
+{
+    ( void ) pvContext;
+    xNetworkConnected = pdFALSE;
+
+    return IOT_NETWORK_SUCCESS;
+}
+
+static BaseType_t prxCreateNetworkConnection( void )
+{
+    BaseType_t xRet = pdFALSE;
+    uint32_t ulRetriesLeft     = otaDemoCONN_RETRY_LIMIT;
+    uint32_t ulRetryIntervalMS = otaDemoCONN_RETRY_INTERVAL_MS;
+
+    do
+    {
+         /* No networks are available, block for a physical network connection. */
+        if( ( AwsIotNetworkManager_GetConnectedNetworks() & otaDemoNETWORK_TYPES ) == AWSIOT_NETWORK_TYPE_NONE )
+        {
+            /* Block for a Network Connection. */
+            configPRINTF(( "Waiting for a network connection.\r\n" ));
+            ( void ) xSemaphoreTake( xNetworkAvailableLock, portMAX_DELAY );
+        }
+
+        /* Connect to one of the network type.*/
+        xRet = xMqttDemoCreateNetworkConnection( &xConnection, otaDemoNETWORK_TYPES );
+
+        if( xRet == pdTRUE )
+        {
+        	break;
+        }else
+        {
+            /* Connection failed. Retry for a configured number of retries. */
+            if( ulRetriesLeft > 0 )
+            {
+                configPRINTF(( "Network Connection failed, retry delay %lu ms, retries left %lu\r\n", ulRetryIntervalMS, ulRetriesLeft ));
+                vTaskDelay( pdMS_TO_TICKS( ulRetryIntervalMS ));
+            }
+        }
+
+    } while ( ulRetriesLeft-- > 0 );
+    
+    return xRet;
+}
+
+static const char *pcStateStr[eOTA_NumAgentStates] =
+{
+     "Not Ready",
+     "Ready",
+     "Active",
+     "Shutting down"
+};
+
+void vRunOTAUpdateDemo( void )
+{
+    IotMqttConnectInfo_t xConnectInfo = IOT_MQTT_CONNECT_INFO_INITIALIZER;
+    OTA_State_t eState;
+
+	configPRINTF ( ("OTA demo version %u.%u.%u\r\n",
+		xAppFirmwareVersion.u.x.ucMajor,
+		xAppFirmwareVersion.u.x.ucMinor,
+		xAppFirmwareVersion.u.x.usBuild ) );
+    configPRINTF( ( "Creating MQTT Client...\r\n" ) );
+
+    /* Create the MQTT Client. */
+
 
     for ( ; ; )
     {
@@ -496,31 +258,33 @@
         }
     }
 }
->>>>>>> 3527ad8f
-
-    return ret;
-}
-
-/**
- * @brief Clean up the  the MQTT library.
- */
-static void _cleanupDemo( void )
-{
-    IotSemaphore_Destroy( &networkConnected );
-    IotMqtt_Cleanup();
-}
-
-/* ------------------------------------------------------------------------------------ */
+
+
+/* The OTA agent has completed the update job or determined that we're in
+ * self test mode. If it was accepted, we want to activate the new image.
+ * This typically means we should reset the device to run the new firmware.
+ * If now is not a good time to reset the device, it may be activated later
+ * by your user code. If the update was rejected, just return without doing
+ * anything and we'll wait for another job. If it reported that we should
+ * start test mode, normally we would perform some kind of system checks to
+ * make sure our new firmware does the basic things we think it should do
+ * but we'll just go ahead and set the image as accepted for demo purposes.
+ * The accept function varies depending on your platform. Refer to the OTA
+ * PAL implementation for your platform in aws_ota_pal.c to see what it
+ * does for you.
+ */
 
 static void App_OTACompleteCallback( OTA_JobEvent_t eEvent )
 {
 	OTA_Err_t xErr = kOTA_Err_Uninitialized;
+
 
     /* OTA job is completed. so delete the MQTT and network connection. */
     if ( eEvent == eOTA_JobEvent_Activate )
     {
         configPRINTF( ( "Received eOTA_JobEvent_Activate callback from OTA Agent.\r\n" ) );
-        IotMqtt_Disconnect( mqttConnection, 0 );
+        IotMqtt_Disconnect( xConnection.xMqttConnection, 0 );
+        vMqttDemoDeleteNetworkConnection( &xConnection );
         OTA_ActivateNewImage();
     }
     else if (eEvent == eOTA_JobEvent_Fail)
@@ -543,141 +307,93 @@
         }
 	}
 }
-void combinedDemoNetworkConnectedCallback( bool awsIotMqttMode,
-                                              const char *pIdentifier,
-                                              void *pNetworkServerInfo,
-                                              void *pNetworkCredentialInfo,
-                                              const IotNetworkInterface_t *pNetworkInterface )
-{
-    if( appState == BLE_MQTT_ECHO_DEMO_STATE_NETWORK_DISCONNECTED )
-    {
-		appState = BLE_MQTT_ECHO_DEMO_STATE_CONNECT_INIT;
-
-        demoNetworkInfo.awsIotMqttMode = awsIotMqttMode;
-        demoNetworkInfo.pClientIdentifier = pIdentifier;
-        demoNetworkInfo.pNetworkCredentialInfo = pNetworkCredentialInfo;
-        demoNetworkInfo.pNetworkServerInfo = pNetworkServerInfo;
-        demoNetworkInfo.pNetworkInterface = pNetworkInterface;
-
-        IotSemaphore_Post( &networkConnected );
-    }
-}
-
-void combinedDemoNetworkDisconnectedCallback( const IotNetworkInterface_t * pNetworkInterface )
-{
-    ( void ) pNetworkInterface;
-
-    if(( appState == BLE_MQTT_ECHO_DEMO_STATE_CONNECTED )||(appState == BLE_MQTT_ECHO_DEMO_STATE_CONNECT_INIT))
-    {
-        appState = BLE_MQTT_ECHO_DEMO_STATE_NETWORK_DISCONNECTED;
-    }
-}
+
+/*-----------------------------------------------------------*/
 
 int vStartOTAUpdateDemoTask( bool awsIotMqttMode,
-                        const char *pIdentifier,
-                        void *pNetworkServerInfo,
-                        void *pNetworkCredentialInfo,
-                        const IotNetworkInterface_t *pNetworkInterface )
-{
-    uint32_t messageIdentifier = 1;
-    char message[ _MESSAGE_LENGTH ];
-    int32_t messageLength;
-    IotMqttError_t mqttStatus;
-    int i, ret = EXIT_SUCCESS;
-    bool demoInitialized = false;
-
-    ret = _initializeDemo();
-    if( ret == EXIT_SUCCESS )
-    {
-        demoInitialized = true;
-    }
-
-    if (ret == EXIT_SUCCESS)
-    {
-        do
-        {
-        	if(( appState == BLE_MQTT_ECHO_DEMO_STATE_CONNECT_INIT)||(appState == BLE_MQTT_ECHO_DEMO_INIT_STATE))
-        	{
-                do{
-        			ret = _establishMqttConnection(awsIotMqttMode,
-        										   pIdentifier,
-        										   pNetworkServerInfo,
-        										   pNetworkCredentialInfo,
-        										   pNetworkInterface,
-        										   &mqttConnection);
-                }while(ret != EXIT_SUCCESS);
-
-        		OTA_AgentInit( mqttConnection, ( const uint8_t * ) ( clientcredentialIOT_THING_NAME ), App_OTACompleteCallback, ( TickType_t ) ~0 );
-
-        		appState = BLE_MQTT_ECHO_DEMO_STATE_CONNECTED;
-        	}
-        	else if (appState == BLE_MQTT_ECHO_DEMO_STATE_CONNECTED)
-            {
-                messageLength = snprintf(message,
-                                         _MESSAGE_LENGTH,
-                                         _MESSAGE,
-                                         messageIdentifier);
-
-                if (messageLength > 0)
-                {
-
-                    mqttStatus = _publishMqttMessage(message, messageLength);
-                    if (mqttStatus == IOT_MQTT_SUCCESS)
-                    {
-                        IotLogInfo("Sent ECHO message: %.*s", messageLength, message);
-                        messageIdentifier++;
-                        IotClock_SleepMs(_MESSAGE_INTERVAL_MS);
-                    }
-                    else
-                    {
-
-                        if ((mqttStatus == IOT_MQTT_NETWORK_ERROR) ||
-                            (mqttStatus == IOT_MQTT_TIMEOUT) ||
-                            (mqttStatus == IOT_MQTT_RETRY_NO_RESPONSE))
-                        {
-                            /* These MQTT errors are related to transient network issues
-                               or a network disconnect. */
-                        	/* Could happen if an OTA is performed at the same time. */
-                        }
-                        else
-                        {
-                            /* All other MQTT errors causes the demo to exit with a failure return code. */
-                            IotLogError("Failed to send ECHO message, error = %d, exiting demo.", IotMqtt_strerror(mqttStatus));
-                            appState = BLE_MQTT_ECHO_DEMO_STATE_ERROR;
-                            ret = EXIT_FAILURE;
-                            break;
-                        }
-                    }
-                }
-                else
-                {
-                    /* Failed to create an MQTT message buffer. Exit the demo with
-                     * a failure return code.
-                     */
-                    IotLogError("Failed to create an MQTT ECHO message, exiting demo.");
-                    appState = BLE_MQTT_ECHO_DEMO_STATE_ERROR;
-                    ret = EXIT_FAILURE;
-                    break;
-                }
-            }
-            else if (appState == BLE_MQTT_ECHO_DEMO_STATE_NETWORK_DISCONNECTED)
-            {
-                IotLogInfo("Network disconnected. Waiting for a new network to be connected.");
-                OTA_AgentShutdown( ( TickType_t ) ~0 );
-                IotMqtt_Disconnect(mqttConnection, 0);
-                if (mqttConnection != IOT_MQTT_CONNECTION_INITIALIZER)
-                {
-                    mqttConnection = IOT_MQTT_CONNECTION_INITIALIZER;
-                }
-                IotSemaphore_Wait(&networkConnected);
-            }
-        }while(1);
-    }
-
-    if( demoInitialized == true )
-    {
-        _cleanupDemo();
-    }
-
-    return ret;
+                 const char * pIdentifier,
+                 void * pNetworkServerInfo,
+                 void * pNetworkCredentialInfo,
+                 const IotNetworkInterface_t * pNetworkInterface )
+{
+    int xRet = EXIT_SUCCESS;
+    IotMqttError_t xMqttInitStatus;
+    bool bMqttInitialized  = false;
+
+	/* Unused parameters */
+	( void )awsIotMqttMode;
+	( void )pIdentifier;
+	( void )pNetworkServerInfo;
+	( void )pNetworkCredentialInfo;
+	( void )pNetworkInterface;
+
+    if( otaDemoNETWORK_TYPES == AWSIOT_NETWORK_TYPE_NONE )
+    {
+        configPRINTF(( "There are no networks configured for the demo.\r\n" ));
+        xRet = EXIT_FAILURE;
+    }
+
+    /* Create semaphore to notify network available */
+    if( xRet == EXIT_SUCCESS )
+    {
+        xNetworkAvailableLock = xSemaphoreCreateBinary();
+        if( xNetworkAvailableLock == NULL )
+        {
+            configPRINTF(( "Failed to create semaphore.\r\n" ));
+            xRet = EXIT_FAILURE;
+        }
+    }
+
+    if( xRet == EXIT_SUCCESS )
+    {
+        /* Initialize the MQTT library. */
+        xMqttInitStatus = IotMqtt_Init();
+        if( xMqttInitStatus != IOT_MQTT_SUCCESS )
+        {
+            xRet = EXIT_FAILURE;
+        }
+        else
+        {
+            bMqttInitialized = true;
+        }
+    }
+
+    /**
+     * Create a Network Manager Subscription for all the network types supported.
+     */
+    if( xRet == EXIT_SUCCESS )
+    {
+        if( AwsIotNetworkManager_SubscribeForStateChange( otaDemoNETWORK_TYPES,
+                                                          prvNetworkStateChangeCallback,
+                                                          NULL,
+                                                          &xSubscriptionHandle ) != pdTRUE )
+        {
+            configPRINTF(( "Failed to create Network Manager subscription.\r\n" ));
+            xRet = EXIT_FAILURE;
+        }
+    }
+
+    if( xRet == EXIT_SUCCESS )
+    {
+        vRunOTAUpdateDemo();
+    }
+    else
+    {
+        if( xSubscriptionHandle != IOT_NETWORK_MANAGER_SUBSCRIPTION_INITIALIZER )
+        {
+            AwsIotNetworkManager_RemoveSubscription( xSubscriptionHandle );
+        }
+
+        if( xNetworkAvailableLock != NULL )
+        {
+            vSemaphoreDelete( xNetworkAvailableLock );
+        }
+
+        if( bMqttInitialized == true )
+        {
+            IotMqtt_Cleanup();
+        }
+    }
+
+    return xRet;
 }