--- conflicted
+++ resolved
@@ -60,13 +60,8 @@
     /* vStartDeviceDefenderDemo(); */
     /* vStartGreenGrassDiscoveryTask(); */
     /* vStartOTAUpdateDemoTask(); */
-<<<<<<< HEAD
-    vStartMQTTBLEEchoDemo();
-    //vStartMQTTDemo();
-=======
     /* vStartMQTTBLEEchoDemo(); */
     vStartMQTTv4Demo();
->>>>>>> d1eae053
     /* vStartMQTTEchoDemo(); */
     /* vStartShadowDemoTasks(); */
     /* vStartSimpleTCPServerTasks(); */
