--- conflicted
+++ resolved
@@ -70,8 +70,4 @@
  */
 #define clientcredentialWIFI_SECURITY                eWiFiSecurityWPA2
 
-<<<<<<< HEAD
-#endif
-=======
-#endif /* ifndef __AWS_CLIENTCREDENTIAL__H__ */
->>>>>>> 94893f61
+#endif /* ifndef __AWS_CLIENTCREDENTIAL__H__ */