--- conflicted
+++ resolved
@@ -658,10 +658,7 @@
     {
         #if ( INCLUDE_uxTaskGetStackHighWaterMark == 1 )
             {
-<<<<<<< HEAD
-=======
                 TaskStatus_t xTaskStatus;
->>>>>>> 5b2967a5
                 /* Report on space efficiency of this demo task. */
                 vTaskGetInfo( NULL, &xTaskStatus, pdTRUE, eInvalid );
                 configPRINTF( ( "Heap low-water mark %u, Stack high-water mark %u.\r\n",
