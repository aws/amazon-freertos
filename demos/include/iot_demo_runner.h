/*
 * FreeRTOS V202011.00
 * Copyright (C) 2020 Amazon.com, Inc. or its affiliates.  All Rights Reserved.
 *
 * Permission is hereby granted, free of charge, to any person obtaining a copy of
 * this software and associated documentation files (the "Software"), to deal in
 * the Software without restriction, including without limitation the rights to
 * use, copy, modify, merge, publish, distribute, sublicense, and/or sell copies of
 * the Software, and to permit persons to whom the Software is furnished to do so,
 * subject to the following conditions:
 *
 * The above copyright notice and this permission notice shall be included in all
 * copies or substantial portions of the Software.
 *
 * THE SOFTWARE IS PROVIDED "AS IS", WITHOUT WARRANTY OF ANY KIND, EXPRESS OR
 * IMPLIED, INCLUDING BUT NOT LIMITED TO THE WARRANTIES OF MERCHANTABILITY, FITNESS
 * FOR A PARTICULAR PURPOSE AND NONINFRINGEMENT. IN NO EVENT SHALL THE AUTHORS OR
 * COPYRIGHT HOLDERS BE LIABLE FOR ANY CLAIM, DAMAGES OR OTHER LIABILITY, WHETHER
 * IN AN ACTION OF CONTRACT, TORT OR OTHERWISE, ARISING FROM, OUT OF OR IN
 * CONNECTION WITH THE SOFTWARE OR THE USE OR OTHER DEALINGS IN THE SOFTWARE.
 *
 * http://aws.amazon.com/freertos
 * http://www.FreeRTOS.org
 */

#ifndef _IOT_DEMO_RUNNER_H_
#define _IOT_DEMO_RUNNER_H_

#include "aws_demo_config.h"

/*  By design only one demo can be selected at a time. If
 *  you choose more than one only the first choice will be run. If you require
 *  more than one demo to run at the same time you can create a new combined
 *  demo and run both the required demo tasks from your demo entry function as
 *  2 separate tasks
 *
 *  The define to choose the demo to run is in aws_demo_config.h included above.
 */

/* Individual demo task entry definitions */
<<<<<<< HEAD
#if defined( CONFIG_MQTT_DEMO_ENABLED )
    #define DEMO_entryFUNCTION              RunMqttDemo
    #if defined( democonfigMQTT_ECHO_TASK_STACK_SIZE )
        #undef democonfigDEMO_STACKSIZE
        #define democonfigDEMO_STACKSIZE    democonfigMQTT_ECHO_TASK_STACK_SIZE
    #endif
    #if defined( democonfigMQTT_ECHO_TASK_PRIORITY )
        #undef democonfigDEMO_PRIORITY
        #define democonfigDEMO_PRIORITY     democonfigMQTT_ECHO_TASK_PRIORITY
    #endif
#elif defined( CONFIG_COAP_DEMO_ENABLED )
    #define DEMO_entryFUNCTION              RuncoapDemo
#elif defined( CONFIG_CORE_MQTT_BASIC_TLS_DEMO_ENABLED )
    #define DEMO_entryFUNCTION              RunCoreMqttBasicTLSDemo
    #if defined( democonfigMQTT_ECHO_TASK_STACK_SIZE )
        #undef democonfigDEMO_STACKSIZE
        #define democonfigDEMO_STACKSIZE    democonfigMQTT_ECHO_TASK_STACK_SIZE
    #endif
    #if defined( democonfigMQTT_ECHO_TASK_PRIORITY )
        #undef democonfigDEMO_PRIORITY
        #define democonfigDEMO_PRIORITY     democonfigMQTT_ECHO_TASK_PRIORITY
    #endif
#elif defined( CONFIG_CORE_MQTT_PLAINTEXT_DEMO_ENABLED )
    #define DEMO_entryFUNCTION              RunCoreMqttPlaintextDemo
    #if defined( democonfigMQTT_ECHO_TASK_STACK_SIZE )
        #undef democonfigDEMO_STACKSIZE
        #define democonfigDEMO_STACKSIZE    democonfigMQTT_ECHO_TASK_STACK_SIZE
    #endif
    #if defined( democonfigMQTT_ECHO_TASK_PRIORITY )
        #undef democonfigDEMO_PRIORITY
        #define democonfigDEMO_PRIORITY     democonfigMQTT_ECHO_TASK_PRIORITY
    #endif
#elif defined( CONFIG_CORE_MQTT_MUTUAL_AUTH_DEMO_ENABLED )
=======
#if defined( CONFIG_CORE_MQTT_MUTUAL_AUTH_DEMO_ENABLED )
>>>>>>> 4001598a
    #define DEMO_entryFUNCTION              RunCoreMqttMutualAuthDemo
    #if defined( democonfigMQTT_ECHO_TASK_STACK_SIZE )
        #undef democonfigDEMO_STACKSIZE
        #define democonfigDEMO_STACKSIZE    democonfigMQTT_ECHO_TASK_STACK_SIZE
    #endif
    #if defined( democonfigMQTT_ECHO_TASK_PRIORITY )
        #undef democonfigDEMO_PRIORITY
        #define democonfigDEMO_PRIORITY     democonfigMQTT_ECHO_TASK_PRIORITY
    #endif
#elif defined( CONFIG_CORE_MQTT_CONNECTION_SHARING_DEMO_ENABLED )
    #define DEMO_entryFUNCTION              RunCoreMqttConnectionSharingDemo
    #if defined( democonfigMQTT_ECHO_TASK_STACK_SIZE )
        #undef democonfigDEMO_STACKSIZE
        #define democonfigDEMO_STACKSIZE    democonfigMQTT_ECHO_TASK_STACK_SIZE
    #endif
    #if defined( democonfigCORE_MQTT_CONNECTION_SHARING_DEMO_TASK_PRIORITY )
        #undef democonfigDEMO_PRIORITY
        #define democonfigDEMO_PRIORITY     democonfigCORE_MQTT_CONNECTION_SHARING_DEMO_TASK_PRIORITY
    #endif
#elif defined( CONFIG_DEVICE_SHADOW_DEMO_ENABLED )
    #define DEMO_entryFUNCTION              RunDeviceShadowDemo
    #if defined( democonfigSHADOW_DEMO_TASK_STACK_SIZE )
        #undef democonfigDEMO_STACKSIZE
        #define democonfigDEMO_STACKSIZE    democonfigSHADOW_DEMO_TASK_STACK_SIZE
    #endif
    #if defined( democonfigSHADOW_DEMO_TASK_PRIORITY )
        #undef democonfigDEMO_PRIORITY
        #define democonfigDEMO_PRIORITY     democonfigSHADOW_DEMO_TASK_PRIORITY
    #endif
#elif defined( CONFIG_GREENGRASS_DISCOVERY_DEMO_ENABLED )
    #define DEMO_entryFUNCTION              vStartGreenGrassDiscoveryTask
    #if defined( democonfigGREENGRASS_DISCOVERY_TASK_STACK_SIZE )
        #undef democonfigDEMO_STACKSIZE
        #define democonfigDEMO_STACKSIZE    democonfigGREENGRASS_DISCOVERY_TASK_STACK_SIZE
    #endif
    #if defined( democonfigGREENGRASS_DISCOVERY_TASK_PRIORITY )
        #undef democonfigDEMO_PRIORITY
        #define democonfigDEMO_PRIORITY     democonfigGREENGRASS_DISCOVERY_TASK_PRIORITY
    #endif
#elif defined( CONFIG_TCP_ECHO_CLIENT_DEMO_ENABLED )
    #define DEMO_entryFUNCTION              vStartTCPEchoClientTasks_SingleTasks
    #if defined( democonfigTCP_ECHO_TASKS_SINGLE_TASK_STACK_SIZE )
        #undef democonfigDEMO_STACKSIZE
        #define democonfigDEMO_STACKSIZE    democonfigTCP_ECHO_TASKS_SINGLE_TASK_STACK_SIZE
    #endif
    #if defined( democonfigTCP_ECHO_TASKS_SINGLE_TASK_PRIORITY )
        #undef democonfigDEMO_PRIORITY
        #define democonfigDEMO_PRIORITY     democonfigTCP_ECHO_TASKS_SINGLE_TASK_PRIORITY
    #endif
#elif defined( CONFIG_DEFENDER_DEMO_ENABLED )
    #define DEMO_entryFUNCTION              RunDefenderDemo
#elif defined( CONFIG_POSIX_DEMO_ENABLED )
    #define DEMO_entryFUNCTION              vStartPOSIXDemo
#elif defined( CONFIG_OTA_UPDATE_DEMO_ENABLED )
    #define DEMO_entryFUNCTION              vStartOTAUpdateDemoTask
    #if defined( democonfigOTA_UPDATE_TASK_STACK_SIZE )
        #undef democonfigDEMO_STACKSIZE
        #define democonfigDEMO_STACKSIZE    democonfigOTA_UPDATE_TASK_STACK_SIZE
    #endif
    #if defined( democonfigOTA_UPDATE_TASK_TASK_PRIORITY )
        #undef democonfigDEMO_PRIORITY
        #define democonfigDEMO_PRIORITY    democonfigOTA_UPDATE_TASK_TASK_PRIORITY
    #endif
#elif defined( CONFIG_BLE_GATT_SERVER_DEMO_ENABLED )
    #define DEMO_entryFUNCTION             vGattDemoSvcInit
    #if defined( democonfigNETWORK_TYPES )
        #undef democonfigNETWORK_TYPES
        #define democonfigNETWORK_TYPES    ( AWSIOT_NETWORK_TYPE_BLE )
    #endif
#elif defined( CONFIG_MQTT_BLE_TRANSPORT_DEMO_ENABLED )
    #define DEMO_entryFUNCTION             RunMQTTBLETransportDemo
    #if defined( democonfigNETWORK_TYPES )
        #undef democonfigNETWORK_TYPES
        #define democonfigNETWORK_TYPES    ( AWSIOT_NETWORK_TYPE_BLE )
    #endif
#elif defined( CONFIG_SHADOW_BLE_TRANSPORT_DEMO_ENABLED )
    #define DEMO_entryFUNCTION             RunShadowBLETransportDemo
    #if defined( democonfigNETWORK_TYPES )
        #undef democonfigNETWORK_TYPES
        #define democonfigNETWORK_TYPES    ( AWSIOT_NETWORK_TYPE_BLE )
    #endif
#elif defined( CONFIG_HTTPS_SYNC_DOWNLOAD_DEMO_ENABLED )
    #define DEMO_entryFUNCTION             RunHttpsSyncDownloadDemo
#elif defined( CONFIG_HTTPS_ASYNC_DOWNLOAD_DEMO_ENABLED )
    #define DEMO_entryFUNCTION             RunHttpsAsyncDownloadDemo
#elif defined( CONFIG_HTTPS_SYNC_UPLOAD_DEMO_ENABLED )
    #define DEMO_entryFUNCTION             RunHttpsSyncUploadDemo
#elif defined( CONFIG_HTTPS_ASYNC_UPLOAD_DEMO_ENABLED )
    #define DEMO_entryFUNCTION             RunHttpsAsyncUploadDemo

#elif defined( CONFIG_CLI_UART_DEMO_ENABLED )
    #define DEMO_entryFUNCTION             vRunCLIUartDemo
#else /* if defined( CONFIG_CORE_MQTT_BASIC_TLS_DEMO_ENABLED ) */
/* if no demo was defined there will be no entry point defined and we will not be able to run the demo */
    #error "No demo to run. One demo should be enabled"
#endif /* if defined( CONFIG_CORE_MQTT_BASIC_TLS_DEMO_ENABLED ) */


#endif /* ifndef _IOT_DEMO_RUNNER_H_ */<|MERGE_RESOLUTION|>--- conflicted
+++ resolved
@@ -38,43 +38,7 @@
  */
 
 /* Individual demo task entry definitions */
-<<<<<<< HEAD
-#if defined( CONFIG_MQTT_DEMO_ENABLED )
-    #define DEMO_entryFUNCTION              RunMqttDemo
-    #if defined( democonfigMQTT_ECHO_TASK_STACK_SIZE )
-        #undef democonfigDEMO_STACKSIZE
-        #define democonfigDEMO_STACKSIZE    democonfigMQTT_ECHO_TASK_STACK_SIZE
-    #endif
-    #if defined( democonfigMQTT_ECHO_TASK_PRIORITY )
-        #undef democonfigDEMO_PRIORITY
-        #define democonfigDEMO_PRIORITY     democonfigMQTT_ECHO_TASK_PRIORITY
-    #endif
-#elif defined( CONFIG_COAP_DEMO_ENABLED )
-    #define DEMO_entryFUNCTION              RuncoapDemo
-#elif defined( CONFIG_CORE_MQTT_BASIC_TLS_DEMO_ENABLED )
-    #define DEMO_entryFUNCTION              RunCoreMqttBasicTLSDemo
-    #if defined( democonfigMQTT_ECHO_TASK_STACK_SIZE )
-        #undef democonfigDEMO_STACKSIZE
-        #define democonfigDEMO_STACKSIZE    democonfigMQTT_ECHO_TASK_STACK_SIZE
-    #endif
-    #if defined( democonfigMQTT_ECHO_TASK_PRIORITY )
-        #undef democonfigDEMO_PRIORITY
-        #define democonfigDEMO_PRIORITY     democonfigMQTT_ECHO_TASK_PRIORITY
-    #endif
-#elif defined( CONFIG_CORE_MQTT_PLAINTEXT_DEMO_ENABLED )
-    #define DEMO_entryFUNCTION              RunCoreMqttPlaintextDemo
-    #if defined( democonfigMQTT_ECHO_TASK_STACK_SIZE )
-        #undef democonfigDEMO_STACKSIZE
-        #define democonfigDEMO_STACKSIZE    democonfigMQTT_ECHO_TASK_STACK_SIZE
-    #endif
-    #if defined( democonfigMQTT_ECHO_TASK_PRIORITY )
-        #undef democonfigDEMO_PRIORITY
-        #define democonfigDEMO_PRIORITY     democonfigMQTT_ECHO_TASK_PRIORITY
-    #endif
-#elif defined( CONFIG_CORE_MQTT_MUTUAL_AUTH_DEMO_ENABLED )
-=======
 #if defined( CONFIG_CORE_MQTT_MUTUAL_AUTH_DEMO_ENABLED )
->>>>>>> 4001598a
     #define DEMO_entryFUNCTION              RunCoreMqttMutualAuthDemo
     #if defined( democonfigMQTT_ECHO_TASK_STACK_SIZE )
         #undef democonfigDEMO_STACKSIZE
@@ -166,7 +130,9 @@
     #define DEMO_entryFUNCTION             RunHttpsAsyncUploadDemo
 
 #elif defined( CONFIG_CLI_UART_DEMO_ENABLED )
-    #define DEMO_entryFUNCTION             vRunCLIUartDemo
+    #define DEMO_entryFUNCTION             vRunCLIUartDemo   
+#elif defined( CONFIG_COAP_DEMO_ENABLED )
+    #define DEMO_entryFUNCTION              RuncoapDemo
 #else /* if defined( CONFIG_CORE_MQTT_BASIC_TLS_DEMO_ENABLED ) */
 /* if no demo was defined there will be no entry point defined and we will not be able to run the demo */
     #error "No demo to run. One demo should be enabled"
