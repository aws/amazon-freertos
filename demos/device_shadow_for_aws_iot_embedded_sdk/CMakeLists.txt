# Device Shadow demo module.
afr_demo_module(device_shadow)

afr_set_demo_metadata(ID "DEVICE_SHADOW_DEMO")
afr_set_demo_metadata(DESCRIPTION "An example that demonstrates the use of the Device Shadow library.")
afr_set_demo_metadata(DISPLAY_NAME "Device Shadow Demo")

# Add the CMakeLists.txt file of module to metadata list.
afr_module_cmake_files(${AFR_CURRENT_MODULE} 
    ${CMAKE_CURRENT_LIST_DIR}/CMakeLists.txt
)

afr_module_sources(
    ${AFR_CURRENT_MODULE}
    INTERFACE
        "${CMAKE_CURRENT_LIST_DIR}/shadow_demo_main.c"
<<<<<<< HEAD
        # As the containing directory name (i.e. device_shadow_for_aws_iot_embedded_sdk)
        # does not match the module name (i.e. device_shadow), 
        # we add the CMake file to the source list so that metadata is
        # generated for it, and it is present in code downloaded from
        # the FreeRTOS console.
        ${CMAKE_CURRENT_LIST_DIR}/CMakeLists.txt
=======
        "${CMAKE_CURRENT_LIST_DIR}/shadow_demo_helpers.c"
        # Add the header file to generate their metadata so that 
        # they are present in code downloaded from FreeRTOS console.
        "${CMAKE_CURRENT_LIST_DIR}/shadow_demo_helpers.h"
>>>>>>> c8ca0026
)

afr_module_include_dirs(
    ${AFR_CURRENT_MODULE}
    INTERFACE
        ${AFR_DEMOS_DIR}/common/mqtt_demo_helpers
)

afr_module_dependencies(
    ${AFR_CURRENT_MODULE}
    INTERFACE
        AFR::core_mqtt
        AFR::core_json
        AFR::device_shadow
        AFR::retry_utils
        AFR::transport_interface_secure_sockets
        # Add dependency on the device_shadow_demo_dependencies 
        # metadata module so that this demo is only shown when the
        # Device Shadow library is selected on the FreeRTOS console.
        AFR::device_shadow_demo_dependencies
)<|MERGE_RESOLUTION|>--- conflicted
+++ resolved
@@ -14,19 +14,6 @@
     ${AFR_CURRENT_MODULE}
     INTERFACE
         "${CMAKE_CURRENT_LIST_DIR}/shadow_demo_main.c"
-<<<<<<< HEAD
-        # As the containing directory name (i.e. device_shadow_for_aws_iot_embedded_sdk)
-        # does not match the module name (i.e. device_shadow), 
-        # we add the CMake file to the source list so that metadata is
-        # generated for it, and it is present in code downloaded from
-        # the FreeRTOS console.
-        ${CMAKE_CURRENT_LIST_DIR}/CMakeLists.txt
-=======
-        "${CMAKE_CURRENT_LIST_DIR}/shadow_demo_helpers.c"
-        # Add the header file to generate their metadata so that 
-        # they are present in code downloaded from FreeRTOS console.
-        "${CMAKE_CURRENT_LIST_DIR}/shadow_demo_helpers.h"
->>>>>>> c8ca0026
 )
 
 afr_module_include_dirs(
@@ -38,11 +25,9 @@
 afr_module_dependencies(
     ${AFR_CURRENT_MODULE}
     INTERFACE
-        AFR::core_mqtt
+        AFR::mqtt_demo_helpers
         AFR::core_json
         AFR::device_shadow
-        AFR::retry_utils
-        AFR::transport_interface_secure_sockets
         # Add dependency on the device_shadow_demo_dependencies 
         # metadata module so that this demo is only shown when the
         # Device Shadow library is selected on the FreeRTOS console.
