--- conflicted
+++ resolved
@@ -2978,10 +2978,7 @@
     uint32_t ulIPAddresses[ dnstestNUM_UNIQUE_IP_ADDRESSES ] = { 0UL };
 
     tcptestPRINTF( ( "Starting %s.\r\n", __FUNCTION__ ) );
-<<<<<<< HEAD
-=======
-
->>>>>>> 4433e344
+
     /*
      * Resolve the endpoint to an array of IP addresses. Each subsequent
      * call will return one of the addresses which the name resolves to.
@@ -2989,47 +2986,22 @@
      * NOTE: Resolving addresses can take some time, so allow up to
      *   60 seconds to collect all of them.
      */
-<<<<<<< HEAD
     for( i = 0 ; ( i < 60 ) && ( ulNumUniqueIPAddresses < dnstestNUM_UNIQUE_IP_ADDRESSES ) ; i ++ )
     {
         ulIPAddress = SOCKETS_GetHostByName( clientcredentialMQTT_BROKER_ENDPOINT );
 
         for( j = 0, ulUnique = 1 ; j < ulNumUniqueIPAddresses ; j++ )
-=======
-    for( i = 0; ( i < 60 ) && ( ulNumUniqueIPAddresses < dnstestNUM_UNIQUE_IP_ADDRESSES ); i++ )
-    {
-        ulIPAddress = SOCKETS_GetHostByName( clientcredentialMQTT_BROKER_ENDPOINT );
-
-        for( j = 0, ulUnique = 1; j < ulNumUniqueIPAddresses; j++ )
->>>>>>> 4433e344
         {
             if( ulIPAddresses[ j ] == ulIPAddress )
             {
                 ulUnique = 0;
             }
         }
-<<<<<<< HEAD
-=======
-
->>>>>>> 4433e344
+
         if( ( ulUnique == 1 ) && ( ulNumUniqueIPAddresses < dnstestNUM_UNIQUE_IP_ADDRESSES ) )
         {
             ulIPAddresses[ ulNumUniqueIPAddresses++ ] = ulIPAddress;
         }
-<<<<<<< HEAD
-        vTaskDelay( 1000 / portTICK_PERIOD_MS );
-    }
-    configPRINTF( ( "%s: identified %d different IP addresses for %s.\r\n",
-                   __FUNCTION__,
-                   ulNumUniqueIPAddresses,
-                   clientcredentialMQTT_BROKER_ENDPOINT ) );
-
-    /* Require a minimum number of IP addresses for AWS IoT Core endpoints */
-    if( ulNumUniqueIPAddresses >= dnstestNUM_UNIQUE_IP_ADDRESSES  )
-    {
-        xResult = pdPASS;
-    }
-=======
 
         vTaskDelay( 1000 / portTICK_PERIOD_MS );
     }
@@ -3045,7 +3017,6 @@
         xResult = pdPASS;
     }
 
->>>>>>> 4433e344
     TEST_ASSERT_EQUAL_UINT32_MESSAGE( pdPASS, xResult, "Incorrect number of IP addresses per entry" );
     tcptestPRINTF( ( "%s complete.\r\n", __FUNCTION__ ) );
 }
