/*
 * Amazon FreeRTOS Secure Sockets V1.1.8
 * Copyright (C) 2018 Amazon.com, Inc. or its affiliates.  All Rights Reserved.
 *
 * Permission is hereby granted, free of charge, to any person obtaining a copy of
 * this software and associated documentation files (the "Software"), to deal in
 * the Software without restriction, including without limitation the rights to
 * use, copy, modify, merge, publish, distribute, sublicense, and/or sell copies of
 * the Software, and to permit persons to whom the Software is furnished to do so,
 * subject to the following conditions:
 *
 * The above copyright notice and this permission notice shall be included in all
 * copies or substantial portions of the Software.
 *
 * THE SOFTWARE IS PROVIDED "AS IS", WITHOUT WARRANTY OF ANY KIND, EXPRESS OR
 * IMPLIED, INCLUDING BUT NOT LIMITED TO THE WARRANTIES OF MERCHANTABILITY, FITNESS
 * FOR A PARTICULAR PURPOSE AND NONINFRINGEMENT. IN NO EVENT SHALL THE AUTHORS OR
 * COPYRIGHT HOLDERS BE LIABLE FOR ANY CLAIM, DAMAGES OR OTHER LIABILITY, WHETHER
 * IN AN ACTION OF CONTRACT, TORT OR OTHERWISE, ARISING FROM, OUT OF OR IN
 * CONNECTION WITH THE SOFTWARE OR THE USE OR OTHER DEALINGS IN THE SOFTWARE.
 *
 * http://aws.amazon.com/freertos
 * http://www.FreeRTOS.org
 */

/**
 * @file iot_secure_sockets.c
 * @brief WiFi and Secure Socket interface implementation.
 */

/* Define _SECURE_SOCKETS_WRAPPER_NOT_REDEFINE to prevent secure sockets functions
 * from redefining in iot_secure_sockets_wrapper_metrics.h */
#define _SECURE_SOCKETS_WRAPPER_NOT_REDEFINE

/* Socket and WiFi interface includes. */
#include "iot_secure_sockets.h"


#include "lwip/sockets.h"
#include "lwip/netdb.h"

#include "iot_wifi.h"

#include "iot_tls.h"

#include "iot_atomic.h"

#include "FreeRTOSConfig.h"

#include "task.h"

#include <stdbool.h>

#undef _SECURE_SOCKETS_WRAPPER_NOT_REDEFINE

/*-----------------------------------------------------------*/

#define SS_STATUS_CONNECTED    ( 1 )
#define SS_STATUS_SECURED      ( 2 )

/*
 * secure socket context.
 */
typedef enum E_AWS_SOCkET_RX_STATE
{
    SST_RX_IDLE,
    SST_RX_READY,
    SST_RX_CLOSING,
    SST_RX_CLOSED,
} T_AWS_SOCKET_RX_STATE;

typedef struct _ss_ctx_t
{
    int ip_socket;

    int state;
    unsigned int status;
    int send_flag;
    int recv_flag;

    TaskHandle_t rx_handle;
    void ( * rx_callback )( Socket_t pxSocket );

    bool enforce_tls;
    void * tls_ctx;
    char * destination;

    char * server_cert;
    int server_cert_len;

    char ** ppcAlpnProtocols;
    uint32_t ulAlpnProtocolsCount;
<<<<<<< HEAD
    uint32_t ulRefcount;
=======
    uint32_t refcount;
>>>>>>> fc34e985
} ss_ctx_t;

/*-----------------------------------------------------------*/

/*#define SUPPORTED_DESCRIPTORS  (2) */

/*-----------------------------------------------------------*/

/*static int8_t sockets_allocated = SUPPORTED_DESCRIPTORS; */
static int8_t sockets_allocated = socketsconfigDEFAULT_MAX_NUM_SECURE_SOCKETS;


/*-----------------------------------------------------------*/

/*
 * convert from system ticks to seconds.
 */
#define TICK_TO_S( _t_ )     ( ( _t_ ) / configTICK_RATE_HZ )

/*
 * convert from system ticks to micro seconds.
 */
#define TICK_TO_US( _t_ )    ( ( _t_ ) * 1000 / configTICK_RATE_HZ * 1000 )

/*-----------------------------------------------------------*/

/*
 * @brief Sockets close
 */
static void prvSocketsClose( ss_ctx_t * ctx )
{
    uint32_t ulProtocol;

    sockets_allocated++;

    /* Clean-up application protocol array. */
    if( NULL != ctx->ppcAlpnProtocols )
    {
        for( ulProtocol = 0;
             ulProtocol < ctx->ulAlpnProtocolsCount;
             ulProtocol++ )
        {
            if( NULL != ctx->ppcAlpnProtocols[ ulProtocol ] )
            {
                vPortFree( ctx->ppcAlpnProtocols[ ulProtocol ] );
            }
        }

        vPortFree( ctx->ppcAlpnProtocols );
    }

    if( true == ctx->enforce_tls )
    {
        TLS_Cleanup( ctx->tls_ctx );
    }

    if( ctx->server_cert )
    {
        vPortFree( ctx->server_cert );
    }

    if( ctx->destination )
    {
        vPortFree( ctx->destination );
    }

    vPortFree( ctx );
}

<<<<<<< HEAD
/*
 * @brief Decrement ctx refcount and call release function if the count is 1 (
 *        last user of the ctx)
 */
static void prvDecrementRefCount( ss_ctx_t * ctx )
{
    if( Atomic_Decrement_u32( &ctx->ulRefcount ) == 1 )
=======
static void prvDecrementRefCount( ss_ctx_t * ctx )
{
    if( Atomic_Decrement_u32( &ctx->refcount ) == 1 )
>>>>>>> fc34e985
    {
        prvSocketsClose( ctx );
    }
}

<<<<<<< HEAD
/*
 * @brief Increment ctx refcount
 */
static void prvIncrementRefCount( ss_ctx_t * ctx )
{
    Atomic_Increment_u32( &ctx->ulRefcount );
=======
static void prvIncrementRefCount( ss_ctx_t * ctx )
{
    Atomic_Increment_u32( &ctx->refcount );
>>>>>>> fc34e985
}

/*
 * @brief Network send callback.
 */
static BaseType_t prvNetworkSend( void * pvContext,
                                  const unsigned char * pucData,
                                  size_t xDataLength )
{
    ss_ctx_t * ctx = ( ss_ctx_t * ) pvContext;

    int ret = lwip_send( ctx->ip_socket,
                         pucData,
                         xDataLength,
                         ctx->send_flag );

    return ( BaseType_t ) ret;
}

/*-----------------------------------------------------------*/

/*
 * @brief Network receive callback.
 */
static BaseType_t prvNetworkRecv( void * pvContext,
                                  unsigned char * pucReceiveBuffer,
                                  size_t xReceiveLength )
{
    ss_ctx_t * ctx;

    ctx = ( ss_ctx_t * ) pvContext;

    int ret = lwip_recv( ctx->ip_socket,
                         pucReceiveBuffer,
                         xReceiveLength,
                         ctx->recv_flag );

    if( -1 == ret )
    {
        /*
         * 1. EWOULDBLOCK if the socket is NON-blocking, but there is no data
         *    when recv is called.
         * 2. EAGAIN if the socket would block and have waited long enough but
         *    packet is not received.
         */
        if( ( errno == EWOULDBLOCK ) || ( errno == EAGAIN ) )
        {
            return SOCKETS_ERROR_NONE; /* timeout or would block */
        }

        /*
         * socket is not connected.
         */
        if( errno == EBADF )
        {
            return SOCKETS_ECLOSED;
        }
    }

    if( ( 0 == ret ) && ( errno == ENOTCONN ) )
    {
        ret = SOCKETS_ECLOSED;
    }

    return ( BaseType_t ) ret;
}

/*-----------------------------------------------------------*/

static void vTaskRxSelect( void * param )
{
    ss_ctx_t * ctx = ( ss_ctx_t * ) param;
    int s = ctx->ip_socket;

    fd_set read_fds;
    fd_set write_fds;
    fd_set err_fds;

    FD_ZERO( &read_fds );
    FD_ZERO( &write_fds );
    FD_ZERO( &err_fds );

    FD_SET( s, &read_fds );
    FD_SET( s, &err_fds );

    ctx->state = SST_RX_READY;

    while( 1 )
    {
        if( ctx->state == SST_RX_CLOSING )
        {
            ctx->state = SST_RX_CLOSED;
<<<<<<< HEAD
=======
            /*vTaskDelete( NULL ); */
>>>>>>> fc34e985
            break;
        }

        if( lwip_select( s + 1, &read_fds, &write_fds, &err_fds, NULL ) == -1 )
        {
<<<<<<< HEAD
=======
            /*TaskHandle_t rx_handle = ctx->rx_handle; */

            /*ctx->rx_handle   = NULL; */
            /*ctx->rx_callback = NULL; */

            /*vTaskDelete( rx_handle ); */
            /*vTaskDelete( NULL ); */
            ctx->state = SST_RX_CLOSED;
>>>>>>> fc34e985
            break;
        }

        if( FD_ISSET( s, &read_fds ) )
        {
            /*configASSERT( ctx->rx_callback ); */
            ctx->rx_callback( ( Socket_t ) ctx );
        }
    }

    prvDecrementRefCount( ctx );
    vTaskDelete( NULL );
}


/*-----------------------------------------------------------*/

static void prvRxSelectSet( ss_ctx_t * ctx,
                            const void * pvOptionValue )
{
    BaseType_t xReturned;
    TaskHandle_t xHandle = NULL;
    configSTACK_DEPTH_TYPE xStackDepth = socketsconfigRECEIVE_CALLBACK_TASK_STACK_DEPTH;

    ctx->rx_callback = ( void ( * )( Socket_t ) )pvOptionValue;

    prvIncrementRefCount( ctx );
    xReturned = xTaskCreate( vTaskRxSelect, /* pvTaskCode */
                             "rxs",         /* pcName */
                             xStackDepth,   /* usStackDepth */
                             ctx,           /* pvParameters */
                             1,             /* uxPriority */
                             &xHandle );    /* pxCreatedTask */

    configASSERT( xReturned == pdPASS );
    configASSERT( xHandle != NULL );

    ctx->rx_handle = xHandle;
}

/*-----------------------------------------------------------*/

static void prvRxSelectClear( ss_ctx_t * ctx )
{
    /* TODO */
}

/*-----------------------------------------------------------*/

Socket_t SOCKETS_Socket( int32_t lDomain,
                         int32_t lType,
                         int32_t lProtocol )
{
    ss_ctx_t * ctx;

    configASSERT( lDomain == SOCKETS_AF_INET );
    configASSERT( lType == SOCKETS_SOCK_STREAM );
    configASSERT( lProtocol == SOCKETS_IPPROTO_TCP );

    if( ( lDomain != SOCKETS_AF_INET ) ||
        ( lType != SOCKETS_SOCK_STREAM ) ||
        ( lProtocol != SOCKETS_IPPROTO_TCP ) ||
        ( sockets_allocated <= 0 )
        )
    {
        return SOCKETS_INVALID_SOCKET;
    }

    ctx = ( ss_ctx_t * ) pvPortMalloc( sizeof( *ctx ) );

    if( ctx )
    {
        memset( ctx, 0, sizeof( *ctx ) );

        ctx->ip_socket = lwip_socket( lDomain, lType, lProtocol );

        if( ctx->ip_socket >= 0 )
        {
<<<<<<< HEAD
            ctx->ulRefcount = 1;
=======
            ctx->refcount = 1;
>>>>>>> fc34e985
            sockets_allocated--;
            return ( Socket_t ) ctx;
        }

        vPortFree( ctx );
    }

    return ( Socket_t ) SOCKETS_INVALID_SOCKET;
}

/*-----------------------------------------------------------*/

int32_t SOCKETS_Connect( Socket_t xSocket,
                         SocketsSockaddr_t * pxAddress,
                         Socklen_t xAddressLength )
{
    ss_ctx_t * ctx;

    if( SOCKETS_INVALID_SOCKET == xSocket )
    {
        return SOCKETS_EINVAL;
    }

    /* removed because qualification program wants invalid length to go through */
    #if 0
        if( ( NULL == pxAddress ) || ( 0 == xAddressLength ) )
        {
            return SOCKETS_EINVAL;
        }
    #endif

    if( pxAddress == NULL )
    {
        return SOCKETS_EINVAL;
    }

    /* support only SOCKETS_AF_INET for now */
    pxAddress->ucSocketDomain = SOCKETS_AF_INET;

    ctx = ( ss_ctx_t * ) xSocket;
    struct sockaddr_in sa_addr = { 0 };
    int ret;

    sa_addr.sin_family = SOCKETS_AF_INET;
    /*sa_addr.sin_family = pxAddress->ucSocketDomain ? pxAddress->ucSocketDomain : AF_INET;*/
    sa_addr.sin_addr.s_addr = pxAddress->ulAddress;
    sa_addr.sin_port = pxAddress->usPort;

    ret = lwip_connect( ctx->ip_socket,
                        ( struct sockaddr * ) &sa_addr,
                        sizeof( sa_addr ) );

    if( 0 == ret )
    {
        TLSParams_t tls_params = { 0 };
        BaseType_t status;

        ctx->status |= SS_STATUS_CONNECTED;

        if( !ctx->enforce_tls )
        {
            return SOCKETS_ERROR_NONE;
        }

        tls_params.ulSize = sizeof( tls_params );
        tls_params.pcDestination = ctx->destination;
        tls_params.pcServerCertificate = ctx->server_cert;
        tls_params.ulServerCertificateLength = ctx->server_cert_len;
        tls_params.pvCallerContext = ctx;
        tls_params.pxNetworkRecv = prvNetworkRecv;
        tls_params.pxNetworkSend = prvNetworkSend;
        tls_params.ppcAlpnProtocols = ( const char ** ) ctx->ppcAlpnProtocols;
        tls_params.ulAlpnProtocolsCount = ctx->ulAlpnProtocolsCount;

        status = TLS_Init( &ctx->tls_ctx, &tls_params );

        if( pdFREERTOS_ERRNO_NONE != status )
        {
            configPRINTF( ( "TLS_Init fail\n" ) );
            return SOCKETS_SOCKET_ERROR;
        }

        status = TLS_Connect( ctx->tls_ctx );

        if( pdFREERTOS_ERRNO_NONE == status )
        {
            ctx->status |= SS_STATUS_SECURED;
            return SOCKETS_ERROR_NONE;
        }
        else
        {
            configPRINTF( ( "TLS_Connect fail (0x%x, %s)\n",
                            ( unsigned int ) -status,
                            ctx->destination ? ctx->destination : "NULL" ) );
        }
    }
    else
    {
        configPRINTF( ( "LwIP connect fail %d %d\n", ret, errno ) );
    }

    return SOCKETS_SOCKET_ERROR;
}

/*-----------------------------------------------------------*/

int32_t SOCKETS_Recv( Socket_t xSocket,
                      void * pvBuffer,
                      size_t xBufferLength,
                      uint32_t ulFlags )
{
    ss_ctx_t * ctx = ( ss_ctx_t * ) xSocket;

    if( SOCKETS_INVALID_SOCKET == xSocket )
    {
        return SOCKETS_SOCKET_ERROR;
    }

    if( ( NULL == pvBuffer ) || ( 0 == xBufferLength ) )
    {
        return SOCKETS_EINVAL;
    }

    if( ( ctx->status & SS_STATUS_CONNECTED ) != SS_STATUS_CONNECTED )
    {
        return SOCKETS_ENOTCONN;
    }

    ctx->recv_flag = ulFlags;

    if( ctx->enforce_tls )
    {
        /* Receive through TLS pipe, if negotiated. */
        return TLS_Recv( ctx->tls_ctx, pvBuffer, xBufferLength );
    }
    else
    {
        return prvNetworkRecv( ( void * ) ctx, pvBuffer, xBufferLength );
    }
}

/*-----------------------------------------------------------*/

int32_t SOCKETS_Send( Socket_t xSocket,
                      const void * pvBuffer,
                      size_t xDataLength,
                      uint32_t ulFlags )
{
    ss_ctx_t * ctx;

    if( SOCKETS_INVALID_SOCKET == xSocket )
    {
        return SOCKETS_SOCKET_ERROR;
    }

    if( ( NULL == pvBuffer ) || ( 0 == xDataLength ) )
    {
        return SOCKETS_EINVAL;
    }

    ctx = ( ss_ctx_t * ) xSocket;

    if( ( ctx->status & SS_STATUS_CONNECTED ) != SS_STATUS_CONNECTED )
    {
        return SOCKETS_ENOTCONN;
    }

    ctx->send_flag = ulFlags;

    if( ctx->enforce_tls )
    {
        /* Send through TLS pipe, if negotiated. */
        return TLS_Send( ctx->tls_ctx, pvBuffer, xDataLength );
    }
    else
    {
        return prvNetworkSend( ( void * ) ctx, pvBuffer, xDataLength );
    }
}

/*-----------------------------------------------------------*/

int32_t SOCKETS_Shutdown( Socket_t xSocket,
                          uint32_t ulHow )
{
    ss_ctx_t * ctx;
    int ret;

    if( SOCKETS_INVALID_SOCKET == xSocket )
    {
        return SOCKETS_EINVAL;
    }

    ctx = ( ss_ctx_t * ) xSocket;

    ret = lwip_shutdown( ctx->ip_socket, ( int ) ulHow );

    if( 0 > ret )
    {
        return SOCKETS_SOCKET_ERROR;
    }

    return SOCKETS_ERROR_NONE;
}

/*-----------------------------------------------------------*/

int32_t SOCKETS_Close( Socket_t xSocket )
{
    ss_ctx_t * ctx;

<<<<<<< HEAD

=======
>>>>>>> fc34e985
    if( SOCKETS_INVALID_SOCKET == xSocket )
    {
        return SOCKETS_EINVAL;
    }

    ctx = ( ss_ctx_t * ) xSocket;
    ctx->state = SST_RX_CLOSING;

<<<<<<< HEAD
=======
    ctx->state = SST_RX_CLOSING;
>>>>>>> fc34e985
    lwip_close( ctx->ip_socket );

    prvDecrementRefCount( ctx );

    return SOCKETS_ERROR_NONE;
}


/*-----------------------------------------------------------*/

int32_t SOCKETS_SetSockOpt( Socket_t xSocket,
                            int32_t lLevel,
                            int32_t lOptionName,
                            const void * pvOptionValue,
                            size_t xOptionLength )
{
    ss_ctx_t * ctx;
    int ret;
    char ** ppcAlpnIn = ( char ** ) pvOptionValue;
    size_t xLength = 0;
    uint32_t ulProtocol;

    if( SOCKETS_INVALID_SOCKET == xSocket )
    {
        return SOCKETS_EINVAL;
    }

    ctx = ( ss_ctx_t * ) xSocket;

    switch( lOptionName )
    {
        case SOCKETS_SO_RCVTIMEO:
        case SOCKETS_SO_SNDTIMEO:
           {
               TickType_t ticks;
               struct timeval tv;

               ticks = *( ( const TickType_t * ) pvOptionValue );

               tv.tv_sec = TICK_TO_S( ticks );
               tv.tv_usec = TICK_TO_US( ticks % configTICK_RATE_HZ );

               ret = lwip_setsockopt( ctx->ip_socket,
                                      SOL_SOCKET,
                                      lOptionName == SOCKETS_SO_RCVTIMEO ?
                                      SO_RCVTIMEO : SO_SNDTIMEO,
                                      ( struct timeval * ) &tv,
                                      sizeof( tv ) );

               if( 0 != ret )
               {
                   return SOCKETS_EINVAL;
               }

               break;
           }

        case SOCKETS_SO_NONBLOCK:
           {
               int opt;

               if( ( ctx->status & SS_STATUS_CONNECTED ) != SS_STATUS_CONNECTED )
               {
                   return SOCKETS_ENOTCONN;
               }

               opt = 1;

               ret = lwip_ioctl( ctx->ip_socket, FIONBIO, &opt );

               if( 0 != ret )
               {
                   return SOCKETS_EINVAL;
               }

               break;
           }

        case SOCKETS_SO_REQUIRE_TLS:

            if( ctx->status & SS_STATUS_CONNECTED )
            {
                return SOCKETS_EISCONN;
            }

            ctx->enforce_tls = true;
            break;

        case SOCKETS_SO_TRUSTED_SERVER_CERTIFICATE:

            if( ctx->status & SS_STATUS_CONNECTED )
            {
                return SOCKETS_EISCONN;
            }

            if( ( NULL == pvOptionValue ) || ( 0 == xOptionLength ) )
            {
                return SOCKETS_EINVAL;
            }

            if( ctx->server_cert )
            {
                vPortFree( ctx->server_cert );
            }

            ctx->server_cert = pvPortMalloc( xOptionLength + 1 );

            if( NULL == ctx->server_cert )
            {
                return SOCKETS_ENOMEM;
            }

            memset( ctx->server_cert, 0, xOptionLength + 1 );
            memcpy( ctx->server_cert, pvOptionValue, xOptionLength );
            ctx->server_cert_len = xOptionLength;

            break;

        case SOCKETS_SO_SERVER_NAME_INDICATION:

            if( ctx->status & SS_STATUS_CONNECTED )
            {
                return SOCKETS_EISCONN;
            }

            if( ( NULL == pvOptionValue ) || ( 0 == xOptionLength ) )
            {
                return SOCKETS_EINVAL;
            }

            if( ctx->destination )
            {
                vPortFree( ctx->destination );
            }

            ctx->destination = pvPortMalloc( xOptionLength + 1 );

            if( NULL == ctx->destination )
            {
                return SOCKETS_ENOMEM;
            }

            memcpy( ctx->destination, pvOptionValue, xOptionLength );
            ctx->destination[ xOptionLength ] = '\0';

            break;

        case SOCKETS_SO_WAKEUP_CALLBACK:

            if( ( xOptionLength == sizeof( void * ) ) &&
                ( pvOptionValue != NULL ) )
            {
                prvRxSelectSet( ctx, pvOptionValue );
            }
            else
            {
                prvRxSelectClear( ctx );
            }

            break;

        case SOCKETS_SO_ALPN_PROTOCOLS:

            /* Do not set the ALPN option if the socket is already connected. */
            if( ctx->status & SS_STATUS_CONNECTED )
            {
                return SOCKETS_EISCONN;
            }

            /* Allocate a sufficiently long array of pointers. */
            ctx->ulAlpnProtocolsCount = 1 + xOptionLength;

            if( NULL == ( ctx->ppcAlpnProtocols =
                              ( char ** ) pvPortMalloc( ctx->ulAlpnProtocolsCount *
                                                        sizeof( char * ) ) ) )
            {
                return SOCKETS_ENOMEM;
            }
            else
            {
                memset( ctx->ppcAlpnProtocols,
                        0x00,
                        ctx->ulAlpnProtocolsCount * sizeof( char * ) );
            }

            /* Copy each protocol string. */
            for( ulProtocol = 0; ( ulProtocol < ctx->ulAlpnProtocolsCount - 1 );
                 ulProtocol++ )
            {
                xLength = strlen( ppcAlpnIn[ ulProtocol ] );

                if( NULL == ( ctx->ppcAlpnProtocols[ ulProtocol ] =
                                  ( char * ) pvPortMalloc( 1 + xLength ) ) )
                {
                    ctx->ppcAlpnProtocols[ ulProtocol ] = NULL;
                    return SOCKETS_ENOMEM;
                }
                else
                {
                    memcpy( ctx->ppcAlpnProtocols[ ulProtocol ],
                            ppcAlpnIn[ ulProtocol ],
                            xLength );
                    ctx->ppcAlpnProtocols[ ulProtocol ][ xLength ] = '\0';
                }
            }

            break;

        default:
            return SOCKETS_ENOPROTOOPT;
    }

    return SOCKETS_ERROR_NONE;
}

/*-----------------------------------------------------------*/

uint32_t SOCKETS_GetHostByName( const char * pcHostName )
{
    uint32_t addr = 0;

    if( strlen( pcHostName ) <= ( size_t ) securesocketsMAX_DNS_NAME_LENGTH )
    {
        WIFI_GetHostIP( ( char * ) pcHostName, ( uint8_t * ) &addr );
    }
    else
    {
        addr = 0;
        configPRINTF( ( "Host name (%s) too long!", pcHostName ) );
    }

    return addr;
}

/*-----------------------------------------------------------*/

BaseType_t SOCKETS_Init( void )
{
    BaseType_t xResult = pdPASS;

    return xResult;
}

/*-----------------------------------------------------------*/<|MERGE_RESOLUTION|>--- conflicted
+++ resolved
@@ -90,11 +90,7 @@
 
     char ** ppcAlpnProtocols;
     uint32_t ulAlpnProtocolsCount;
-<<<<<<< HEAD
-    uint32_t ulRefcount;
-=======
     uint32_t refcount;
->>>>>>> fc34e985
 } ss_ctx_t;
 
 /*-----------------------------------------------------------*/
@@ -164,36 +160,17 @@
     vPortFree( ctx );
 }
 
-<<<<<<< HEAD
-/*
- * @brief Decrement ctx refcount and call release function if the count is 1 (
- *        last user of the ctx)
- */
 static void prvDecrementRefCount( ss_ctx_t * ctx )
 {
-    if( Atomic_Decrement_u32( &ctx->ulRefcount ) == 1 )
-=======
-static void prvDecrementRefCount( ss_ctx_t * ctx )
-{
     if( Atomic_Decrement_u32( &ctx->refcount ) == 1 )
->>>>>>> fc34e985
     {
         prvSocketsClose( ctx );
     }
 }
 
-<<<<<<< HEAD
-/*
- * @brief Increment ctx refcount
- */
 static void prvIncrementRefCount( ss_ctx_t * ctx )
 {
-    Atomic_Increment_u32( &ctx->ulRefcount );
-=======
-static void prvIncrementRefCount( ss_ctx_t * ctx )
-{
     Atomic_Increment_u32( &ctx->refcount );
->>>>>>> fc34e985
 }
 
 /*
@@ -286,17 +263,12 @@
         if( ctx->state == SST_RX_CLOSING )
         {
             ctx->state = SST_RX_CLOSED;
-<<<<<<< HEAD
-=======
             /*vTaskDelete( NULL ); */
->>>>>>> fc34e985
             break;
         }
 
         if( lwip_select( s + 1, &read_fds, &write_fds, &err_fds, NULL ) == -1 )
         {
-<<<<<<< HEAD
-=======
             /*TaskHandle_t rx_handle = ctx->rx_handle; */
 
             /*ctx->rx_handle   = NULL; */
@@ -305,7 +277,6 @@
             /*vTaskDelete( rx_handle ); */
             /*vTaskDelete( NULL ); */
             ctx->state = SST_RX_CLOSED;
->>>>>>> fc34e985
             break;
         }
 
@@ -313,6 +284,7 @@
         {
             /*configASSERT( ctx->rx_callback ); */
             ctx->rx_callback( ( Socket_t ) ctx );
+            /*vTaskDelay( 10 ); // delay a little bit to yield time for RX */
         }
     }
 
@@ -384,11 +356,7 @@
 
         if( ctx->ip_socket >= 0 )
         {
-<<<<<<< HEAD
-            ctx->ulRefcount = 1;
-=======
             ctx->refcount = 1;
->>>>>>> fc34e985
             sockets_allocated--;
             return ( Socket_t ) ctx;
         }
@@ -600,22 +568,14 @@
 {
     ss_ctx_t * ctx;
 
-<<<<<<< HEAD
-
-=======
->>>>>>> fc34e985
     if( SOCKETS_INVALID_SOCKET == xSocket )
     {
         return SOCKETS_EINVAL;
     }
 
     ctx = ( ss_ctx_t * ) xSocket;
+
     ctx->state = SST_RX_CLOSING;
-
-<<<<<<< HEAD
-=======
-    ctx->state = SST_RX_CLOSING;
->>>>>>> fc34e985
     lwip_close( ctx->ip_socket );
 
     prvDecrementRefCount( ctx );
