--- conflicted
+++ resolved
@@ -125,11 +125,7 @@
         /* If an error occurred, a negative value is returned. @ref SocketsErrors. */
         if( bytesSent >= 0 )
         {
-<<<<<<< HEAD
             if( bytesSent < ( int32_t ) bytesToSend )
-=======
-            if( ( size_t ) bytesSent < bytesToSend )
->>>>>>> eabb9533
             {
                 LogWarn( ( "bytesSent %d < bytesToSend %lu.", bytesSent, bytesToSend ) );
             }
@@ -188,11 +184,7 @@
         }
         else
         {
-<<<<<<< HEAD
             if( bytesReceived < ( int32_t ) bytesToRecv )
-=======
-            if( ( size_t ) bytesReceived < bytesToRecv )
->>>>>>> eabb9533
             {
                 LogInfo( ( "Receive requested %d bytes, but %lu bytes received instead.",
                            bytesToRecv,
@@ -417,9 +409,9 @@
                                     SOCKETS_SOCK_STREAM,
                                     SOCKETS_IPPROTO_TCP );
 
-        if( tcpSocket == SOCKETS_INVALID_SOCKET )
-        {
-            LogError( ( "Failed to create new socket. tcpSocket=%p\n", ( void * ) tcpSocket ) );
+        if( tcpSocket == ( Socket_t ) SOCKETS_INVALID_SOCKET )
+        {
+            LogError( ( "Failed to create new socket. tcpSocket=%d\n", tcpSocket ) );
             returnStatus = TRANSPORT_SOCKET_STATUS_INSUFFICIENT_MEMORY;
         }
     }
