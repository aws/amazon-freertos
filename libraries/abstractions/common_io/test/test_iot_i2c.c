/*
 * Amazon FreeRTOS Common IO V0.1.0
 * Copyright (C) 2019 Amazon.com, Inc. or its affiliates.  All Rights Reserved.
 *
 * Permission is hereby granted, free of charge, to any person obtaining a copy of
 * this software and associated documentation files (the "Software"), to deal in
 * the Software without restriction, including without limitation the rights to
 * use, copy, modify, merge, publish, distribute, sublicense, and/or sell copies of
 * the Software, and to permit persons to whom the Software is furnished to do so,
 * subject to the following conditions:
 *
 * The above copyright notice and this permission notice shall be included in all
 * copies or substantial portions of the Software.
 *
 * THE SOFTWARE IS PROVIDED "AS IS", WITHOUT WARRANTY OF ANY KIND, EXPRESS OR
 * IMPLIED, INCLUDING BUT NOT LIMITED TO THE WARRANTIES OF MERCHANTABILITY, FITNESS
 * FOR A PARTICULAR PURPOSE AND NONINFRINGEMENT. IN NO EVENT SHALL THE AUTHORS OR
 * COPYRIGHT HOLDERS BE LIABLE FOR ANY CLAIM, DAMAGES OR OTHER LIABILITY, WHETHER
 * IN AN ACTION OF CONTRACT, TORT OR OTHERWISE, ARISING FROM, OUT OF OR IN
 * CONNECTION WITH THE SOFTWARE OR THE USE OR OTHER DEALINGS IN THE SOFTWARE.
 *
 * http://aws.amazon.com/freertos
 * http://www.FreeRTOS.org
 */

/*******************************************************************************
 * @file iot_test_i2c.c
 * @brief Functional Unit Test - I2C
 *******************************************************************************
 */

#include "unity.h"
#include "unity_fixture.h"

/* Driver includes */
#include "iot_i2c.h"

#include "FreeRTOS.h"
#include "semphr.h"

/* Common IO config includes. */
#include "test_iot_config.h"

/* Max allowed length of data to write. */
#ifndef IOT_TEST_COMMON_IO_I2C_MAX_WRITE_LENGTH
    #define IOT_TEST_COMMON_IO_I2C_MAX_WRITE_LENGTH    ( 10 )
#endif

/*-----------------------------------------------------------*/
#define testIotI2C_BAUDRATE               IOT_I2C_FAST_MODE_BPS
#define testIotI2C_BAUDRATE_LOW_SPEED     IOT_I2C_STANDARD_MODE_BPS
#define testIotI2C_INSTANCE               uctestIotI2CInstanceIdx
#define testIotI2C_INSTANCE_NUM           uctestIotI2CInstanceNum
#define testIotI2C_DEFAULT_TIMEOUT        500 /**< 500 msec */
#define testIotI2C_FAST_TIMEOUT           100 /**< 100 msec */
#define testIotI2C_INVALID_IOCTL_INDEX    UINT32_MAX
#define testIotI2C_HANDLE_NUM             4
#define testIotI2C_MAX_TIMEOUT            pdMS_TO_TICKS( 10000 )
/*-----------------------------------------------------------*/

typedef struct CallbackParam
{
    IotI2CHandle_t xHandle;
    uint8_t * pucBuffer;
    size_t xBufferSize;
    uint32_t ulRet;
} CallbackParam_t;

/*-----------------------------------------------------------*/

/* Globals values which can be overwritten by the test
 * framework invoking these tests */
/*-----------------------------------------------------------*/

uint8_t uctestIotI2CSlaveAddr = 0;           /**< The slave address to be set for the I2C port. */
uint8_t uctestIotI2CInvalidSlaveAddr = 0xFF; /**< The slave address to be set for the I2C port. */
uint8_t uctestIotI2CDeviceRegister = 0;       /**< The device register to be set for the I2C port. */
uint8_t uctestIotI2CWriteVal = 0;            /**< The write value to write to device. */
uint8_t uctestIotI2CInstanceIdx = 0;         /**< The current I2C test instance index */
uint8_t uctestIotI2CInstanceNum = 1;         /**< The total I2C test instance number */

extern IotI2CHandle_t gIotI2cHandle[ testIotI2C_HANDLE_NUM ];

/*-----------------------------------------------------------*/
/* Static Globals */
/*-----------------------------------------------------------*/
static SemaphoreHandle_t xtestIotI2CSemaphore = NULL;

/*-----------------------------------------------------------*/
/* Private Functions */
/*-----------------------------------------------------------*/

/*-----------------------------------------------------------*/

/* Define Test Group. */
TEST_GROUP( TEST_IOT_I2C );

/*-----------------------------------------------------------*/

/**
 * @brief Setup function called before each test in this group is executed.
 */
TEST_SETUP( TEST_IOT_I2C )
{
    IotI2CHandle_t xGlobalI2CHandle = gIotI2cHandle[ testIotI2C_INSTANCE ];
    int32_t lRetVal;

    /* Close global handle it was opened. */
    if( xGlobalI2CHandle != NULL )
    {
        lRetVal = iot_i2c_close( xGlobalI2CHandle );
        TEST_ASSERT_EQUAL( IOT_I2C_SUCCESS, lRetVal );

        gIotI2cHandle[ testIotI2C_INSTANCE ] = NULL;
    }
}

/*-----------------------------------------------------------*/

/**
 * @brief Tear down function called after each test in this group is executed.
 */
TEST_TEAR_DOWN( TEST_IOT_I2C )
{
}

/*-----------------------------------------------------------*/

/**
 * @brief user callback function
 */
void prvI2CCallback( IotI2COperationStatus_t xOpStatus,
                     void * pvParam )
{
    BaseType_t xHigherPriorityTaskWoken;

    if( xOpStatus == eI2CCompleted )
    {
        xSemaphoreGiveFromISR( xtestIotI2CSemaphore, &xHigherPriorityTaskWoken );
        portYIELD_FROM_ISR( xHigherPriorityTaskWoken );
    }
}

static void prvChainToReadCallback( IotI2COperationStatus_t xOpStatus,
                                    void * pvParam )
{
    static uint8_t ucOps = 0;

    BaseType_t xHigherPriorityTaskWoken;

    CallbackParam_t * pxCallbackParam = ( CallbackParam_t * ) pvParam;

    if( xOpStatus == eI2CCompleted )
    {
        /* Write. */
        if( ucOps == 0 )
        {
            pxCallbackParam->ulRet = iot_i2c_read_async( pxCallbackParam->xHandle, pxCallbackParam->pucBuffer, pxCallbackParam->xBufferSize );
            ucOps++;
        }
        else
        {
            xSemaphoreGiveFromISR( xtestIotI2CSemaphore, &xHigherPriorityTaskWoken );
            portYIELD_FROM_ISR( xHigherPriorityTaskWoken );
        }
    }
}

/*-----------------------------------------------------------*/

/**
 * @brief Function to define which tests to execute as part of this group.
 */
TEST_GROUP_RUNNER( TEST_IOT_I2C )
{
    xtestIotI2CSemaphore = xSemaphoreCreateBinary();
    TEST_ASSERT_NOT_EQUAL( NULL, xtestIotI2CSemaphore );

    RUN_TEST_CASE( TEST_IOT_I2C, AFQP_IotI2COpenCloseSuccess );
    RUN_TEST_CASE( TEST_IOT_I2C, AFQP_IotI2COpenCloseFail );
    RUN_TEST_CASE( TEST_IOT_I2C, AFQP_IotI2COpenCloseFailUnsupportInst );
    RUN_TEST_CASE( TEST_IOT_I2C, AFQP_IotI2CSetGetConfigurationSuccess );
    RUN_TEST_CASE( TEST_IOT_I2C, AFQP_IotI2CSetGetConfigurationFail );

    RUN_TEST_CASE( TEST_IOT_I2C, AFQP_IotI2CWriteSyncSuccess );
    RUN_TEST_CASE( TEST_IOT_I2C, AFQP_IotI2CWriteSyncFail );
    RUN_TEST_CASE( TEST_IOT_I2C, AFQP_IotI2CReadSyncFail );

    /* If it supports not sending stop condition. */
    #if ( IOT_TEST_COMMON_IO_I2C_SUPPORTED_SEND_NO_STOP == 1 )
        RUN_TEST_CASE( TEST_IOT_I2C, AFQP_IotI2CGetBusStateSuccess );
        RUN_TEST_CASE( TEST_IOT_I2C, AFQP_IotI2CWriteThenReadSyncSuccess );
        RUN_TEST_CASE( TEST_IOT_I2C, AFQP_IotI2CReadAsyncFailIoctl );
        RUN_TEST_CASE( TEST_IOT_I2C, AFQP_IotI2CReadAsyncFailReadTwice );
    #endif

    RUN_TEST_CASE( TEST_IOT_I2C, AFQP_IotI2CWriteAsyncSuccess );
    RUN_TEST_CASE( TEST_IOT_I2C, AFQP_IotI2CWriteAsyncFailIoctl );
    RUN_TEST_CASE( TEST_IOT_I2C, AFQP_IotI2CWriteAsyncFailWriteTwice );
    RUN_TEST_CASE( TEST_IOT_I2C, AFQP_IotI2CReadAsyncFailSetAddr );

    /* If it supports not sending stop condition. */
    #if ( IOT_TEST_COMMON_IO_I2C_SUPPORTED_SEND_NO_STOP == 1 )
        RUN_TEST_CASE( TEST_IOT_I2C, AFQP_IotI2CWriteThenReadAsyncSuccess );
        RUN_TEST_CASE( TEST_IOT_I2C, AFQP_IotI2CWriteThenReadChainSuccess );
    #endif

    /* If it supports cancel the current operation. */
    #if ( IOT_TEST_COMMON_IO_I2C_SUPPORTED_CANCEL == 1 )
        #if ( IOT_TEST_COMMON_IO_I2C_SUPPORTED_SEND_NO_STOP == 1 )
            RUN_TEST_CASE( TEST_IOT_I2C, AFQP_IotI2CCancelReadSuccess );
        #endif
        RUN_TEST_CASE( TEST_IOT_I2C, AFQP_IotI2CCancelFail );
    #endif

    /* Unsupported tests. */
    #if ( IOT_TEST_COMMON_IO_I2C_SUPPORTED_SEND_NO_STOP != 1 )
        RUN_TEST_CASE( TEST_IOT_I2C, AFQP_IotI2CSendNoStopUnsupported );
    #endif

    #if ( IOT_TEST_COMMON_IO_I2C_SUPPORTED_CANCEL != 1 )
        RUN_TEST_CASE( TEST_IOT_I2C, AFQP_IotI2CCancelUnsupported );
    #endif
}

/*-----------------------------------------------------------*/

/**
 * @brief Test Function to test iot_i2c_open and iot_i2c_close.
 */
TEST( TEST_IOT_I2C, AFQP_IotI2COpenCloseSuccess )
{
    IotI2CHandle_t xI2CHandle;
    int32_t lRetVal;

    /* Open i2c to initialize hardware */
    xI2CHandle = iot_i2c_open( testIotI2C_INSTANCE );
    TEST_ASSERT_NOT_EQUAL( NULL, xI2CHandle );

    lRetVal = iot_i2c_close( xI2CHandle );
    TEST_ASSERT_EQUAL( IOT_I2C_SUCCESS, lRetVal );
}

/*-----------------------------------------------------------*/

/**
 * @brief Test Function to test iot_i2c_open and iot_i2c_close fail case.
 */
TEST( TEST_IOT_I2C, AFQP_IotI2COpenCloseFail )
{
    IotI2CHandle_t xI2CHandle;
    IotI2CHandle_t xI2CHandle_1;
    int32_t lRetVal;

    /* Open i2c to initialize hardware */
    xI2CHandle = iot_i2c_open( testIotI2C_INSTANCE );
    TEST_ASSERT_NOT_EQUAL( NULL, xI2CHandle );

    /* Open i2c to initialize hardware again */
    xI2CHandle_1 = iot_i2c_open( testIotI2C_INSTANCE );
    TEST_ASSERT_EQUAL( NULL, xI2CHandle_1 );

    lRetVal = iot_i2c_close( xI2CHandle );
    TEST_ASSERT_EQUAL( IOT_I2C_SUCCESS, lRetVal );

    /* Close same i2c again which is NULL */
    lRetVal = iot_i2c_close( xI2CHandle );
    TEST_ASSERT_EQUAL( IOT_I2C_INVALID_VALUE, lRetVal );

    /* Close i2c with NULL pointer */
    lRetVal = iot_i2c_close( xI2CHandle_1 );
    TEST_ASSERT_EQUAL( IOT_I2C_INVALID_VALUE, lRetVal );
}

/*-----------------------------------------------------------*/

/**
 * @brief Test Function to test iot_i2c_open and iot_i2c_close with unsupported instance
 */
TEST( TEST_IOT_I2C, AFQP_IotI2COpenCloseFailUnsupportInst )
{
    IotI2CHandle_t xI2CHandle;
    int32_t lRetVal;

    /* Open i2c to initialize hardware */
    xI2CHandle = iot_i2c_open( testIotI2C_INSTANCE_NUM );
    TEST_ASSERT_EQUAL( NULL, xI2CHandle );

    lRetVal = iot_i2c_close( xI2CHandle );
    TEST_ASSERT_EQUAL( IOT_I2C_INVALID_VALUE, lRetVal );
}

/*-----------------------------------------------------------*/

/**
 * @brief Test Function for I2C set and get configuration success
 */
TEST( TEST_IOT_I2C, AFQP_IotI2CSetGetConfigurationSuccess )
{
    IotI2CHandle_t xI2CHandle;
    IotI2CConfig_t xI2CConfig_write;
    IotI2CConfig_t xI2CConfig_read;
    int32_t lRetVal;

    xI2CConfig_write.ulBusFreq = testIotI2C_BAUDRATE;
    xI2CConfig_write.ulMasterTimeout = testIotI2C_DEFAULT_TIMEOUT;

    /* Open i2c to initialize hardware */
    xI2CHandle = iot_i2c_open( testIotI2C_INSTANCE );
    TEST_ASSERT_NOT_EQUAL( NULL, xI2CHandle );

    if( TEST_PROTECT() )
    {
        /* Set default i2c configuration */
        lRetVal = iot_i2c_ioctl( xI2CHandle, eI2CSetMasterConfig, &xI2CConfig_write );
        TEST_ASSERT_EQUAL( IOT_I2C_SUCCESS, lRetVal );

        /* Get i2c configuration */
        lRetVal = iot_i2c_ioctl( xI2CHandle, eI2CGetMasterConfig, &xI2CConfig_read );
        TEST_ASSERT_EQUAL( IOT_I2C_SUCCESS, lRetVal );

        /* Make sure get the correct config from i2c */
        TEST_ASSERT_EQUAL( testIotI2C_BAUDRATE, xI2CConfig_read.ulBusFreq );
        TEST_ASSERT_EQUAL( testIotI2C_DEFAULT_TIMEOUT, xI2CConfig_read.ulMasterTimeout );

        xI2CConfig_write.ulBusFreq = testIotI2C_BAUDRATE_LOW_SPEED;
        xI2CConfig_write.ulMasterTimeout = testIotI2C_FAST_TIMEOUT;

        /* Set new i2c configuration */
        lRetVal = iot_i2c_ioctl( xI2CHandle, eI2CSetMasterConfig, &xI2CConfig_write );
        TEST_ASSERT_EQUAL( IOT_I2C_SUCCESS, lRetVal );

        /* Get new i2c configuration */
        lRetVal = iot_i2c_ioctl( xI2CHandle, eI2CGetMasterConfig, &xI2CConfig_read );
        TEST_ASSERT_EQUAL( IOT_I2C_SUCCESS, lRetVal );

        /* Make sure get the correct config from i2c */
        TEST_ASSERT_EQUAL( testIotI2C_BAUDRATE_LOW_SPEED, xI2CConfig_read.ulBusFreq );
        TEST_ASSERT_EQUAL( testIotI2C_FAST_TIMEOUT, xI2CConfig_read.ulMasterTimeout );
    }

    lRetVal = iot_i2c_close( xI2CHandle );
    TEST_ASSERT_EQUAL( IOT_I2C_SUCCESS, lRetVal );
}

/*-----------------------------------------------------------*/

/**
 * @brief Test Function for I2C set and get configuration fail
 */
TEST( TEST_IOT_I2C, AFQP_IotI2CSetGetConfigurationFail )
{
    IotI2CHandle_t xI2CHandle;
    IotI2CConfig_t xI2CConfig;
    int32_t lRetVal;

    /* Open i2c to initialize hardware */
    xI2CHandle = iot_i2c_open( testIotI2C_INSTANCE );
    TEST_ASSERT_NOT_EQUAL( NULL, xI2CHandle );

    if( TEST_PROTECT() )
    {
        /* Set default i2c configuration with NULL pointer */
        lRetVal = iot_i2c_ioctl( xI2CHandle, eI2CSetMasterConfig, NULL );
        TEST_ASSERT_EQUAL( IOT_I2C_INVALID_VALUE, lRetVal );

        /* Get i2c configuration with NULL pointer */
        lRetVal = iot_i2c_ioctl( xI2CHandle, eI2CGetMasterConfig, NULL );
        TEST_ASSERT_EQUAL( IOT_I2C_INVALID_VALUE, lRetVal );

        /* i2c ioctl with unsupported request */
        lRetVal = iot_i2c_ioctl( xI2CHandle, testIotI2C_INVALID_IOCTL_INDEX, &xI2CConfig );
        TEST_ASSERT_EQUAL( IOT_I2C_INVALID_VALUE, lRetVal );
    }

    lRetVal = iot_i2c_close( xI2CHandle );
    TEST_ASSERT_EQUAL( IOT_I2C_SUCCESS, lRetVal );
}

/*-----------------------------------------------------------*/

/**
 * @brief Test Function for I2C async read success
 */
TEST( TEST_IOT_I2C, AFQP_IotI2CWriteThenReadAsyncSuccess )
{
    IotI2CHandle_t xI2CHandle;
    int32_t lRetVal;
    uint16_t readBytes;
    uint16_t writeBytes;

    uint8_t singleByte;

    IotI2CConfig_t xI2CConfig =
    {
        .ulBusFreq       = testIotI2C_BAUDRATE,
        .ulMasterTimeout = testIotI2C_DEFAULT_TIMEOUT
    };

    xI2CHandle = iot_i2c_open( testIotI2C_INSTANCE );
    TEST_ASSERT_NOT_EQUAL( NULL, xI2CHandle );

    if( TEST_PROTECT() )
    {
        /* Set completion callback */
        iot_i2c_set_callback( xI2CHandle, prvI2CCallback, NULL );

        /* Set i2c configuration */
        lRetVal = iot_i2c_ioctl( xI2CHandle, eI2CSetMasterConfig, &xI2CConfig );
        TEST_ASSERT_EQUAL( IOT_I2C_SUCCESS, lRetVal );

        /* Set i2c slave address for writing the device register */
        lRetVal = iot_i2c_ioctl( xI2CHandle, eI2CSetSlaveAddr, &uctestIotI2CSlaveAddr );
        TEST_ASSERT_EQUAL( IOT_I2C_SUCCESS, lRetVal );

        /* Set i2c not stop between transaction */
        lRetVal = iot_i2c_ioctl( xI2CHandle, eI2CSendNoStopFlag, NULL );
        TEST_ASSERT_EQUAL( IOT_I2C_SUCCESS, lRetVal );

        /* write the device register address. */
        lRetVal = iot_i2c_write_sync( xI2CHandle, &uctestIotI2CDeviceRegister, sizeof( uctestIotI2CDeviceRegister ) );
        TEST_ASSERT_EQUAL( IOT_I2C_SUCCESS, lRetVal );

        /* Set i2c slave address to read from the device register. */
        lRetVal = iot_i2c_ioctl( xI2CHandle, eI2CSetSlaveAddr, &uctestIotI2CSlaveAddr );
        TEST_ASSERT_EQUAL( IOT_I2C_SUCCESS, lRetVal );

        /* Read from i2c device for single byte. */
        lRetVal = iot_i2c_read_async( xI2CHandle, &singleByte, sizeof( singleByte ) );
        TEST_ASSERT_EQUAL( IOT_I2C_SUCCESS, lRetVal );

        lRetVal = xSemaphoreTake( xtestIotI2CSemaphore, testIotI2C_MAX_TIMEOUT );
        TEST_ASSERT_EQUAL( pdTRUE, lRetVal );

        lRetVal = iot_i2c_ioctl( xI2CHandle, eI2CGetRxNoOfbytes, &readBytes );
        TEST_ASSERT_EQUAL( IOT_I2C_SUCCESS, lRetVal );
        /* Assert the number of bytes being read is 1. */
        TEST_ASSERT_EQUAL( sizeof( singleByte ), readBytes );

        lRetVal = iot_i2c_ioctl( xI2CHandle, eI2CGetTxNoOfbytes, &writeBytes );
        TEST_ASSERT_EQUAL( IOT_I2C_SUCCESS, lRetVal );
        /* Assert the number of bytes being written is 1. */
        TEST_ASSERT_EQUAL( sizeof( uctestIotI2CDeviceRegister ), writeBytes );
    }

    lRetVal = iot_i2c_close( xI2CHandle );
    TEST_ASSERT_EQUAL( IOT_I2C_SUCCESS, lRetVal );
}

/*-----------------------------------------------------------*/

/**
 * @brief Test Function for I2C async read success
 */
TEST( TEST_IOT_I2C, AFQP_IotI2CWriteThenReadChainSuccess )
{
    IotI2CHandle_t xI2CHandle;
    int32_t lRetVal;
    uint16_t readBytes;
    uint16_t writeBytes;

    uint8_t singleByte;

    CallbackParam_t xCallbackParam;

    IotI2CConfig_t xI2CConfig =
    {
        .ulBusFreq       = testIotI2C_BAUDRATE,
        .ulMasterTimeout = testIotI2C_DEFAULT_TIMEOUT
    };

    xI2CHandle = iot_i2c_open( testIotI2C_INSTANCE );
    TEST_ASSERT_NOT_EQUAL( NULL, xI2CHandle );

    if( TEST_PROTECT() )
    {
        xCallbackParam.xHandle = xI2CHandle;
        xCallbackParam.pucBuffer = &singleByte;
        xCallbackParam.xBufferSize = 1;
        xCallbackParam.ulRet = 0;

        /* Set completion callback */
        iot_i2c_set_callback( xI2CHandle, prvChainToReadCallback, &xCallbackParam );

        /* Set i2c configuration */
        lRetVal = iot_i2c_ioctl( xI2CHandle, eI2CSetMasterConfig, &xI2CConfig );
        TEST_ASSERT_EQUAL( IOT_I2C_SUCCESS, lRetVal );

        /* Set i2c slave address for writing the device register */
        lRetVal = iot_i2c_ioctl( xI2CHandle, eI2CSetSlaveAddr, &uctestIotI2CSlaveAddr );
        TEST_ASSERT_EQUAL( IOT_I2C_SUCCESS, lRetVal );

        /* Set i2c not stop between transaction */
        lRetVal = iot_i2c_ioctl( xI2CHandle, eI2CSendNoStopFlag, NULL );
        TEST_ASSERT_EQUAL( IOT_I2C_SUCCESS, lRetVal );

        /* write the device register address. */
        lRetVal = iot_i2c_write_async( xI2CHandle, &uctestIotI2CDeviceRegister, sizeof( uctestIotI2CDeviceRegister ) );
        TEST_ASSERT_EQUAL( IOT_I2C_SUCCESS, lRetVal );

        lRetVal = xSemaphoreTake( xtestIotI2CSemaphore, testIotI2C_MAX_TIMEOUT );
        TEST_ASSERT_EQUAL( pdTRUE, lRetVal );

        lRetVal = iot_i2c_ioctl( xI2CHandle, eI2CGetRxNoOfbytes, &readBytes );
        TEST_ASSERT_EQUAL( IOT_I2C_SUCCESS, lRetVal );
        /* Assert the number of bytes being read is 1. */
        TEST_ASSERT_EQUAL( sizeof( singleByte ), readBytes );

        lRetVal = iot_i2c_ioctl( xI2CHandle, eI2CGetTxNoOfbytes, &writeBytes );
        TEST_ASSERT_EQUAL( IOT_I2C_SUCCESS, lRetVal );
        /* Assert the number of bytes being written is 1. */
        TEST_ASSERT_EQUAL( sizeof( uctestIotI2CDeviceRegister ), writeBytes );
    }

    lRetVal = iot_i2c_close( xI2CHandle );
    TEST_ASSERT_EQUAL( IOT_I2C_SUCCESS, lRetVal );
}

/*-----------------------------------------------------------*/

/**
 * @brief Test Function for I2C async read fail to do ioctl
 */
TEST( TEST_IOT_I2C, AFQP_IotI2CReadAsyncFailIoctl )
{
    IotI2CHandle_t xI2CHandle;
    int32_t lRetVal;
    uint8_t ucBuffer[ 10 ];

    IotI2CConfig_t xI2CConfig =
    {
        .ulBusFreq       = testIotI2C_BAUDRATE,
        .ulMasterTimeout = testIotI2C_DEFAULT_TIMEOUT
    };

    /* Open i2c to initialize hardware */
    xI2CHandle = iot_i2c_open( testIotI2C_INSTANCE );
    TEST_ASSERT_NOT_EQUAL( NULL, xI2CHandle );

    if( TEST_PROTECT() )
    {
        /* Set completion callback */
        iot_i2c_set_callback( xI2CHandle, prvI2CCallback, NULL );

        /* Set i2c configuration */
        lRetVal = iot_i2c_ioctl( xI2CHandle, eI2CSetMasterConfig, &xI2CConfig );
        TEST_ASSERT_EQUAL( IOT_I2C_SUCCESS, lRetVal );

        /* Set i2c slave address */
        lRetVal = iot_i2c_ioctl( xI2CHandle, eI2CSetSlaveAddr, &uctestIotI2CSlaveAddr );
        TEST_ASSERT_EQUAL( IOT_I2C_SUCCESS, lRetVal );

        /* Set i2c configuration */
        lRetVal = iot_i2c_ioctl( xI2CHandle, eI2CSendNoStopFlag, NULL );
        TEST_ASSERT_EQUAL( IOT_I2C_SUCCESS, lRetVal );

        /* write the device register address. */
        lRetVal = iot_i2c_write_sync( xI2CHandle, &uctestIotI2CDeviceRegister, sizeof( uctestIotI2CDeviceRegister ) );
        TEST_ASSERT_EQUAL( IOT_I2C_SUCCESS, lRetVal );

        /* Set i2c slave address */
        lRetVal = iot_i2c_ioctl( xI2CHandle, eI2CSetSlaveAddr, &uctestIotI2CSlaveAddr );
        TEST_ASSERT_EQUAL( IOT_I2C_SUCCESS, lRetVal );

        /* read from i2c device register */
        lRetVal = iot_i2c_read_async( xI2CHandle, ucBuffer, sizeof( ucBuffer ) );
        TEST_ASSERT_EQUAL( IOT_I2C_SUCCESS, lRetVal );

        /* Set i2c configuration during transaction */
        lRetVal = iot_i2c_ioctl( xI2CHandle, eI2CSetMasterConfig, &xI2CConfig );
        TEST_ASSERT_EQUAL( IOT_I2C_BUSY, lRetVal );

        lRetVal = xSemaphoreTake( xtestIotI2CSemaphore, testIotI2C_MAX_TIMEOUT );
        TEST_ASSERT_EQUAL( pdTRUE, lRetVal );
    }

    lRetVal = iot_i2c_close( xI2CHandle );
    TEST_ASSERT_EQUAL( IOT_I2C_SUCCESS, lRetVal );
}

/*-----------------------------------------------------------*/

/**
 * @brief Test Function for I2C async read twice fail
 */
TEST( TEST_IOT_I2C, AFQP_IotI2CReadAsyncFailReadTwice )
{
    IotI2CHandle_t xI2CHandle;
    int32_t lRetVal;
    uint8_t ucBuffer[ 10 ];

    IotI2CConfig_t xI2CConfig =
    {
        .ulBusFreq       = testIotI2C_BAUDRATE,
        .ulMasterTimeout = testIotI2C_DEFAULT_TIMEOUT
    };

    /* Open i2c to initialize hardware */
    xI2CHandle = iot_i2c_open( testIotI2C_INSTANCE );
    TEST_ASSERT_NOT_EQUAL( NULL, xI2CHandle );

    if( TEST_PROTECT() )
    {
        /* Set completion callback */
        iot_i2c_set_callback( xI2CHandle, prvI2CCallback, NULL );

        /* Set i2c congifuration */
        lRetVal = iot_i2c_ioctl( xI2CHandle, eI2CSetMasterConfig, &xI2CConfig );
        TEST_ASSERT_EQUAL( IOT_I2C_SUCCESS, lRetVal );

        /* Set i2c slave address */
        lRetVal = iot_i2c_ioctl( xI2CHandle, eI2CSetSlaveAddr, &uctestIotI2CSlaveAddr );
        TEST_ASSERT_EQUAL( IOT_I2C_SUCCESS, lRetVal );

        /* Set i2c configuration */
        lRetVal = iot_i2c_ioctl( xI2CHandle, eI2CSendNoStopFlag, NULL );
        TEST_ASSERT_EQUAL( IOT_I2C_SUCCESS, lRetVal );

        /* write the device register address. */
        lRetVal = iot_i2c_write_sync( xI2CHandle, &uctestIotI2CDeviceRegister, sizeof( uctestIotI2CDeviceRegister ) );
        TEST_ASSERT_EQUAL( IOT_I2C_SUCCESS, lRetVal );

        /* Set i2c slave address */
        lRetVal = iot_i2c_ioctl( xI2CHandle, eI2CSetSlaveAddr, &uctestIotI2CSlaveAddr );
        TEST_ASSERT_EQUAL( IOT_I2C_SUCCESS, lRetVal );

        /* read from i2c device */
        lRetVal = iot_i2c_read_async( xI2CHandle, ucBuffer, sizeof( ucBuffer ) );
        TEST_ASSERT_EQUAL( IOT_I2C_SUCCESS, lRetVal );

        /* read from i2c device again */
        lRetVal = iot_i2c_read_async( xI2CHandle, ucBuffer, sizeof( ucBuffer ) );
        TEST_ASSERT_EQUAL( IOT_I2C_BUSY, lRetVal );

        lRetVal = xSemaphoreTake( xtestIotI2CSemaphore, testIotI2C_MAX_TIMEOUT );
        TEST_ASSERT_EQUAL( pdTRUE, lRetVal );
    }

    lRetVal = iot_i2c_close( xI2CHandle );
    TEST_ASSERT_EQUAL( IOT_I2C_SUCCESS, lRetVal );
}

/*-----------------------------------------------------------*/

/**
 * @brief Test Function for I2C read async fail. slave address and register not set.
 */
TEST( TEST_IOT_I2C, AFQP_IotI2CReadAsyncFailSetAddr )
{
    IotI2CHandle_t xI2CHandle;
    int32_t lRetVal;
    uint8_t ucReadValue;

    /* Open i2c to initialize hardware */
    xI2CHandle = iot_i2c_open( testIotI2C_INSTANCE );
    TEST_ASSERT_NOT_EQUAL( NULL, xI2CHandle );

    if( TEST_PROTECT() )
    {
        /* Set completion callback */
        iot_i2c_set_callback( xI2CHandle, prvI2CCallback, NULL );

        /* read from i2c device */
        lRetVal = iot_i2c_read_async( xI2CHandle, &ucReadValue, sizeof( ucReadValue ) );
        TEST_ASSERT_EQUAL( IOT_I2C_SLAVE_ADDRESS_NOT_SET, lRetVal );
    }

    lRetVal = iot_i2c_close( xI2CHandle );
    TEST_ASSERT_EQUAL( IOT_I2C_SUCCESS, lRetVal );
}

/*-----------------------------------------------------------*/

/**
 * @brief Test Function for I2C cancel
 */
TEST( TEST_IOT_I2C, AFQP_IotI2CCancelReadSuccess )
{
    IotI2CHandle_t xI2CHandle;
    int32_t lRetVal;
    uint8_t readBuffer[ 64 ];

    uint16_t readBytes;

    IotI2CConfig_t xI2CConfig =
    {
        .ulBusFreq       = testIotI2C_BAUDRATE,
        .ulMasterTimeout = testIotI2C_DEFAULT_TIMEOUT
    };

    /* Open i2c to initialize hardware */
    xI2CHandle = iot_i2c_open( testIotI2C_INSTANCE );
    TEST_ASSERT_NOT_EQUAL( NULL, xI2CHandle );

    if( TEST_PROTECT() )
    {
        /* Set i2c configuration. */
        lRetVal = iot_i2c_ioctl( xI2CHandle, eI2CSetMasterConfig, &xI2CConfig );
        TEST_ASSERT_EQUAL( IOT_I2C_SUCCESS, lRetVal );

        /* Set i2c slave address */
        lRetVal = iot_i2c_ioctl( xI2CHandle, eI2CSetSlaveAddr, &uctestIotI2CSlaveAddr );
        TEST_ASSERT_EQUAL( IOT_I2C_SUCCESS, lRetVal );

        /* Set i2c configuration */
        lRetVal = iot_i2c_ioctl( xI2CHandle, eI2CSendNoStopFlag, NULL );
        TEST_ASSERT_EQUAL( IOT_I2C_SUCCESS, lRetVal );

        /* write the device register address. */
        lRetVal = iot_i2c_write_sync( xI2CHandle, &uctestIotI2CDeviceRegister, sizeof( uctestIotI2CDeviceRegister ) );
        TEST_ASSERT_EQUAL( IOT_I2C_SUCCESS, lRetVal );

        /* Set completion callback */
        iot_i2c_set_callback( xI2CHandle, prvI2CCallback, NULL );

        /* Set i2c slave address */
        lRetVal = iot_i2c_ioctl( xI2CHandle, eI2CSetSlaveAddr, &uctestIotI2CSlaveAddr );
        TEST_ASSERT_EQUAL( IOT_I2C_SUCCESS, lRetVal );

        /* Set i2c configuration */
        lRetVal = iot_i2c_ioctl( xI2CHandle, eI2CSendNoStopFlag, NULL );
        TEST_ASSERT_EQUAL( IOT_I2C_SUCCESS, lRetVal );

        /* read from i2c device */
        lRetVal = iot_i2c_read_async( xI2CHandle, readBuffer, sizeof( readBuffer ) );
        TEST_ASSERT_EQUAL( IOT_I2C_SUCCESS, lRetVal );

        /* Cancel the transaction while the reading operation is in flight. */
        lRetVal = iot_i2c_cancel( xI2CHandle );
        TEST_ASSERT_EQUAL( IOT_I2C_SUCCESS, lRetVal );

        /* Assert the completion callback is NOT invoked. */
        lRetVal = xSemaphoreTake( xtestIotI2CSemaphore, testIotI2C_MAX_TIMEOUT );
        TEST_ASSERT_EQUAL( pdFALSE, lRetVal );

        uint8_t writeVal1[] = { uctestIotI2CDeviceRegister, uctestIotI2CWriteVal };

        /* Write after cancel should also succeed. */
        lRetVal = iot_i2c_write_sync( xI2CHandle, writeVal1, sizeof( writeVal1 ) );
        TEST_ASSERT_EQUAL( IOT_I2C_SUCCESS, lRetVal );

        lRetVal = iot_i2c_ioctl( xI2CHandle, eI2CGetRxNoOfbytes, &readBytes );
        TEST_ASSERT_EQUAL( IOT_I2C_SUCCESS, lRetVal );

        /* Assert the number of bytes being read is less than requested. */
        TEST_ASSERT_LESS_THAN( sizeof( readBuffer ), readBytes );
    }

    lRetVal = iot_i2c_close( xI2CHandle );
    TEST_ASSERT_EQUAL( IOT_I2C_SUCCESS, lRetVal );
}

/*-----------------------------------------------------------*/

/**
 * @brief Test Function for I2C cancel fail
 */
TEST( TEST_IOT_I2C, AFQP_IotI2CCancelFail )
{
    IotI2CHandle_t xI2CHandle;
    int32_t lRetVal;

    /* Open i2c to initialize hardware */
    xI2CHandle = iot_i2c_open( testIotI2C_INSTANCE );
    TEST_ASSERT_NOT_EQUAL( NULL, xI2CHandle );

    if( TEST_PROTECT() )
    {
        /* cancel transaction with NULL */
        lRetVal = iot_i2c_cancel( NULL );
        TEST_ASSERT_EQUAL( IOT_I2C_INVALID_VALUE, lRetVal );
    }

    lRetVal = iot_i2c_close( xI2CHandle );
    TEST_ASSERT_EQUAL( IOT_I2C_SUCCESS, lRetVal );
}

/*-----------------------------------------------------------*/

TEST( TEST_IOT_I2C, AFQP_IotI2CCancelUnsupported )
{
    IotI2CHandle_t xI2CHandle;
    int32_t lRetVal;

    /* Open i2c to initialize hardware */
    xI2CHandle = iot_i2c_open( testIotI2C_INSTANCE );
    TEST_ASSERT_NOT_EQUAL( NULL, xI2CHandle );

    if( TEST_PROTECT() )
    {
        /* cancel transaction with NULL */
        lRetVal = iot_i2c_cancel( xI2CHandle );
        TEST_ASSERT_EQUAL( IOT_I2C_FUNCTION_NOT_SUPPORTED, lRetVal );
    }

    lRetVal = iot_i2c_close( xI2CHandle );
    TEST_ASSERT_EQUAL( IOT_I2C_SUCCESS, lRetVal );
}

/*-----------------------------------------------------------*/

/**
 * @brief Test Function for I2C async write
 */
TEST( TEST_IOT_I2C, AFQP_IotI2CWriteAsyncSuccess )
{
    IotI2CHandle_t xI2CHandle;
    int32_t lRetVal;
<<<<<<< HEAD
    uint8_t writeVal1[] = { uctestIotI2CDeviceRegister, uctestIotI2CWriteVal };
    uint8_t writeVal2[] = { uctestIotI2CDeviceRegister, uctestIotI2CWriteVal, uctestIotI2CWriteVal, uctestIotI2CWriteVal };
=======
    uint8_t writeVal1[] = { xtestIotI2CDeviceRegister, uctestIotI2CWriteVal };
    uint8_t writeVal2[ IOT_TEST_COMMON_IO_I2C_MAX_WRITE_LENGTH ] = { xtestIotI2CDeviceRegister, uctestIotI2CWriteVal };
>>>>>>> 827a3f57

    uint16_t writeBytes;

    IotI2CConfig_t xI2CConfig =
    {
        .ulBusFreq       = testIotI2C_BAUDRATE,
        .ulMasterTimeout = testIotI2C_DEFAULT_TIMEOUT
    };

    /* Open i2c to initialize hardware */
    xI2CHandle = iot_i2c_open( testIotI2C_INSTANCE );
    TEST_ASSERT_NOT_EQUAL( NULL, xI2CHandle );

    if( TEST_PROTECT() )
    {
        /* Set completion callback */
        iot_i2c_set_callback( xI2CHandle, prvI2CCallback, NULL );

        /* Set i2c configuration */
        lRetVal = iot_i2c_ioctl( xI2CHandle, eI2CSetMasterConfig, &xI2CConfig );
        TEST_ASSERT_EQUAL( IOT_I2C_SUCCESS, lRetVal );

        /* Set i2c slave address */
        lRetVal = iot_i2c_ioctl( xI2CHandle, eI2CSetSlaveAddr, &uctestIotI2CSlaveAddr );
        TEST_ASSERT_EQUAL( IOT_I2C_SUCCESS, lRetVal );

        /* write the value to the device */
        lRetVal = iot_i2c_write_async( xI2CHandle, writeVal1, sizeof( writeVal1 ) );
        TEST_ASSERT_EQUAL( IOT_I2C_SUCCESS, lRetVal );

        lRetVal = xSemaphoreTake( xtestIotI2CSemaphore, testIotI2C_MAX_TIMEOUT );
        TEST_ASSERT_EQUAL( pdTRUE, lRetVal );

        lRetVal = iot_i2c_ioctl( xI2CHandle, eI2CGetTxNoOfbytes, &writeBytes );
        TEST_ASSERT_EQUAL( IOT_I2C_SUCCESS, lRetVal );
        /* Assert the number of bytes being written is 2. */
        TEST_ASSERT_EQUAL( sizeof( writeVal1 ), writeBytes );

        /* write the value to the device */
        lRetVal = iot_i2c_write_async( xI2CHandle, writeVal2, sizeof( writeVal2 ) );
        TEST_ASSERT_EQUAL( IOT_I2C_SUCCESS, lRetVal );

        lRetVal = xSemaphoreTake( xtestIotI2CSemaphore, testIotI2C_MAX_TIMEOUT );
        TEST_ASSERT_EQUAL( pdTRUE, lRetVal );

        lRetVal = iot_i2c_ioctl( xI2CHandle, eI2CGetTxNoOfbytes, &writeBytes );
        TEST_ASSERT_EQUAL( IOT_I2C_SUCCESS, lRetVal );
        /* Assert the number of written bytes. */
        TEST_ASSERT_EQUAL( sizeof( writeVal2 ), writeBytes );
    }

    lRetVal = iot_i2c_close( xI2CHandle );
    TEST_ASSERT_EQUAL( IOT_I2C_SUCCESS, lRetVal );
}

/*-----------------------------------------------------------*/

/**
 * @brief Test Function for I2C async write fail to do ioctl
 */
TEST( TEST_IOT_I2C, AFQP_IotI2CWriteAsyncFailIoctl )
{
    IotI2CHandle_t xI2CHandle;
    int32_t lRetVal;
<<<<<<< HEAD
    uint8_t writeVal[] = { uctestIotI2CDeviceRegister, uctestIotI2CWriteVal, 0xFF, 0xFF, 0xFF, 0xFF, 0xFF, 0xFF, 0xFF, 0xFF };
=======
    uint8_t writeVal[ IOT_TEST_COMMON_IO_I2C_MAX_WRITE_LENGTH ] = { xtestIotI2CDeviceRegister, uctestIotI2CWriteVal };
>>>>>>> 827a3f57

    IotI2CConfig_t xI2CConfig =
    {
        .ulBusFreq       = testIotI2C_BAUDRATE,
        .ulMasterTimeout = testIotI2C_DEFAULT_TIMEOUT
    };

    /* Open i2c to initialize hardware */
    xI2CHandle = iot_i2c_open( testIotI2C_INSTANCE );
    TEST_ASSERT_NOT_EQUAL( NULL, xI2CHandle );

    if( TEST_PROTECT() )
    {
        /* Set completion callback */
        iot_i2c_set_callback( xI2CHandle, prvI2CCallback, NULL );

        /* Set i2c congifuration */
        lRetVal = iot_i2c_ioctl( xI2CHandle, eI2CSetMasterConfig, &xI2CConfig );
        TEST_ASSERT_EQUAL( IOT_I2C_SUCCESS, lRetVal );

        /* Set i2c slave address */
        lRetVal = iot_i2c_ioctl( xI2CHandle, eI2CSetSlaveAddr, &uctestIotI2CSlaveAddr );
        TEST_ASSERT_EQUAL( IOT_I2C_SUCCESS, lRetVal );

        /* wirte the value to the device */
        lRetVal = iot_i2c_write_async( xI2CHandle, writeVal, sizeof( writeVal ) );
        TEST_ASSERT_EQUAL( IOT_I2C_SUCCESS, lRetVal );

        /* Set i2c congifuration during transaction */
        lRetVal = iot_i2c_ioctl( xI2CHandle, eI2CSetMasterConfig, &xI2CConfig );
        TEST_ASSERT_EQUAL( IOT_I2C_BUSY, lRetVal );

        lRetVal = xSemaphoreTake( xtestIotI2CSemaphore, testIotI2C_MAX_TIMEOUT );
        TEST_ASSERT_EQUAL( pdTRUE, lRetVal );
    }

    lRetVal = iot_i2c_close( xI2CHandle );
    TEST_ASSERT_EQUAL( IOT_I2C_SUCCESS, lRetVal );
}

/*-----------------------------------------------------------*/

/**
 * @brief Test Function for I2C async write twice fail
 */
TEST( TEST_IOT_I2C, AFQP_IotI2CWriteAsyncFailWriteTwice )
{
    IotI2CHandle_t xI2CHandle;
    int32_t lRetVal;
<<<<<<< HEAD
    uint8_t writeVal[] = { uctestIotI2CDeviceRegister, uctestIotI2CWriteVal, 0xFF, 0xFF, 0xFF, 0xFF, 0xFF, 0xFF, 0xFF, 0xFF };
=======
    uint8_t writeVal[ IOT_TEST_COMMON_IO_I2C_MAX_WRITE_LENGTH ] = { xtestIotI2CDeviceRegister, uctestIotI2CWriteVal };
>>>>>>> 827a3f57

    IotI2CConfig_t xI2CConfig =
    {
        .ulBusFreq       = testIotI2C_BAUDRATE,
        .ulMasterTimeout = testIotI2C_DEFAULT_TIMEOUT
    };

    /* Open i2c to initialize hardware */
    xI2CHandle = iot_i2c_open( testIotI2C_INSTANCE );
    TEST_ASSERT_NOT_EQUAL( NULL, xI2CHandle );

    if( TEST_PROTECT() )
    {
        /* Set completion callback */
        iot_i2c_set_callback( xI2CHandle, prvI2CCallback, NULL );

        /* Set i2c configuration. */
        lRetVal = iot_i2c_ioctl( xI2CHandle, eI2CSetMasterConfig, &xI2CConfig );
        TEST_ASSERT_EQUAL( IOT_I2C_SUCCESS, lRetVal );

        /* Set i2c slave address */
        lRetVal = iot_i2c_ioctl( xI2CHandle, eI2CSetSlaveAddr, &uctestIotI2CSlaveAddr );
        TEST_ASSERT_EQUAL( IOT_I2C_SUCCESS, lRetVal );

        /* write the value to the device */
        lRetVal = iot_i2c_write_async( xI2CHandle, writeVal, sizeof( writeVal ) );
        TEST_ASSERT_EQUAL( IOT_I2C_SUCCESS, lRetVal );

        /* write the value to the device again */
        lRetVal = iot_i2c_write_async( xI2CHandle, writeVal, sizeof( writeVal ) );
        TEST_ASSERT_EQUAL( IOT_I2C_BUSY, lRetVal );

        lRetVal = xSemaphoreTake( xtestIotI2CSemaphore, testIotI2C_MAX_TIMEOUT );
        TEST_ASSERT_EQUAL( pdTRUE, lRetVal );
    }

    lRetVal = iot_i2c_close( xI2CHandle );
    TEST_ASSERT_EQUAL( IOT_I2C_SUCCESS, lRetVal );
}

/*-----------------------------------------------------------*/

/**
 * @brief Test Function for I2C sync write then read, in same transaction.
 */
TEST( TEST_IOT_I2C, AFQP_IotI2CWriteThenReadSyncSuccess )
{
    IotI2CHandle_t xI2CHandle;
    int32_t lRetVal;
    uint8_t singleByte;

    uint16_t readBytes;
    uint16_t writeBytes;

    IotI2CConfig_t xI2CConfig =
    {
        .ulBusFreq       = testIotI2C_BAUDRATE,
        .ulMasterTimeout = testIotI2C_DEFAULT_TIMEOUT,
    };

    /* Open i2c to initialize hardware */
    xI2CHandle = iot_i2c_open( testIotI2C_INSTANCE );
    TEST_ASSERT_NOT_EQUAL( NULL, xI2CHandle );

    if( TEST_PROTECT() )
    {
        /* Set i2c configuration */
        lRetVal = iot_i2c_ioctl( xI2CHandle, eI2CSetMasterConfig, &xI2CConfig );
        TEST_ASSERT_EQUAL( IOT_I2C_SUCCESS, lRetVal );

        /* Set i2c slave address */
        lRetVal = iot_i2c_ioctl( xI2CHandle, eI2CSetSlaveAddr, &uctestIotI2CSlaveAddr );
        TEST_ASSERT_EQUAL( IOT_I2C_SUCCESS, lRetVal );

        /* Set i2c configuration */
        lRetVal = iot_i2c_ioctl( xI2CHandle, eI2CSendNoStopFlag, NULL );
        TEST_ASSERT_EQUAL( IOT_I2C_SUCCESS, lRetVal );

        /* write the device register address. */
        lRetVal = iot_i2c_write_sync( xI2CHandle, &uctestIotI2CDeviceRegister, sizeof( uctestIotI2CDeviceRegister ) );
        TEST_ASSERT_EQUAL( IOT_I2C_SUCCESS, lRetVal );

        /* repeated start to read */
        lRetVal = iot_i2c_ioctl( xI2CHandle, eI2CSetSlaveAddr, &uctestIotI2CSlaveAddr );
        TEST_ASSERT_EQUAL( IOT_I2C_SUCCESS, lRetVal );

        /* read from i2c device for single byte */
        lRetVal = iot_i2c_read_sync( xI2CHandle, &singleByte, sizeof( singleByte ) );
        TEST_ASSERT_EQUAL( IOT_I2C_SUCCESS, lRetVal );

        lRetVal = iot_i2c_ioctl( xI2CHandle, eI2CGetTxNoOfbytes, &writeBytes );
        TEST_ASSERT_EQUAL( IOT_I2C_SUCCESS, lRetVal );
        /* Assert the number of bytes being written is 1. */
        TEST_ASSERT_EQUAL( sizeof( uctestIotI2CDeviceRegister ), writeBytes );

        lRetVal = iot_i2c_ioctl( xI2CHandle, eI2CGetRxNoOfbytes, &readBytes );
        TEST_ASSERT_EQUAL( IOT_I2C_SUCCESS, lRetVal );
        /* Assert the number of bytes being read is 1. */
        TEST_ASSERT_EQUAL( sizeof( singleByte ), readBytes );
    }

    lRetVal = iot_i2c_close( xI2CHandle );
    TEST_ASSERT_EQUAL( IOT_I2C_SUCCESS, lRetVal );
}

/*-----------------------------------------------------------*/

/**
 * @brief Test Function for I2C sync read Fail
 */
TEST( TEST_IOT_I2C, AFQP_IotI2CReadSyncFail )
{
    IotI2CHandle_t xI2CHandle;
    int32_t lRetVal;
    uint8_t ucReadValue;

    IotI2CConfig_t xI2CConfig =
    {
        .ulBusFreq       = testIotI2C_BAUDRATE,
        .ulMasterTimeout = testIotI2C_DEFAULT_TIMEOUT,
    };

    /* Open i2c to initialize hardware */
    xI2CHandle = iot_i2c_open( testIotI2C_INSTANCE );
    TEST_ASSERT_NOT_EQUAL( NULL, xI2CHandle );

    if( TEST_PROTECT() )
    {
        lRetVal = iot_i2c_ioctl( xI2CHandle, eI2CSetMasterConfig, &xI2CConfig );
        TEST_ASSERT_EQUAL( IOT_I2C_SUCCESS, lRetVal );

        /* read from i2c device */
        lRetVal = iot_i2c_read_sync( xI2CHandle, &ucReadValue, sizeof( ucReadValue ) );
        TEST_ASSERT_EQUAL( IOT_I2C_SLAVE_ADDRESS_NOT_SET, lRetVal );
    }

    lRetVal = iot_i2c_close( xI2CHandle );
    TEST_ASSERT_EQUAL( IOT_I2C_SUCCESS, lRetVal );
}

/*-----------------------------------------------------------*/

/**
 * @brief Test Function for I2C sync write
 */
TEST( TEST_IOT_I2C, AFQP_IotI2CWriteSyncSuccess )
{
    IotI2CHandle_t xI2CHandle;
    int32_t lRetVal;
<<<<<<< HEAD
    uint8_t writeVal1[] = { uctestIotI2CDeviceRegister, uctestIotI2CWriteVal };
    uint8_t writeVal2[] = { uctestIotI2CDeviceRegister, uctestIotI2CWriteVal, uctestIotI2CWriteVal, uctestIotI2CWriteVal };
=======
    uint8_t writeVal1[] = { xtestIotI2CDeviceRegister, uctestIotI2CWriteVal };
    uint8_t writeVal2[ IOT_TEST_COMMON_IO_I2C_MAX_WRITE_LENGTH ] = { xtestIotI2CDeviceRegister, uctestIotI2CWriteVal };
>>>>>>> 827a3f57

    uint16_t writeBytes;

    IotI2CConfig_t xI2CConfig =
    {
        .ulBusFreq       = testIotI2C_BAUDRATE,
        .ulMasterTimeout = testIotI2C_DEFAULT_TIMEOUT
    };

    /* Open i2c to initialize hardware */
    xI2CHandle = iot_i2c_open( testIotI2C_INSTANCE );
    TEST_ASSERT_NOT_EQUAL( NULL, xI2CHandle );

    if( TEST_PROTECT() )
    {
        /* Set i2c configuration */
        lRetVal = iot_i2c_ioctl( xI2CHandle, eI2CSetMasterConfig, &xI2CConfig );
        TEST_ASSERT_EQUAL( IOT_I2C_SUCCESS, lRetVal );

        /* Set i2c slave address */
        lRetVal = iot_i2c_ioctl( xI2CHandle, eI2CSetSlaveAddr, &uctestIotI2CSlaveAddr );
        TEST_ASSERT_EQUAL( IOT_I2C_SUCCESS, lRetVal );

        /* write the value to the device */
        lRetVal = iot_i2c_write_sync( xI2CHandle, writeVal1, sizeof( writeVal1 ) );
        TEST_ASSERT_EQUAL( IOT_I2C_SUCCESS, lRetVal );

        lRetVal = iot_i2c_ioctl( xI2CHandle, eI2CGetTxNoOfbytes, &writeBytes );
        TEST_ASSERT_EQUAL( IOT_I2C_SUCCESS, lRetVal );
        /* Assert the number of bytes being written is 1. */
        TEST_ASSERT_EQUAL( sizeof( writeVal1 ), writeBytes );

        /* write the value to the device */
        lRetVal = iot_i2c_write_sync( xI2CHandle, writeVal2, sizeof( writeVal2 ) );
        TEST_ASSERT_EQUAL( IOT_I2C_SUCCESS, lRetVal );

        lRetVal = iot_i2c_ioctl( xI2CHandle, eI2CGetTxNoOfbytes, &writeBytes );
        TEST_ASSERT_EQUAL( IOT_I2C_SUCCESS, lRetVal );
        /* Assert the number of bytes being written is 4. */
        TEST_ASSERT_EQUAL( sizeof( writeVal2 ), writeBytes );
    }

    lRetVal = iot_i2c_close( xI2CHandle );
    TEST_ASSERT_EQUAL( IOT_I2C_SUCCESS, lRetVal );
}

/*-----------------------------------------------------------*/

/**
 * @brief Test Function for I2C sync write
 */
TEST( TEST_IOT_I2C, AFQP_IotI2CWriteSyncFail )
{
    IotI2CHandle_t xI2CHandle;
    int32_t lRetVal;
    uint8_t writeVal[] = { uctestIotI2CDeviceRegister, uctestIotI2CWriteVal };

    IotI2CConfig_t xI2CConfig =
    {
        .ulBusFreq       = testIotI2C_BAUDRATE,
        .ulMasterTimeout = testIotI2C_DEFAULT_TIMEOUT,
    };

    /* Open i2c to initialize hardware */
    xI2CHandle = iot_i2c_open( testIotI2C_INSTANCE );
    TEST_ASSERT_NOT_EQUAL( NULL, xI2CHandle );

    if( TEST_PROTECT() )
    {
        /* Set i2c configuration */
        lRetVal = iot_i2c_ioctl( xI2CHandle, eI2CSetMasterConfig, &xI2CConfig );
        TEST_ASSERT_EQUAL( IOT_I2C_SUCCESS, lRetVal );

        /* write to i2c device */
        lRetVal = iot_i2c_write_sync( xI2CHandle, writeVal, sizeof( writeVal ) );
        TEST_ASSERT_EQUAL( IOT_I2C_SLAVE_ADDRESS_NOT_SET, lRetVal );
    }

    lRetVal = iot_i2c_close( xI2CHandle );
    TEST_ASSERT_EQUAL( IOT_I2C_SUCCESS, lRetVal );
}

/*-----------------------------------------------------------*/

/**
 * @brief Test Function for I2C but getState
 */
TEST( TEST_IOT_I2C, AFQP_IotI2CGetBusStateSuccess )
{
    IotI2CHandle_t xI2CHandle;
    int32_t lRetVal;
    uint8_t readBuffer[ 64 ];

    IotI2CBusStatus_t busStatus;

    IotI2CConfig_t xI2CConfig =
    {
        .ulBusFreq       = testIotI2C_BAUDRATE,
        .ulMasterTimeout = testIotI2C_DEFAULT_TIMEOUT
    };

    /* Open i2c to initialize hardware */
    xI2CHandle = iot_i2c_open( testIotI2C_INSTANCE );
    TEST_ASSERT_NOT_EQUAL( NULL, xI2CHandle );

    if( TEST_PROTECT() )
    {
        /* Set completion callback */
        iot_i2c_set_callback( xI2CHandle, prvI2CCallback, NULL );

        /* Set i2c configuration. */
        lRetVal = iot_i2c_ioctl( xI2CHandle, eI2CSetMasterConfig, &xI2CConfig );
        TEST_ASSERT_EQUAL( IOT_I2C_SUCCESS, lRetVal );

        /* Set i2c slave address */
        lRetVal = iot_i2c_ioctl( xI2CHandle, eI2CSetSlaveAddr, &uctestIotI2CSlaveAddr );
        TEST_ASSERT_EQUAL( IOT_I2C_SUCCESS, lRetVal );

        /* Set i2c configuration */
        lRetVal = iot_i2c_ioctl( xI2CHandle, eI2CSendNoStopFlag, NULL );
        TEST_ASSERT_EQUAL( IOT_I2C_SUCCESS, lRetVal );

        /* write the device register address. */
        lRetVal = iot_i2c_write_sync( xI2CHandle, &uctestIotI2CDeviceRegister, sizeof( uctestIotI2CDeviceRegister ) );
        TEST_ASSERT_EQUAL( IOT_I2C_SUCCESS, lRetVal );

        /* Assert bus is idle before calling async read. */
        lRetVal = iot_i2c_ioctl( xI2CHandle, eI2CGetBusState, &busStatus );
        TEST_ASSERT_EQUAL( IOT_I2C_SUCCESS, lRetVal );
        TEST_ASSERT_EQUAL( eI2CBusIdle, busStatus );

        /* read from i2c device */
        lRetVal = iot_i2c_read_async( xI2CHandle, readBuffer, sizeof( readBuffer ) );
        TEST_ASSERT_EQUAL( IOT_I2C_SUCCESS, lRetVal );

        /* Assert bus is busy during async read. */
        lRetVal = iot_i2c_ioctl( xI2CHandle, eI2CGetBusState, &busStatus );
        TEST_ASSERT_EQUAL( IOT_I2C_SUCCESS, lRetVal );
        TEST_ASSERT_EQUAL( eI2cBusBusy, busStatus );

        lRetVal = xSemaphoreTake( xtestIotI2CSemaphore, testIotI2C_MAX_TIMEOUT );
        TEST_ASSERT_EQUAL( pdTRUE, lRetVal );
    }

    lRetVal = iot_i2c_close( xI2CHandle );
    TEST_ASSERT_EQUAL( IOT_I2C_SUCCESS, lRetVal );
}

TEST( TEST_IOT_I2C, AFQP_IotI2CSendNoStopUnsupported )
{
    IotI2CHandle_t xI2CHandle;
    int32_t lRetVal;

    /* Open i2c to initialize hardware */
    xI2CHandle = iot_i2c_open( testIotI2C_INSTANCE );
    TEST_ASSERT_NOT_EQUAL( NULL, xI2CHandle );

    if( TEST_PROTECT() )
    {
        lRetVal = iot_i2c_ioctl( xI2CHandle, eI2CSendNoStopFlag, NULL );
        TEST_ASSERT_EQUAL( IOT_I2C_FUNCTION_NOT_SUPPORTED, lRetVal );
    }

    lRetVal = iot_i2c_close( xI2CHandle );
    TEST_ASSERT_EQUAL( IOT_I2C_SUCCESS, lRetVal );
}<|MERGE_RESOLUTION|>--- conflicted
+++ resolved
@@ -806,13 +806,8 @@
 {
     IotI2CHandle_t xI2CHandle;
     int32_t lRetVal;
-<<<<<<< HEAD
     uint8_t writeVal1[] = { uctestIotI2CDeviceRegister, uctestIotI2CWriteVal };
-    uint8_t writeVal2[] = { uctestIotI2CDeviceRegister, uctestIotI2CWriteVal, uctestIotI2CWriteVal, uctestIotI2CWriteVal };
-=======
-    uint8_t writeVal1[] = { xtestIotI2CDeviceRegister, uctestIotI2CWriteVal };
-    uint8_t writeVal2[ IOT_TEST_COMMON_IO_I2C_MAX_WRITE_LENGTH ] = { xtestIotI2CDeviceRegister, uctestIotI2CWriteVal };
->>>>>>> 827a3f57
+    uint8_t writeVal2[ IOT_TEST_COMMON_IO_I2C_MAX_WRITE_LENGTH ] = { uctestIotI2CDeviceRegister, uctestIotI2CWriteVal };
 
     uint16_t writeBytes;
 
@@ -877,11 +872,7 @@
 {
     IotI2CHandle_t xI2CHandle;
     int32_t lRetVal;
-<<<<<<< HEAD
-    uint8_t writeVal[] = { uctestIotI2CDeviceRegister, uctestIotI2CWriteVal, 0xFF, 0xFF, 0xFF, 0xFF, 0xFF, 0xFF, 0xFF, 0xFF };
-=======
-    uint8_t writeVal[ IOT_TEST_COMMON_IO_I2C_MAX_WRITE_LENGTH ] = { xtestIotI2CDeviceRegister, uctestIotI2CWriteVal };
->>>>>>> 827a3f57
+    uint8_t writeVal[ IOT_TEST_COMMON_IO_I2C_MAX_WRITE_LENGTH ] = { uctestIotI2CDeviceRegister, uctestIotI2CWriteVal };
 
     IotI2CConfig_t xI2CConfig =
     {
@@ -931,11 +922,7 @@
 {
     IotI2CHandle_t xI2CHandle;
     int32_t lRetVal;
-<<<<<<< HEAD
-    uint8_t writeVal[] = { uctestIotI2CDeviceRegister, uctestIotI2CWriteVal, 0xFF, 0xFF, 0xFF, 0xFF, 0xFF, 0xFF, 0xFF, 0xFF };
-=======
-    uint8_t writeVal[ IOT_TEST_COMMON_IO_I2C_MAX_WRITE_LENGTH ] = { xtestIotI2CDeviceRegister, uctestIotI2CWriteVal };
->>>>>>> 827a3f57
+    uint8_t writeVal[ IOT_TEST_COMMON_IO_I2C_MAX_WRITE_LENGTH ] = { uctestIotI2CDeviceRegister, uctestIotI2CWriteVal };
 
     IotI2CConfig_t xI2CConfig =
     {
@@ -1085,13 +1072,8 @@
 {
     IotI2CHandle_t xI2CHandle;
     int32_t lRetVal;
-<<<<<<< HEAD
     uint8_t writeVal1[] = { uctestIotI2CDeviceRegister, uctestIotI2CWriteVal };
-    uint8_t writeVal2[] = { uctestIotI2CDeviceRegister, uctestIotI2CWriteVal, uctestIotI2CWriteVal, uctestIotI2CWriteVal };
-=======
-    uint8_t writeVal1[] = { xtestIotI2CDeviceRegister, uctestIotI2CWriteVal };
-    uint8_t writeVal2[ IOT_TEST_COMMON_IO_I2C_MAX_WRITE_LENGTH ] = { xtestIotI2CDeviceRegister, uctestIotI2CWriteVal };
->>>>>>> 827a3f57
+    uint8_t writeVal2[ IOT_TEST_COMMON_IO_I2C_MAX_WRITE_LENGTH ] = { uctestIotI2CDeviceRegister, uctestIotI2CWriteVal };
 
     uint16_t writeBytes;
 
