--- conflicted
+++ resolved
@@ -640,25 +640,6 @@
 
 TEST_GROUP_RUNNER( Full_WiFi )
 {
-<<<<<<< HEAD
-    /* Happy path tests. */
-    RUN_TEST_CASE( Full_WiFi, AFQP_WiFiOnOff );
-    RUN_TEST_CASE( Full_WiFi, AFQP_WiFiMode );
-    RUN_TEST_CASE( Full_WiFi, AFQP_WiFiConnectionLoop );
-    RUN_TEST_CASE( Full_WiFi, AFQP_WiFiNetworkAddGetDelete );
-    RUN_TEST_CASE( Full_WiFi, AFQP_WiFiPowerManagementMode )
-    RUN_TEST_CASE( Full_WiFi, AFQP_WiFiGetIP );
-    RUN_TEST_CASE( Full_WiFi, AFQP_WiFiGetMAC );
-    RUN_TEST_CASE( Full_WiFi, AFQP_WiFiGetHostIP );
-    RUN_TEST_CASE( Full_WiFi, AFQP_WiFiScan );
-    RUN_TEST_CASE( Full_WiFi, AFQP_WiFiReset );
-    RUN_TEST_CASE( Full_WiFi, AFQP_WiFiPing );
-    RUN_TEST_CASE( Full_WiFi, AFQP_WiFiIsConnected );
-    // RUN_TEST_CASE( Full_WiFi, AFQP_WiFiConnectMultipleAP );
-    RUN_TEST_CASE( Full_WiFi, AFQP_WiFiOnOffLoop );
-
-=======
->>>>>>> 56a4020d
     /* Null parameter tests. */
     RUN_TEST_CASE( Full_WiFi, AFQP_WIFI_GetMode_NullParameters );
     RUN_TEST_CASE( Full_WiFi, AFQP_WIFI_GetIP_NullParameters );
