/*
<<<<<<< HEAD
 * FreeRTOS WiFi V1.0.5
=======
 * FreeRTOS WiFi V1.0.6
>>>>>>> ae732b2e
 * Copyright (C) 2020 Amazon.com, Inc. or its affiliates.  All Rights Reserved.
 *
 * Permission is hereby granted, free of charge, to any person obtaining a copy of
 * this software and associated documentation files (the "Software"), to deal in
 * the Software without restriction, including without limitation the rights to
 * use, copy, modify, merge, publish, distribute, sublicense, and/or sell copies of
 * the Software, and to permit persons to whom the Software is furnished to do so,
 * subject to the following conditions:
 *
 * The above copyright notice and this permission notice shall be included in all
 * copies or substantial portions of the Software.
 *
 * THE SOFTWARE IS PROVIDED "AS IS", WITHOUT WARRANTY OF ANY KIND, EXPRESS OR
 * IMPLIED, INCLUDING BUT NOT LIMITED TO THE WARRANTIES OF MERCHANTABILITY, FITNESS
 * FOR A PARTICULAR PURPOSE AND NONINFRINGEMENT. IN NO EVENT SHALL THE AUTHORS OR
 * COPYRIGHT HOLDERS BE LIABLE FOR ANY CLAIM, DAMAGES OR OTHER LIABILITY, WHETHER
 * IN AN ACTION OF CONTRACT, TORT OR OTHERWISE, ARISING FROM, OUT OF OR IN
 * CONNECTION WITH THE SOFTWARE OR THE USE OR OTHER DEALINGS IN THE SOFTWARE.
 *
 * http://aws.amazon.com/freertos
 * http://www.FreeRTOS.org
 */

/* stdlib includes. */
#include "string.h"
#include "stdio.h"

/* FreeRTOS includes. */
#include "FreeRTOS.h"
#include "task.h"
#include "semphr.h"
#include "event_groups.h"
#include "iot_secure_sockets.h"

/* Unity framework includes. */
#include "unity_fixture.h"

/* Wi-Fi include. */
#include "iot_wifi.h"
#include "aws_clientcredential.h"

/* Testing variable includes. */
#include "aws_test_runner.h"
#include "aws_test_tcp.h"
#include "aws_test_utils.h"
#include "iot_test_wifi.h"
#include "aws_test_wifi_config.h"

/* Testing configurations defintions. */

/* The number of times to retry a WiFi Connect if it fails. */
#define testwifiCONNECTION_RETRY_TIMES    3
/* The initial delay between connection attempts that multiplies with each attempt. */
#define testwifiCONNECTION_RETRY_DELAY    250

/* The number of times to loop in the WiFiConnectionLoop test. */
#define testwifiCONNECTION_LOOP_TIMES     3

/* The delay in ms between connection and disconnection. This can be configured
 * in aws_test_wifi_config.h for your specific platform. */
#ifndef testwifiCONNECTION_DELAY
    #define testwifiCONNECTION_DELAY    pdMS_TO_TICKS( 2000 )
#endif

/* The maximum number of networks that can be scanned. For your specific
 * platform, this can be configured in aws_test_wifi_config.h. */
#ifndef testwifiMAX_SCAN_NUMBER
    #define testwifiMAX_SCAN_NUMBER    10
#endif

/* WIFI_Ping() test configurations. */
#define testwifiPING_COUNT          3
#define testwifiPING_INTERVAL_MS    10

/* The WIFF_Ping() testing address is currently set to the echo server see
 * aws_test_tcp.h. */
#define testwifiECHO_SERVER_ADDRESS                                              \
    SOCKETS_inet_addr_quick( tcptestECHO_SERVER_ADDR0, tcptestECHO_SERVER_ADDR1, \
                             tcptestECHO_SERVER_ADDR2, tcptestECHO_SERVER_ADDR3 )
#define testwifiPING_ADDRESS                testwifiECHO_SERVER_ADDRESS

/* WIFI_GetHostIP() test configurations. */
#define testwifiTEST_DOMAIN_NAME            "amazon.com" /* Valid domain name. */
#define testwifiTEST_INVALID_DOMAIN_NAME    "invalid"    /* Invalid domain name. */

/* Invalid credentials for WIFI_ConnectAP() tests. Valid credentials used are
 * defined in aws_clientcredentials.h. */
#define testwifiINVALID_WIFI_SSID \
    "invalid ssid"     /* This must be a SSID that does not exist in your range. */
#define testwifiINVALID_WIFI_PASSWORD \
    "invalid password" /* This must be a password that is mismatched from the \
                        * valid AP configured in aws_clientcredentials.h. */
#define testwifiINVALID_WIFI_SECURITY \
    eWiFiSecurityWEP   /* This must be a security type that is mismatched from the \
                        * valid AP configured in aws_clientcredentials.h. */

/* 14 total channels in the 2.4 GHz band. Set to the number of channels
 * available in your region. This can be configured in aws_test_wifi_config.h.
 */
#ifndef testwifiMAX_CHANNEL_NUMBER
    #define testwifiMAX_CHANNEL_NUMBER    14
#endif

/* 6 total bytes in a MAC address. */
#define testwifiMAC_ADDRESS_LENGTH    6

/* Arbitrary maximum number of networks to save for WIFI_NetworkGet(),
 * WIFI_NetworkSet() and WIFI_NetworkAdd() tests. This can be configured in
 * aws_test_wifi_config.h. */
#ifndef testwifiMAX_NETWORK_SAVE_NUMBER
    #define testwifiMAX_NETWORK_SAVE_NUMBER    100
#endif

/* String for round-trip testing. */
#define testwifiROUND_TRIP_TEST_STRING                    "abcd"
/* Arbitrary max length for the round trip string. */
#define testwifiROUND_TRIP_TEST_STRING_MAX_LENGTH         32
/* The amount of times to retry the socket connect in the round trip test. */
#define testwifiROUND_TRIP_TEST_RETRY_CONNECTION_TIMES    6

/* The delay in milliseconds that is multiplied during exponential retires of the socket
 * connection in the round trip test. This is to prevent network congestion. */
#define testwifiROUND_TRIP_TEST_RETRY_DELAY_MS            150

/* Socket receive and send timeouts for the loopback test. These can be
 * configured in aws_test_wifi_config.h*/
#ifndef testwifiLOOPBACK_TEST_SOCKETS_RECEIVE_TIMEOUT
    #define testwifiLOOPBACK_TEST_SOCKETS_RECEIVE_TIMEOUT    10000
#endif
#ifndef testwifiLOOPBACK_TEST_SOCKETS_SEND_TIMEOUT
    #define testwifiLOOPBACK_TEST_SOCKETS_SEND_TIMEOUT       10000
#endif

/* Wi-Fi connection multi-task test parameters. */

/* The number of tasks to create for the multi-task test. */
#define testwifiNUM_TASKS           2

/* The mask used in the task finish event group to signal that all tasks have
 * finished. */
#define testwifiTASK_FINISH_MASK    ( ( 1 << testwifiNUM_TASKS ) - 1 )

/* Task parameters for the Wi-Fi multi-task tests. These can be configured in
 * aws_test_wifi_config.h. */
#ifndef testwifiTASK_STACK_SIZE
    #define testwifiTASK_STACK_SIZE    ( configMINIMAL_STACK_SIZE * 4 )
#endif
#ifndef testwifiTASK_PRIORITY
    #define testwifiTASK_PRIORITY      ( tskIDLE_PRIORITY )
#endif

/* Timeout for all of the tasks to finish the test. This can be configured in
 * aws_test_wifi_config.h. */
#ifndef testwifiMULTITASK_TEST_TIMEOUT
    #define testwifiMULTITASK_TEST_TIMEOUT    pdMS_TO_TICKS( 120000 )
#endif

/* Timeout when one task waits for the other to synchronize with it. This can be
 * configured in aws_test_wifi_config.h. */
#ifndef testwifiTASK_SYNC_TIMEOUT
    #define testwifiTASK_SYNC_TIMEOUT    pdMS_TO_TICKS( 30000 )
#endif

/* Task status for WiFiSeperateTasksConnectingAndDisconnectingAtOnce test. */
typedef struct
{
    uint16_t usTaskId;
    WIFIReturnCode_t xWiFiStatus;
    char cStatusMsg[ 100 ]; /* A status message associated with the WiFi return code. This is needed until there are more error return codes. */
    TaskHandle_t xTaskHandle;
} testwifiTaskParams_t;

/* Test WIFI_ConfigureAP(). Beware that enabling these tests might affect
 * WIFI_ConnectAP()
 * if in WIFI_ConnectAP() the mode is not switched from SoftAP to Station. */
#define testwifiENABLE_CONFIGURE_AP_TESTS    0

/* Functions that are required to be implemented for DQP_FR are:
 * - WIFI_On()
 * - WIFI_ConnectAP()
 * - WIFI_Disconnect()
 * - WIFI_Scan() - Microchip did not implement
 * - WIFI_GetIP()
 * - WIFI_GetMAC()
 * - WIFI_GetHostIP()
 */

/* Custom WIFI Test asserts. */
#define TEST_WIFI_ASSERT_EQ_REQUIRED_API( expected, actual, result )   \
    if( ( result ) == eWiFiNotSupported )                              \
    {                                                                  \
        TEST_FAIL_MESSAGE( "Required Wi-Fi API is not implemented." ); \
    }                                                                  \
    else                                                               \
    {                                                                  \
        TEST_ASSERT_EQUAL_INT( expected, actual );                     \
    }

#define TEST_WIFI_ASSERT_NOT_EQ_REQUIRED_API( expected, actual, result ) \
    if( ( result ) == eWiFiNotSupported )                                \
    {                                                                    \
        TEST_FAIL_MESSAGE( "Required Wi-Fi API is not implemented." );   \
    }                                                                    \
    else                                                                 \
    {                                                                    \
        TEST_ASSERT_NOT_EQUAL( expected, actual );                       \
    }

#define TEST_WIFI_ASSERT_EQ_REQUIRED_API_MSG( expected, actual, result, message ) \
    if( ( result ) == eWiFiNotSupported )                                         \
    {                                                                             \
        TEST_FAIL_MESSAGE( "Required Wi-Fi API is not implemented." );            \
    }                                                                             \
    else                                                                          \
    {                                                                             \
        TEST_ASSERT_EQUAL_INT_MESSAGE( expected, actual, message );               \
    }

#define TEST_WIFI_ASSERT_NOT_EQ_REQUIRED_API_MSG( expected, actual, result, message ) \
    if( ( result ) == eWiFiNotSupported )                                             \
    {                                                                                 \
        TEST_FAIL_MESSAGE( "Required Wi-Fi API is not implemented." );                \
    }                                                                                 \
    else                                                                              \
    {                                                                                 \
        TEST_ASSERT_NOT_EQUAL_MESSAGE( expected, actual, message );                   \
    }

#define TEST_WIFI_ASSERT_EQ_OPTIONAL_API( expected, actual, result ) \
    if( ( result ) == eWiFiNotSupported )                            \
    {                                                                \
        TEST_ASSERT( 1 );                                            \
    }                                                                \
    else                                                             \
    {                                                                \
        TEST_ASSERT_EQUAL_INT( expected, actual );                   \
    }

#define TEST_WIFI_ASSERT_NOT_EQ_OPTIONAL_API( expected, actual, result ) \
    if( ( result ) == eWiFiNotSupported )                                \
    {                                                                    \
        TEST_ASSERT( 1 );                                                \
    }                                                                    \
    else                                                                 \
    {                                                                    \
        TEST_ASSERT_NOT_EQUAL( expected, actual );                       \
    }

#define TEST_WIFI_ASSERT_EQ_OPTIONAL_API_MSG( expected, actual, result, message ) \
    if( ( result ) == eWiFiNotSupported )                                         \
    {                                                                             \
        TEST_ASSERT( 1 );                                                         \
    }                                                                             \
    else                                                                          \
    {                                                                             \
        TEST_ASSERT_EQUAL_INT_MESSAGE( expected, actual, message );               \
    }

/* Helper functions. */

/* Set the network parameters for this aws_clientcredential.h defined
 * parameters. */
static inline void prvSetClientNetworkParameters( WIFINetworkParams_t * pxClientNetworkParams )
{
    pxClientNetworkParams->pcSSID = clientcredentialWIFI_SSID;
    pxClientNetworkParams->ucSSIDLength = sizeof( clientcredentialWIFI_SSID );
    pxClientNetworkParams->pcPassword = clientcredentialWIFI_PASSWORD;
    pxClientNetworkParams->ucPasswordLength =
        sizeof( clientcredentialWIFI_PASSWORD );
    pxClientNetworkParams->xSecurity = clientcredentialWIFI_SECURITY;
}

/* Set network parameters for this test's defined parameters. */
static inline void prvSetTestNetworkParameters( WIFINetworkParams_t * pxTestNetworkParams )
{
    pxTestNetworkParams->pcSSID = testwifiWIFI_SSID;
    pxTestNetworkParams->ucSSIDLength = sizeof( testwifiWIFI_SSID );
    pxTestNetworkParams->pcPassword = testwifiWIFI_PASSWORD;
    pxTestNetworkParams->ucPasswordLength = sizeof( testwifiWIFI_PASSWORD );
    pxTestNetworkParams->xSecurity = testwifiWIFI_SECURITY;
}

/* Set the SoftAP network parameters for WIFI_ConfigureAP() test. */
static inline void prvSetSoftAPNetworkParameters( WIFINetworkParams_t * pxSoftAPNetworkParams )
{
    pxSoftAPNetworkParams->pcSSID = wificonfigACCESS_POINT_SSID_PREFIX;
    pxSoftAPNetworkParams->ucSSIDLength =
        sizeof( wificonfigACCESS_POINT_SSID_PREFIX );
    pxSoftAPNetworkParams->pcPassword = wificonfigACCESS_POINT_PASSKEY;
    pxSoftAPNetworkParams->ucPasswordLength =
        sizeof( wificonfigACCESS_POINT_PASSKEY );
    pxSoftAPNetworkParams->xSecurity = wificonfigACCESS_POINT_SECURITY;
    pxSoftAPNetworkParams->cChannel = wificonfigACCESS_POINT_CHANNEL;
}

/* Set the network profile for WIFI_NetworkGet() and WIFI_NetworkAdd() tests. */
static inline void prvSetNetworkProfile( WIFINetworkProfile_t * pxNetworkProfile )
{
    pxNetworkProfile->ucSSIDLength = sizeof( clientcredentialWIFI_SSID );
    strncpy( pxNetworkProfile->cSSID, clientcredentialWIFI_SSID,
             pxNetworkProfile->ucSSIDLength );
    pxNetworkProfile->ucPasswordLength = sizeof( clientcredentialWIFI_PASSWORD );
    strncpy( pxNetworkProfile->cPassword, clientcredentialWIFI_PASSWORD,
             pxNetworkProfile->ucPasswordLength );
    pxNetworkProfile->xSecurity = clientcredentialWIFI_SECURITY;
}

/**
 * @brief Connect to the Wi-Fi access point and verify success.
 */
static BaseType_t prvConnectAPTest( void )
{
    WIFIReturnCode_t xWiFiStatus;
    WIFINetworkParams_t xNetworkParams = { 0 };
    BaseType_t xResult = pdPASS;
    uint32_t ulInitialRetryPeriodMs = testwifiCONNECTION_RETRY_DELAY;
    BaseType_t xMaxRetries = testwifiCONNECTION_RETRY_TIMES;

    prvSetClientNetworkParameters( &xNetworkParams );

    RETRY_EXPONENTIAL( xWiFiStatus = WIFI_ConnectAP( &xNetworkParams ),
                       eWiFiSuccess, ulInitialRetryPeriodMs, xMaxRetries );

    if( eWiFiSuccess != xWiFiStatus )
    {
        configPRINTF( ( "Could not connect to the access point.\r\n" ) );
        xResult = pdFAIL;
    }

    if( eWiFiSuccess == xWiFiStatus )
    {
        vTaskDelay( testwifiCONNECTION_DELAY );

        if( pdTRUE != WIFI_IsConnected() )
        {
            configPRINTF( ( "Wi-Fi is not connected.\r\n" ) );
            xResult = pdFAIL;
        }
    }

    return xResult;
}

/**
 * @brief Send and receive a string to/from the Echo server defined in
 * aws_test_tcp.h.
 */
static BaseType_t prvRoundTripTest( void )
{
    Socket_t xSocket;
    SocketsSockaddr_t xEchoServerSockaddr;
    BaseType_t xNumBytesSentTotal = 0;
    BaseType_t xNumBytesSent = 0;
    BaseType_t xNumBytesRecvTotal = 0;
    BaseType_t xNumBytesRecv = 0;
    BaseType_t xSocketResult;
    TickType_t xTimeOnEnteringShutdown;
    char * pcRoundTripTestString = testwifiROUND_TRIP_TEST_STRING;
    size_t xRoundTripTestStringLength = sizeof( testwifiROUND_TRIP_TEST_STRING );
    char cRecvBuffer[ testwifiROUND_TRIP_TEST_STRING_MAX_LENGTH + 1 ];
    BaseType_t xResult = pdPASS;
    TickType_t xRxTimeOut =
        pdMS_TO_TICKS( testwifiLOOPBACK_TEST_SOCKETS_RECEIVE_TIMEOUT );
    TickType_t xTxTimeOut =
        pdMS_TO_TICKS( testwifiLOOPBACK_TEST_SOCKETS_SEND_TIMEOUT );
    uint32_t ulInitialRetryPeriodMs = testwifiROUND_TRIP_TEST_RETRY_DELAY_MS;
    BaseType_t xMaxRetries = testwifiROUND_TRIP_TEST_RETRY_CONNECTION_TIMES;

    configPRINTF(
        ( "%s:%d %s\r\n", __FILENAME__, __LINE__, "Starting round trip test." ) );

    /* Make socket. */
    xSocket =
        SOCKETS_Socket( SOCKETS_AF_INET, SOCKETS_SOCK_STREAM, SOCKETS_IPPROTO_TCP );

    if( xSocket == SOCKETS_INVALID_SOCKET )
    {
        xResult = pdFAIL;
        configPRINTF( ( "%s:%d %s\r\n", __FILENAME__, __LINE__,
                        "Error creating the socket." ) );
    }
    else
    {
        xSocketResult = SOCKETS_SetSockOpt(
            xSocket, 0, SOCKETS_SO_RCVTIMEO, &xRxTimeOut, sizeof( xRxTimeOut ) );

        if( xSocketResult != SOCKETS_ERROR_NONE )
        {
            xResult = pdFAIL;
            configPRINTF( ( "%s:%d %s %d\r\n", __FILENAME__, __LINE__,
                            "Failed to set the socket receive timeout.",
                            xSocketResult ) );
        }

        xSocketResult = SOCKETS_SetSockOpt(
            xSocket, 0, SOCKETS_SO_SNDTIMEO, &xTxTimeOut, sizeof( xTxTimeOut ) );

        if( xSocketResult != SOCKETS_ERROR_NONE )
        {
            xResult = pdFAIL;
            configPRINTF( ( "%s:%d %s %d\r\n", __FILENAME__, __LINE__,
                            "Failed to set the socket send timeout.",
                            xSocketResult ) );
        }
    }

    if( xResult == pdPASS )
    {
        /* Connect the socket to the echo server. If the Wi-Fi is not connected we
         * may fail here. */
        xEchoServerSockaddr.ulAddress = testwifiECHO_SERVER_ADDRESS;
        xEchoServerSockaddr.usPort = SOCKETS_htons( tcptestECHO_PORT );
        xEchoServerSockaddr.ucLength = sizeof( SocketsSockaddr_t );
        xEchoServerSockaddr.ucSocketDomain = SOCKETS_AF_INET;

        RETRY_EXPONENTIAL( xSocketResult = SOCKETS_Connect( xSocket, &xEchoServerSockaddr,
                                                            sizeof( xEchoServerSockaddr ) ),
                           SOCKETS_ERROR_NONE,
                           ulInitialRetryPeriodMs,
                           xMaxRetries );

        if( xSocketResult != SOCKETS_ERROR_NONE )
        {
            xResult = pdFAIL;
            configPRINTF( ( "%s:%d %s %d\r\n", __FILENAME__, __LINE__,
                            "Error connecting on the socket.",
                            xSocketResult ) );
        }
    }

    if( xResult == pdPASS )
    {
        /* Send the data. */
        while( ( size_t ) xNumBytesSentTotal < xRoundTripTestStringLength )
        {
            xNumBytesSent =
                SOCKETS_Send( xSocket, &pcRoundTripTestString[ xNumBytesSentTotal ],
                              xRoundTripTestStringLength - xNumBytesSentTotal, 0 );

            if( xNumBytesSent <= 0 )
            {
                xResult = pdFAIL;
                configPRINTF( ( "%s:%d %s %d\r\n", __FILENAME__, __LINE__,
                                "Error in SOCKETS_Send.  Return value:", xNumBytesSent ) );
                break;
            }
            else
            {
                xNumBytesSentTotal += xNumBytesSent;
            }
        }
    }

    if( xResult == pdPASS )
    {
        /* Clear the receive buffer. */
        memset( cRecvBuffer, 0, sizeof( cRecvBuffer ) );

        /* Receive the data. */
        while( ( size_t ) xNumBytesRecvTotal < xRoundTripTestStringLength )
        {
            xNumBytesRecv =
                SOCKETS_Recv( xSocket, &cRecvBuffer[ xNumBytesRecvTotal ],
                              xRoundTripTestStringLength - xNumBytesRecvTotal, 0 );

            if( xNumBytesRecv == 0 )
            {
                xResult = pdFAIL;
                configPRINTF( ( "%s:%d %s\r\n", __FILENAME__, __LINE__,
                                "Timed out receiving from echo server" ) );
                break;
            }
            else if( xNumBytesRecv < 0 )
            {
                xResult = pdFAIL;
                configPRINTF( ( "%s:%d %s %d\r\n", __FILENAME__, __LINE__,
                                "Error while receiving from echo server:",
                                xNumBytesRecv ) );
                break;
            }
            else
            {
                xNumBytesRecvTotal += xNumBytesRecv;
            }
        }

        if( ( size_t ) xNumBytesRecvTotal != xRoundTripTestStringLength )
        {
            xResult = pdFAIL;
            configPRINTF(
                ( "Mismatch in rx and tx; bytes sent: %d, bytes received: %d.\r\n",
                  xRoundTripTestStringLength, xNumBytesRecvTotal ) );
            configPRINTF( ( "String sent: %s, String received: %s\r\n",
                            pcRoundTripTestString, cRecvBuffer ) );
        }

        cRecvBuffer[ xRoundTripTestStringLength ] = '\0';
    }

    if( xResult == pdPASS )
    {
        /* Compare the received string with the test string. */
        if( strncmp( cRecvBuffer, pcRoundTripTestString,
                     xRoundTripTestStringLength ) != 0 )
        {
            xResult = pdFAIL;
            configPRINTF( ( "Test String: %s, Received String: %s\r\n",
                            testwifiROUND_TRIP_TEST_STRING, cRecvBuffer ) );
        }
    }

    if( xSocket != SOCKETS_INVALID_SOCKET )
    {
        /* Finished using the connected socket, initiate a graceful close:
         * FIN, FIN+ACK, ACK. */
        xSocketResult = SOCKETS_Shutdown( xSocket, SOCKETS_SHUT_RDWR );

        /* Expect SOCKETS_Recv() to return an error once the shutdown is
         * complete. */
        xTimeOnEnteringShutdown = xTaskGetTickCount();

        do
        {
            xNumBytesRecv =
                SOCKETS_Recv( xSocket,               /* The socket being received from. */
                              cRecvBuffer,           /* The buffer into which the received data
                                                      * will be written. */
                              sizeof( cRecvBuffer ), /* The size of the buffer provided
                                                      * to receive the data. */
                              0 );

            if( xNumBytesRecv < 0 )
            {
                break;
            }

            /* Wait for shutdown to complete.  If a receive block time is used then
             * this delay will not be necessary as FreeRTOS_recv() will place the RTOS
             * task into the Blocked state anyway. */
            vTaskDelay( 250 );
        } while( ( xTaskGetTickCount() - xTimeOnEnteringShutdown ) < xRxTimeOut );

        if( xSocketResult != SOCKETS_ERROR_NONE )
        {
            /* The loop back succeeded, which shows connectivity, so failing to
             * close the socket does not indicate failure. */
            configPRINTF( ( "%s:%d %s %d\r\n", __FILENAME__, __LINE__,
                            "Failed to shutdown the socket:",
                            ( int ) xSocketResult ) );
        }

        /* Close the socket. */
        xSocketResult = SOCKETS_Close( xSocket );

        if( SOCKETS_ERROR_NONE != xSocketResult )
        {
            /* The loop back succeeded, which shows connectivity, so failing to
             * close the socket does not indicate failure. */
            configPRINTF( ( "%s:%d %s %d\r\n", __FILENAME__, __LINE__,
                            "Failed to close the socket:",
                            ( int ) xSocketResult ) );
        }
    }

    configPRINTF( ( "%s:%d %s %d\r\n", __FILENAME__, __LINE__,
                    "Exiting round trip test with status:", xResult ) );
    return xResult;
}

/*-----------------------------------------------------------*/

static void prvFinishWiFiTesting( void )
{
    /* Disconnect first. */
    WIFI_Disconnect();

    /* Wait for disconnection. */
    vTaskDelay( testwifiCONNECTION_DELAY );

    /* Turn off the Wi-Fi. */
    WIFI_Off();

    /* Turn on the Wi-Fi. */
    WIFI_On();

    /* Turn on the Wi-Fi. */
    if( prvConnectAPTest() != pdPASS )
    {
        configPRINTF( ( "Could not reconnect the Wi-Fi following testing.\r\n" ) );
    }
    else
    {
        configPRINTF( ( "Wi-Fi reconnected following tests finished. \r\n" ) );
    }
}

/* Unity TEST initializations. */
TEST_GROUP( Full_WiFi );

TEST_SETUP( Full_WiFi )
{
    int32_t lI = 0;
    int8_t cScanSize = 10;
    WIFIReturnCode_t xWiFiStatus;
    WIFIScanResult_t xScanResults[ 10 ] = { 0 };

    /* Disconnect first before running any Wi-Fi test. */
    xWiFiStatus = WIFI_Disconnect();
    TEST_ASSERT_EQUAL_INT( eWiFiSuccess, xWiFiStatus );

    xWiFiStatus = WIFI_Scan( xScanResults, cScanSize );

    TEST_ASSERT_EQUAL_INT( eWiFiSuccess, xWiFiStatus );

    configPRINTF(
        ( "WiFi Networks and strength: \r\n" ) );

    for( lI = 0; lI < cScanSize; lI++ )
    {
        configPRINTF( ( "    %s: %d\r\n",
                        xScanResults[ lI ].cSSID, xScanResults[ lI ].cRSSI ) );
    }

    configPRINTF(
        ( "End of WiFi Networks\r\n" ) );

    vTaskDelay( testwifiCONNECTION_DELAY );
}

TEST_TEAR_DOWN( Full_WiFi )
{
}

TEST_GROUP_RUNNER( Full_WiFi )
{
    /* Happy path tests. */
    RUN_TEST_CASE( Full_WiFi, AFQP_WiFiOnOff );
    RUN_TEST_CASE( Full_WiFi, AFQP_WiFiMode );
    RUN_TEST_CASE( Full_WiFi, AFQP_WiFiConnectionLoop );
    RUN_TEST_CASE( Full_WiFi, AFQP_WiFiNetworkAddGetDelete );
    RUN_TEST_CASE( Full_WiFi, AFQP_WiFiPowerManagementMode )
    RUN_TEST_CASE( Full_WiFi, AFQP_WiFiGetIP );
    RUN_TEST_CASE( Full_WiFi, AFQP_WiFiGetMAC );
    RUN_TEST_CASE( Full_WiFi, AFQP_WiFiGetHostIP );
    RUN_TEST_CASE( Full_WiFi, AFQP_WiFiScan );
    RUN_TEST_CASE( Full_WiFi, AFQP_WiFiReset );
    RUN_TEST_CASE( Full_WiFi, AFQP_WiFiPing );
    RUN_TEST_CASE( Full_WiFi, AFQP_WiFiIsConnected );
    RUN_TEST_CASE( Full_WiFi, AFQP_WiFiConnectMultipleAP );
    RUN_TEST_CASE( Full_WiFi, AFQP_WiFiOnOffLoop );

    /* Null parameter tests. */
    RUN_TEST_CASE( Full_WiFi, AFQP_WIFI_GetMode_NullParameters );
    RUN_TEST_CASE( Full_WiFi, AFQP_WIFI_GetIP_NullParameters );
    RUN_TEST_CASE( Full_WiFi, AFQP_WIFI_GetMAC_NullParameters );
    RUN_TEST_CASE( Full_WiFi, AFQP_WIFI_GetHostIP_NullParameters );
    RUN_TEST_CASE( Full_WiFi, AFQP_WIFI_Scan_NullParameters );
    RUN_TEST_CASE( Full_WiFi, AFQP_WIFI_NetworkAdd_NullParameters );
    RUN_TEST_CASE( Full_WiFi, AFQP_WIFI_NetworkGet_NullParameters );
    RUN_TEST_CASE( Full_WiFi, AFQP_WIFI_SetPMMode_NullParameters );
    RUN_TEST_CASE( Full_WiFi, AFQP_WIFI_GetPMMode_NullParameters );
    RUN_TEST_CASE( Full_WiFi, AFQP_WIFI_Ping_NullParameters );
    RUN_TEST_CASE( Full_WiFi, AFQP_WIFI_ConnectAP_NullParameters );

    /* Invalid parameters tests. */
    RUN_TEST_CASE( Full_WiFi, AFQP_WIFI_SetMode_InvalidMode );
    RUN_TEST_CASE( Full_WiFi, AFQP_WIFI_GetHostIP_InvalidDomainName );
    RUN_TEST_CASE( Full_WiFi, AFQP_WIFI_GetHostIP_DomainNameLengthExceeded );
    RUN_TEST_CASE( Full_WiFi, AFQP_WIFI_NetworkDelete_DeleteNonExistingNetwork );
    RUN_TEST_CASE( Full_WiFi, AFQP_WIFI_NetworkGetNonExistingNetwork );
    RUN_TEST_CASE( Full_WiFi, AFQP_WIFI_SetPMMode_InvalidPMMode );
    RUN_TEST_CASE( Full_WiFi, AFQP_WIFI_ConnectAP_InvalidSSID );
    RUN_TEST_CASE( Full_WiFi, AFQP_WIFI_ConnectAP_InvalidPassword );
    RUN_TEST_CASE( Full_WiFi, AFQP_WIFI_ConnectAP_MaxSSIDLengthExceeded );
    RUN_TEST_CASE( Full_WiFi, AFQP_WIFI_ConnectAP_MaxPasswordLengthExceeded );

    /* Stability tests. */
    RUN_TEST_CASE( Full_WiFi, AFQP_WIFI_NetworkGet_GetManyNetworks );
    RUN_TEST_CASE( Full_WiFi, AFQP_WIFI_NetworkAdd_AddManyNetworks );

    #if ( testwifiENABLE_CONFIGURE_AP_TESTS == 1 )
        RUN_TEST_CASE( Full_WiFi, AFQP_WiFiConfigureAP );
        RUN_TEST_CASE( Full_WiFi, AFQP_WIFI_ConfigureAP_NullParameters );
        RUN_TEST_CASE( Full_WiFi, AFQP_WIFI_ConfigureAP_InvalidSecurityType );
        RUN_TEST_CASE( Full_WiFi, AFQP_WIFI_ConfigureAP_NullParameters );
        RUN_TEST_CASE( Full_WiFi, AFQP_WIFI_ConfigureAP_MaxSSIDLengthExceeded );
        RUN_TEST_CASE( Full_WiFi, AFQP_WIFI_ConfigureAP_MaxPasswordLengthExceeded );
    #endif

    prvFinishWiFiTesting();
}

/**
 * @brief Turn the Wi-Fi off then on in a loop and verify success. The Wi-Fi
 * should be ON after this test is finished.
 */
TEST( Full_WiFi, AFQP_WiFiOnOffLoop )
{
    char cBuffer[ 256 ];
    int16_t sBufferLength = 256;
    uint32_t ulIndex;
    WIFIReturnCode_t xWiFiStatus;

    if( TEST_PROTECT() )
    {
        for( ulIndex = 0; ulIndex < testwifiCONNECTION_LOOP_TIMES; ++ulIndex )
        {
            xWiFiStatus = WIFI_Off();
            snprintf( cBuffer, sBufferLength,
                      "Failed WIFI_Off() in iteration %lu", ( long unsigned int ) ulIndex );
            TEST_WIFI_ASSERT_EQ_OPTIONAL_API_MSG(
                eWiFiSuccess, xWiFiStatus, xWiFiStatus, cBuffer );

            xWiFiStatus = WIFI_On();
            snprintf( cBuffer, sBufferLength, "Failed WIFI_On() in iteration %lu",
                      ( long unsigned int ) ulIndex );
            TEST_WIFI_ASSERT_EQ_REQUIRED_API_MSG(
                eWiFiSuccess, xWiFiStatus, xWiFiStatus, cBuffer );
        }
    }
    else
    {
        TEST_FAIL();
    }
}

/**
 * @brief A single happy path case of turning the Wi-Fi off, on, then connecting
 * to the AP and disconnecting. Verify API results.
 */
TEST( Full_WiFi, AFQP_WiFiOnOff )
{
    WIFINetworkParams_t xNetworkParams = { 0 };
    WIFIReturnCode_t xWiFiStatus;

    prvSetClientNetworkParameters( &xNetworkParams );

    if( TEST_PROTECT() )
    {
        xWiFiStatus = WIFI_Off();
        TEST_WIFI_ASSERT_EQ_OPTIONAL_API( eWiFiSuccess, xWiFiStatus, xWiFiStatus );

        if( eWiFiSuccess == xWiFiStatus )
        {
            xWiFiStatus = WIFI_On();
            TEST_WIFI_ASSERT_EQ_REQUIRED_API( eWiFiSuccess, xWiFiStatus, xWiFiStatus );

            xWiFiStatus = WIFI_ConnectAP( &xNetworkParams );
            TEST_WIFI_ASSERT_EQ_REQUIRED_API( eWiFiSuccess, xWiFiStatus, xWiFiStatus );

            vTaskDelay( testwifiCONNECTION_DELAY );

            xWiFiStatus = WIFI_Disconnect();
            TEST_WIFI_ASSERT_EQ_REQUIRED_API( eWiFiSuccess, xWiFiStatus, xWiFiStatus );
        }
    }
    else
    {
        TEST_FAIL();
    }
}

/**
 * @brief Call WIFI_GetMode() and WIFI_SetMode() with each of the available
 * Wi-Fi modes; verify the API return status.
 */
TEST( Full_WiFi, AFQP_WiFiMode )
{
    WIFIDeviceMode_t xWiFiDeviceMode;
    WIFIReturnCode_t xWiFiStatus;

    /* Valid Modes
     * ----------------------------------------------------------------- */

    if( TEST_PROTECT() )
    {
        xWiFiStatus = WIFI_GetMode( &xWiFiDeviceMode );
        TEST_WIFI_ASSERT_EQ_OPTIONAL_API( eWiFiSuccess, xWiFiStatus, xWiFiStatus );

        xWiFiStatus = WIFI_SetMode( eWiFiModeAP );
        TEST_WIFI_ASSERT_EQ_OPTIONAL_API( eWiFiSuccess, xWiFiStatus, xWiFiStatus );

        xWiFiStatus = WIFI_SetMode( eWiFiModeP2P );
        TEST_WIFI_ASSERT_EQ_OPTIONAL_API( eWiFiSuccess, xWiFiStatus, xWiFiStatus );

        xWiFiStatus = WIFI_SetMode( eWiFiModeStation );
        TEST_WIFI_ASSERT_EQ_OPTIONAL_API( eWiFiSuccess, xWiFiStatus, xWiFiStatus );

        xWiFiStatus = WIFI_SetMode( xWiFiDeviceMode );
        TEST_WIFI_ASSERT_EQ_OPTIONAL_API( eWiFiSuccess, xWiFiStatus, xWiFiStatus );
    }
    else
    {
        TEST_FAIL();
    }
}

/**
 * @brief Call WIFI_GetMode() with Null parameterrs and verify failure.
 */
TEST( Full_WiFi, AFQP_WIFI_GetMode_NullParameters )
{
    WIFIReturnCode_t xWiFiStatus;

    if( TEST_PROTECT() )
    {
        xWiFiStatus = WIFI_GetMode( NULL );
        TEST_WIFI_ASSERT_NOT_EQ_OPTIONAL_API( xWiFiStatus, eWiFiSuccess, xWiFiStatus );
    }
}

/**
 * @brief Call WIFI_SetMode() with an invalid mode and verify failure.
 */
TEST( Full_WiFi, AFQP_WIFI_SetMode_InvalidMode )
{
    WIFIReturnCode_t xWiFiStatus;

    if( TEST_PROTECT() )
    {
        xWiFiStatus = WIFI_SetMode( eWiFiModeNotSupported );
        TEST_WIFI_ASSERT_NOT_EQ_OPTIONAL_API( xWiFiStatus, eWiFiSuccess, xWiFiStatus );
    }

    /* Some ports will use an assert for invalid parameters instead of returning a failure code.
     * Because of this there is no else { TEST_FAIL(); } appended to this if( TEST_PROTECT() ) block.
     * This applies to all invalid parameter tests in this file. */
}

/**
 * @brief Connect and disconnect the wireless AP testwifiCONNECTION_LOOP_TIMES
 * and verify the return status each time.
 */
TEST( Full_WiFi, AFQP_WiFiConnectionLoop )
{
    WIFINetworkParams_t xNetworkParams = { 0 };
    WIFIReturnCode_t xWiFiStatus;
    int16_t sConnectLoop;

    xNetworkParams.pcSSID = clientcredentialWIFI_SSID;
    xNetworkParams.ucSSIDLength = sizeof( clientcredentialWIFI_SSID );
    xNetworkParams.pcPassword = clientcredentialWIFI_PASSWORD;
    xNetworkParams.ucPasswordLength = sizeof( clientcredentialWIFI_PASSWORD );
    xNetworkParams.xSecurity = clientcredentialWIFI_SECURITY;

    /* Try connect and disconnect several times. Reconnect after the test. */
    if( TEST_PROTECT() )
    {
        for( sConnectLoop = 0; sConnectLoop < testwifiCONNECTION_LOOP_TIMES;
             ++sConnectLoop )
        {
            xWiFiStatus = WIFI_ConnectAP( &xNetworkParams );
            TEST_WIFI_ASSERT_EQ_REQUIRED_API( eWiFiSuccess, xWiFiStatus, xWiFiStatus );

            vTaskDelay( testwifiCONNECTION_DELAY );

            TEST_ASSERT( prvRoundTripTest() == pdPASS );

            xWiFiStatus = WIFI_Disconnect();
            TEST_WIFI_ASSERT_EQ_REQUIRED_API( eWiFiSuccess, xWiFiStatus, xWiFiStatus );

            vTaskDelay( testwifiCONNECTION_DELAY );
        }

        xWiFiStatus = WIFI_ConnectAP( &xNetworkParams );
        TEST_WIFI_ASSERT_EQ_REQUIRED_API( eWiFiSuccess, xWiFiStatus, xWiFiStatus );
    }
    else
    {
        TEST_FAIL();
    }
}

/**
 * @brief Exercise WIFI_GetIP() and verify the return status.
 */
TEST( Full_WiFi, AFQP_WiFiGetIP )
{
    uint8_t ucIPAddr[ 4 ];
    WIFIReturnCode_t xWiFiStatus;

    memset( ucIPAddr, 0, sizeof( ucIPAddr ) );

    /* Connect to the AP. */
    TEST_ASSERT( prvConnectAPTest() == pdPASS );

    if( TEST_PROTECT() )
    {
        /* Acquire the IP address. */
        xWiFiStatus = WIFI_GetIP( ucIPAddr );

        TEST_WIFI_ASSERT_EQ_REQUIRED_API( eWiFiSuccess, xWiFiStatus, xWiFiStatus );

        /* Assert that the IP address is found. */
        TEST_ASSERT( *( ( uint32_t * ) ucIPAddr ) != 0 );
    }
    else
    {
        TEST_FAIL();
    }
}

/**
 * @brief Call WIFI_GetIP() with NULL parameters and verify failure.
 */
TEST( Full_WiFi, AFQP_WIFI_GetIP_NullParameters )
{
    WIFIReturnCode_t xWiFiStatus;

    TEST_ASSERT( prvConnectAPTest() == pdPASS );

    if( TEST_PROTECT() )
    {
        xWiFiStatus = WIFI_GetIP( NULL );

        TEST_WIFI_ASSERT_NOT_EQ_REQUIRED_API( eWiFiSuccess, xWiFiStatus, xWiFiStatus );
    }
}

/**
 * @brief Exercise WIFI_GetMAC and verify the return status.
 *
 * The MAC address returned is checked to be non-zero. Checking for manufacturer
 * addresses given the unknown set of network interface vendors is infeasible.
 */
TEST( Full_WiFi, AFQP_WiFiGetMAC )
{
    uint8_t ucMacAddressVal[ testwifiMAC_ADDRESS_LENGTH ];
    WIFIReturnCode_t xWiFiStatus;
    uint32_t ulIndex;
    uint32_t ulSum = 0;

    memset( ucMacAddressVal, 0, sizeof( ucMacAddressVal ) );

    TEST_ASSERT( prvConnectAPTest() == pdPASS );

    if( TEST_PROTECT() )
    {
        xWiFiStatus = WIFI_GetMAC( ucMacAddressVal );

        TEST_WIFI_ASSERT_EQ_REQUIRED_API( eWiFiSuccess, xWiFiStatus, xWiFiStatus );

        for( ulIndex = 0; ulIndex < testwifiMAC_ADDRESS_LENGTH; ulIndex++ )
        {
            ulSum += ucMacAddressVal[ ulIndex ];
        }

        TEST_ASSERT( ulSum != 0 );
    }
    else
    {
        TEST_FAIL();
    }
}

/**
 * @brief Call WIFI_GetMAC() with NULL parameters and verify the return status.
 */
TEST( Full_WiFi, AFQP_WIFI_GetMAC_NullParameters )
{
    WIFIReturnCode_t xWiFiStatus;

    TEST_ASSERT( prvConnectAPTest() == pdPASS );

    if( TEST_PROTECT() )
    {
        xWiFiStatus = WIFI_GetMAC( NULL );
        TEST_WIFI_ASSERT_NOT_EQ_REQUIRED_API( eWiFiSuccess, xWiFiStatus, xWiFiStatus );
    }
}

/**
 * @brief Exercise WIFI_GetHostIP and verify the return status.
 */
TEST( Full_WiFi, AFQP_WiFiGetHostIP )
{
    uint8_t ucIPAddr[ 4 ];
    WIFIReturnCode_t xWiFiStatus;

    memset( ucIPAddr, 0, sizeof( ucIPAddr ) );

    TEST_ASSERT( prvConnectAPTest() == pdPASS );

    if( TEST_PROTECT() )
    {
        xWiFiStatus = WIFI_GetHostIP( testwifiTEST_DOMAIN_NAME, ucIPAddr );

        TEST_WIFI_ASSERT_EQ_REQUIRED_API( eWiFiSuccess, xWiFiStatus, xWiFiStatus );

        /* Assert that the IP address is found. */
        TEST_ASSERT( *( ( uint32_t * ) ucIPAddr ) != 0 );
    }
    else
    {
        TEST_FAIL();
    }
}

/**
 * @brief Call WIFI_GetHOSTIP with NULL parameters and verify the return status.
 */
TEST( Full_WiFi, AFQP_WIFI_GetHostIP_NullParameters )
{
    uint8_t ucIPAddr[ 4 ];
    WIFIReturnCode_t xWiFiStatus;

    memset( ucIPAddr, 0, sizeof( ucIPAddr ) );

    TEST_ASSERT( prvConnectAPTest() == pdPASS );

    if( TEST_PROTECT() )
    {
        xWiFiStatus = WIFI_GetHostIP( testwifiTEST_DOMAIN_NAME, NULL );
        TEST_WIFI_ASSERT_NOT_EQ_REQUIRED_API( eWiFiSuccess, xWiFiStatus, xWiFiStatus );
    }

    if( TEST_PROTECT() )
    {
        xWiFiStatus = WIFI_GetHostIP( NULL, ucIPAddr );
        TEST_WIFI_ASSERT_NOT_EQ_REQUIRED_API( eWiFiSuccess, xWiFiStatus, xWiFiStatus );
    }
}

/**
 * @brief Call WIFI_GetHostIP with the invalid domain name defined in
 * testwifiTEST_INVALID_DOMAIN_NAME and verify failure.
 */
TEST( Full_WiFi, AFQP_WIFI_GetHostIP_InvalidDomainName )
{
    uint8_t ucIPAddr[ 4 ];
    WIFIReturnCode_t xWiFiStatus;

    memset( ucIPAddr, 0, sizeof( ucIPAddr ) );

    TEST_ASSERT( prvConnectAPTest() == pdPASS );

    if( TEST_PROTECT() )
    {
        xWiFiStatus = WIFI_GetHostIP( testwifiTEST_INVALID_DOMAIN_NAME, ucIPAddr );

        TEST_WIFI_ASSERT_NOT_EQ_REQUIRED_API( eWiFiSuccess, xWiFiStatus, xWiFiStatus );

        /* Assert that the IP address is NOT found. */
        TEST_ASSERT_EQUAL_INT32( *( ( uint32_t * ) ucIPAddr ), 0 );
    }
}

/**
 * @brief Call WIFI_GetHostIP with a domain name that exceeds the standard
 * maximum domain name length of 253 and verify failure.
 */
TEST( Full_WiFi, AFQP_WIFI_GetHostIP_DomainNameLengthExceeded )
{
    uint8_t ucIPAddr[ 4 ];
    WIFIReturnCode_t xWiFiStatus;
    /* 256 slots: 0 .. 255 */
    char cDomainNameLengthExceeded[ securesocketsMAX_DNS_NAME_LENGTH + 3 ];

    memset( ucIPAddr, 0, sizeof( ucIPAddr ) );

    TEST_ASSERT( prvConnectAPTest() == pdPASS );

    /* Setting 0 .. 254 to 'x'. */
    memset( cDomainNameLengthExceeded, 'x', sizeof( cDomainNameLengthExceeded ) );

    /* Setting 255 to null termination. */
    cDomainNameLengthExceeded[ securesocketsMAX_DNS_NAME_LENGTH + 2 ] = '\0';

    if( TEST_PROTECT() )
    {
        xWiFiStatus = WIFI_GetHostIP( testwifiTEST_INVALID_DOMAIN_NAME, ucIPAddr );

        TEST_WIFI_ASSERT_NOT_EQ_REQUIRED_API( eWiFiSuccess, xWiFiStatus, xWiFiStatus );

        /* Assert that the IP address is NOT found. */
        TEST_ASSERT_EQUAL_INT32( *( ( uint32_t * ) ucIPAddr ), 0 );
    }
}

/**
 * @brief Exercise WIFI_Scan() and verify the return status.
 */
TEST( Full_WiFi, AFQP_WiFiScan )
{
    WIFIScanResult_t xScanResults[ testwifiMAX_SCAN_NUMBER ];
    WIFIReturnCode_t xWiFiStatus;

    if( TEST_PROTECT() )
    {
        xWiFiStatus = WIFI_Scan( xScanResults, testwifiMAX_SCAN_NUMBER );
        TEST_WIFI_ASSERT_EQ_REQUIRED_API( eWiFiSuccess, xWiFiStatus, xWiFiStatus );
    }
    else
    {
        TEST_FAIL();
    }
}

/**
 * @brief Call WIFI_Scan() with NULL parameters and verify failure.
 */
TEST( Full_WiFi, AFQP_WIFI_Scan_NullParameters )
{
    WIFIReturnCode_t xWiFiStatus;

    if( TEST_PROTECT() )
    {
        xWiFiStatus = WIFI_Scan( NULL, testwifiMAX_SCAN_NUMBER );
<<<<<<< HEAD
        TEST_WIFI_ASSERT_REQUIRED_API( xWiFiStatus != eWiFiSuccess, xWiFiStatus );
=======
        TEST_WIFI_ASSERT_NOT_EQ_REQUIRED_API( eWiFiSuccess, xWiFiStatus, xWiFiStatus );
>>>>>>> ae732b2e
    }
}

/**
 * @brief Single test of adding a Wi-Fi network, getting it, then delete it;
 * verify the return status.
 */
TEST( Full_WiFi, AFQP_WiFiNetworkAddGetDelete )
{
    WIFINetworkProfile_t xNetworkProfile;
    WIFIReturnCode_t xWiFiStatus;
    uint16_t usIndex;

    prvSetNetworkProfile( &xNetworkProfile );

    if( TEST_PROTECT() )
    {
        /* Delete all the networks first. */
        for( usIndex = 0; usIndex < testwifiMAX_NETWORK_SAVE_NUMBER; usIndex++ )
        {
            WIFI_NetworkDelete( usIndex );
        }

        /* Add a network. */
        xWiFiStatus = WIFI_NetworkAdd( &xNetworkProfile, &usIndex );
        TEST_WIFI_ASSERT_EQ_OPTIONAL_API( eWiFiSuccess, xWiFiStatus, xWiFiStatus );

        /* Reset the network profile variable so that we can verify if we get the
         * one that was just added. */
        memset( &xNetworkProfile, 0, sizeof( WIFINetworkProfile_t ) );

        /* Get a network. */
        xWiFiStatus = WIFI_NetworkGet( &xNetworkProfile, usIndex );
        TEST_WIFI_ASSERT_EQ_OPTIONAL_API( eWiFiSuccess, xWiFiStatus, xWiFiStatus );

        /* If successful, then implemented. So check network parameters are what was
         * just added. */
        if( xWiFiStatus == eWiFiSuccess )
        {
            TEST_ASSERT_EQUAL_INT32( sizeof( clientcredentialWIFI_SSID ),
                                     xNetworkProfile.ucSSIDLength );
            TEST_ASSERT_EQUAL_INT32(
                0, strncmp( xNetworkProfile.cSSID, clientcredentialWIFI_SSID,
                            sizeof( clientcredentialWIFI_SSID ) ) );
            TEST_ASSERT_EQUAL_INT32( clientcredentialWIFI_SECURITY,
                                     xNetworkProfile.xSecurity );
        }

        /* Delete a network. */
        xWiFiStatus = WIFI_NetworkDelete( usIndex );
        TEST_WIFI_ASSERT_EQ_OPTIONAL_API( eWiFiSuccess, xWiFiStatus, xWiFiStatus );
    }
    else
    {
        TEST_FAIL();
    }
}

/**
 * @brief Call WIFI_NetworkAdd() with NULL parameters and verify failure.
 */
TEST( Full_WiFi, AFQP_WIFI_NetworkAdd_NullParameters )
{
    WIFINetworkProfile_t xNetworkProfile;
    WIFIReturnCode_t xWiFiStatus;
    uint16_t usIndex;

    prvSetNetworkProfile( &xNetworkProfile );

    if( TEST_PROTECT() )
    {
        xWiFiStatus = WIFI_NetworkAdd( &xNetworkProfile, NULL );
        TEST_WIFI_ASSERT_NOT_EQ_OPTIONAL_API( xWiFiStatus, eWiFiSuccess, xWiFiStatus );
    }

    if( TEST_PROTECT() )
    {
        xWiFiStatus = WIFI_NetworkAdd( NULL, &usIndex );
        TEST_WIFI_ASSERT_NOT_EQ_OPTIONAL_API( xWiFiStatus, eWiFiSuccess, xWiFiStatus );
    }
}

/**
 * @brief Call WIFI_NetworkGet() with NULL parameters and verify failure.
 */
TEST( Full_WiFi, AFQP_WIFI_NetworkGet_NullParameters )
{
    WIFIReturnCode_t xWiFiStatus;

    if( TEST_PROTECT() )
    {
        xWiFiStatus = WIFI_NetworkGet( NULL, 0 );
        TEST_WIFI_ASSERT_NOT_EQ_OPTIONAL_API( xWiFiStatus, eWiFiSuccess, xWiFiStatus );
    }
}

/**
 * @brief Call WIFI_NetworkDelete() on a network that doesn't exist and verify
 * success.
 */
TEST( Full_WiFi, AFQP_WIFI_NetworkDelete_DeleteNonExistingNetwork )
{
    WIFINetworkProfile_t xNetworkProfile;
    WIFIReturnCode_t xWiFiStatus;
    uint16_t usIndex;

    prvSetNetworkProfile( &xNetworkProfile );

    if( TEST_PROTECT() )
    {
        /* Delete all the networks first. */
        for( usIndex = 0; usIndex < testwifiMAX_NETWORK_SAVE_NUMBER; usIndex++ )
        {
            WIFI_NetworkDelete( usIndex );
        }

        /* Add a network. */
        xWiFiStatus = WIFI_NetworkAdd( &xNetworkProfile, &usIndex );
        TEST_WIFI_ASSERT_EQ_OPTIONAL_API( eWiFiSuccess, xWiFiStatus, xWiFiStatus );

        /* Delete the network. */
        xWiFiStatus = WIFI_NetworkDelete( usIndex );
        TEST_WIFI_ASSERT_EQ_OPTIONAL_API( eWiFiSuccess, xWiFiStatus, xWiFiStatus );
    }
    else
    {
        TEST_FAIL();
    }

    if( TEST_PROTECT() )
    {
        /* Delete non-existing network. */
        xWiFiStatus = WIFI_NetworkDelete( usIndex );
        TEST_WIFI_ASSERT_EQ_OPTIONAL_API( eWiFiSuccess, xWiFiStatus, xWiFiStatus );
    }
}

/**
 * @brief Call WIFI_NetworkGet() on a non-existing network and verify failure.
 */
TEST( Full_WiFi, AFQP_WIFI_NetworkGetNonExistingNetwork )
{
    WIFINetworkProfile_t xNetworkProfile;
    WIFIReturnCode_t xWiFiStatus;
    uint16_t usIndex;

    prvSetNetworkProfile( &xNetworkProfile );

    if( TEST_PROTECT() )
    {
        /* Delete all the networks first. */
        for( usIndex = 0; usIndex < testwifiMAX_NETWORK_SAVE_NUMBER; usIndex++ )
        {
            WIFI_NetworkDelete( usIndex );
        }

        /* Add a network. */
        xWiFiStatus = WIFI_NetworkAdd( &xNetworkProfile, &usIndex );
        TEST_WIFI_ASSERT_EQ_OPTIONAL_API( eWiFiSuccess, xWiFiStatus, xWiFiStatus );

        /* Delete the network. */
        xWiFiStatus = WIFI_NetworkDelete( usIndex );
        TEST_WIFI_ASSERT_EQ_OPTIONAL_API( eWiFiSuccess, xWiFiStatus, xWiFiStatus );
    }
    else
    {
        TEST_FAIL();
    }

    if( TEST_PROTECT() )
    {
        /* Get non-existing network. */
        xWiFiStatus = WIFI_NetworkGet( &xNetworkProfile, usIndex );
        TEST_WIFI_ASSERT_NOT_EQ_OPTIONAL_API( eWiFiSuccess, xWiFiStatus, xWiFiStatus );
    }
}

/**
 * @brief Call WIFI_NetworkGet() over the maximum network save number.
 */
TEST( Full_WiFi, AFQP_WIFI_NetworkGet_GetManyNetworks )
{
    WIFIReturnCode_t xWiFiStatus;
    WIFINetworkProfile_t xNetworkProfile;
    uint16_t usIndex;

    if( TEST_PROTECT() )
    {
        /* Delete all the networks first. */
        for( usIndex = 0; usIndex < testwifiMAX_NETWORK_SAVE_NUMBER; usIndex++ )
        {
            WIFI_NetworkDelete( usIndex );
        }

        for( usIndex = 0; usIndex < testwifiMAX_NETWORK_SAVE_NUMBER; usIndex++ )
        {
            xWiFiStatus = WIFI_NetworkGet( &xNetworkProfile, usIndex );
            TEST_WIFI_ASSERT_NOT_EQ_OPTIONAL_API( eWiFiSuccess, xWiFiStatus, xWiFiStatus );
        }
    }
}

/**
 * @brief Call WIFI_NetworkAdd() over the maximum network save number.
 *
 * The number of networks allowed to be saved or if at all vary by platform.
 * Therefore, the success of WIFI_NetworkGet() and WIFI_NetworkAdd() is not
 * checked. Instead only the network returned on success is checked to be
 * correct.
 */
TEST( Full_WiFi, AFQP_WIFI_NetworkAdd_AddManyNetworks )
{
    WIFIReturnCode_t xWiFiStatus;
    WIFINetworkProfile_t xNetworkProfile;
    uint16_t usNetworkIndex;
    uint16_t usSavedNetworkIndex;
    char cNetworkSSID[ wificonfigMAX_SSID_LEN + 1 ];
    int lCompResults;
    int lNetworkSSIDLength;

    /* Set some network profile fields. */
    prvSetNetworkProfile( &xNetworkProfile );

    if( TEST_PROTECT() )
    {
        /* Delete all the networks first. */
        for( usNetworkIndex = 0; usNetworkIndex < testwifiMAX_NETWORK_SAVE_NUMBER;
             usNetworkIndex++ )
        {
            WIFI_NetworkDelete( usNetworkIndex );
        }

        /* Add networks in increasing post-fix order in the SSID string. */
        for( usNetworkIndex = 0; usNetworkIndex < testwifiMAX_NETWORK_SAVE_NUMBER;
             usNetworkIndex++ )
        {
            /* Create the network SSID to verify was added. */
            lNetworkSSIDLength = sprintf( cNetworkSSID, "network%d", usNetworkIndex );
            cNetworkSSID[ lNetworkSSIDLength ] = '\0';
            strcpy( xNetworkProfile.cSSID, cNetworkSSID );
            xNetworkProfile.ucSSIDLength = lNetworkSSIDLength;

            /* Add the network profile. */
            xWiFiStatus = WIFI_NetworkAdd( &xNetworkProfile, &usSavedNetworkIndex );
        }

        /* Verify added networks */
        for( usNetworkIndex = 0; usNetworkIndex < testwifiMAX_NETWORK_SAVE_NUMBER;
             usNetworkIndex++ )
        {
            /* Create the network SSID to verify was added. */
            lNetworkSSIDLength = sprintf( cNetworkSSID, "network%d", usNetworkIndex );
            cNetworkSSID[ lNetworkSSIDLength ] = '\0';

            /* Clear the network profile from the last round. */
            memset( &xNetworkProfile, 0, sizeof( WIFINetworkProfile_t ) );

            /* Get the network profile. */
            xWiFiStatus = WIFI_NetworkGet( &xNetworkProfile, usNetworkIndex );

            /* The board may not support the defined maximum networks saved so we need
             * to check if success
             * was returned from the last function before we check the saved network.
             */
            if( eWiFiSuccess == xWiFiStatus )
            {
                /* Verify the network profile SSID. The returned network SSID may not be
                 * null terminated. */
                lCompResults =
                    strncmp( xNetworkProfile.cSSID, cNetworkSSID, lNetworkSSIDLength );
                TEST_ASSERT_EQUAL_INT32( 0, lCompResults );
            }
        }
    }
}

/**
 * @brief Exercise the WIFI_SetPMMode() and WIFI_GetPMMode() APIs for each of
 * the available modes and verify the return status.
 */
TEST( Full_WiFi, AFQP_WiFiPowerManagementMode )
{
    WIFIPMMode_t xPMMode;
    WIFIReturnCode_t xWiFiStatus;
    uint32_t ulOptionValue = 0;

    if( TEST_PROTECT() )
    {
        xPMMode = eWiFiPMLowPower;
        xWiFiStatus = WIFI_SetPMMode( xPMMode, ( void * ) &ulOptionValue );
        TEST_WIFI_ASSERT_EQ_OPTIONAL_API( eWiFiSuccess, xWiFiStatus, xWiFiStatus );
        xWiFiStatus = WIFI_GetPMMode( &xPMMode, ( void * ) &ulOptionValue );
        TEST_WIFI_ASSERT_EQ_OPTIONAL_API( eWiFiSuccess, xWiFiStatus,
                                          xWiFiStatus );

        TEST_WIFI_ASSERT_EQ_OPTIONAL_API( eWiFiPMLowPower, xPMMode,
                                          xWiFiStatus );

        xPMMode = eWiFiPMAlwaysOn;
        xWiFiStatus = WIFI_SetPMMode( xPMMode, ( void * ) &ulOptionValue );
        TEST_WIFI_ASSERT_EQ_OPTIONAL_API( eWiFiSuccess, xWiFiStatus, xWiFiStatus );
        xWiFiStatus = WIFI_GetPMMode( &xPMMode, ( void * ) &ulOptionValue );
        TEST_WIFI_ASSERT_EQ_OPTIONAL_API( eWiFiSuccess, xWiFiStatus,
                                          xWiFiStatus );

        TEST_WIFI_ASSERT_EQ_OPTIONAL_API( eWiFiPMAlwaysOn, xPMMode,
                                          xWiFiStatus );

        xPMMode = eWiFiPMNormal;
        xWiFiStatus = WIFI_SetPMMode( xPMMode, ( void * ) &ulOptionValue );
        TEST_WIFI_ASSERT_EQ_OPTIONAL_API( eWiFiSuccess, xWiFiStatus, xWiFiStatus );
        xWiFiStatus = WIFI_GetPMMode( &xPMMode, ( void * ) &ulOptionValue );
        TEST_WIFI_ASSERT_EQ_OPTIONAL_API(
            eWiFiSuccess, xWiFiStatus, xWiFiStatus );
        TEST_WIFI_ASSERT_EQ_OPTIONAL_API(
            eWiFiPMNormal, xPMMode, xWiFiStatus );
    }
    else
    {
        TEST_FAIL();
    }
}

/**
 * @brief Call WIFI_SetPMMode() with NULL parameters.
 */
TEST( Full_WiFi, AFQP_WIFI_SetPMMode_NullParameters )
{
    WIFIReturnCode_t xWiFiStatus;

    if( TEST_PROTECT() )
    {
        xWiFiStatus = WIFI_SetPMMode( eWiFiPMNormal, NULL );
        TEST_WIFI_ASSERT_NOT_EQ_OPTIONAL_API( xWiFiStatus, eWiFiSuccess, xWiFiStatus );
    }
}

/**
 * @brief call WIFI_GetPMMode() with NULL parameters.
 */
TEST( Full_WiFi, AFQP_WIFI_GetPMMode_NullParameters )
{
    WIFIReturnCode_t xWiFiStatus;
    WIFIPMMode_t xPMMode;
    uint32_t ulOptionValue = 0;

    if( TEST_PROTECT() )
    {
        xWiFiStatus = WIFI_GetPMMode( &xPMMode, NULL );
        TEST_WIFI_ASSERT_NOT_EQ_OPTIONAL_API( xWiFiStatus, eWiFiSuccess, xWiFiStatus );
    }

    if( TEST_PROTECT() )
    {
        xWiFiStatus = WIFI_GetPMMode( NULL, ( void * ) &ulOptionValue );
        TEST_WIFI_ASSERT_NOT_EQ_OPTIONAL_API( xWiFiStatus, eWiFiSuccess, xWiFiStatus );
    }
}

/**
 * @brief call WIFI_SetPMMode() with an invalid power mode and verify failure.
 */
TEST( Full_WiFi, AFQP_WIFI_SetPMMode_InvalidPMMode )
{
    WIFIReturnCode_t xWiFiStatus;

    if( TEST_PROTECT() )
    {
        xWiFiStatus = WIFI_SetPMMode( eWiFiPMNotSupported, NULL );
        TEST_WIFI_ASSERT_NOT_EQ_OPTIONAL_API( xWiFiStatus, eWiFiSuccess, xWiFiStatus );
    }
}

/**
 * @brief Test to configure the Software Access Point and verify the return
 * status of the API.
 *
 * @note This test can only be verified manually. Set a breakpoint after
 * WIFI_ConfigureAP, which will block for some time. Connect to the Wi-Fi
 * network created by it on your phone and configure. You should expect it to
 * return eWiFiSuccess.
 */
TEST( Full_WiFi, AFQP_WiFiConfigureAP )
{
    WIFINetworkParams_t xNetworkParams = { 0 };
    WIFIReturnCode_t xWiFiStatus;

    /* Set the network parameters with valid parameters */
    prvSetSoftAPNetworkParameters( &xNetworkParams );

    if( TEST_PROTECT() )
    {
        xWiFiStatus = WIFI_ConfigureAP( &xNetworkParams );
        TEST_WIFI_ASSERT_EQ_OPTIONAL_API( eWiFiSuccess, xWiFiStatus, xWiFiStatus );
    }
    else
    {
        TEST_FAIL();
    }
}

/**
 * @brief Call WIFI_ConfigureAP with NULL parameters and verify failure.
 */
TEST( Full_WiFi, AFQP_WIFI_ConfigureAP_NullParameters )
{
    WIFINetworkParams_t xNetworkParams = { 0 };
    WIFIReturnCode_t xWiFiStatus;

    /* Null Network Parameters */
    if( TEST_PROTECT() )
    {
        xWiFiStatus = WIFI_ConfigureAP( NULL );
        TEST_WIFI_ASSERT_NOT_EQ_OPTIONAL_API( xWiFiStatus, eWiFiSuccess, xWiFiStatus );
    }

    /* Set the network parameters with valid parameters */
    prvSetSoftAPNetworkParameters( &xNetworkParams );

    /* Null SSID */

    xNetworkParams.pcSSID = NULL;

    if( TEST_PROTECT() )
    {
        xWiFiStatus = WIFI_ConfigureAP( &xNetworkParams );
        TEST_WIFI_ASSERT_NOT_EQ_OPTIONAL_API( xWiFiStatus, eWiFiSuccess, xWiFiStatus );
    }

    /* Null password. */

    xNetworkParams.pcSSID = wificonfigACCESS_POINT_SSID_PREFIX;
    xNetworkParams.pcPassword = NULL;

    if( TEST_PROTECT() )
    {
        xWiFiStatus = WIFI_ConfigureAP( &xNetworkParams );
        TEST_WIFI_ASSERT_NOT_EQ_OPTIONAL_API( xWiFiStatus, eWiFiSuccess, xWiFiStatus );
    }

    /* Null password for open security network. */

    xNetworkParams.xSecurity = eWiFiSecurityOpen;

    if( TEST_PROTECT() )
    {
        /* Some ports allow this some don't. */
        xWiFiStatus = WIFI_ConfigureAP( &xNetworkParams );
    }
    else
    {
        TEST_FAIL();
    }
}

/**
 * @brief Configure the AP with an invalid security type an verify failure.
 */
TEST( Full_WiFi, AFQP_WIFI_ConfigureAP_InvalidSecurityType )
{
    WIFINetworkParams_t xNetworkParams = { 0 };
    WIFIReturnCode_t xWiFiStatus;

    /* Set the network parameters with valid parameters */
    prvSetSoftAPNetworkParameters( &xNetworkParams );

    xNetworkParams.xSecurity = eWiFiSecurityNotSupported;

    if( TEST_PROTECT() )
    {
        xWiFiStatus = WIFI_ConfigureAP( &xNetworkParams );
        TEST_WIFI_ASSERT_NOT_EQ_OPTIONAL_API( xWiFiStatus, eWiFiSuccess, xWiFiStatus );
    }
}

/**
 * @brief Configure the SoftAP with a SSID exceeding the maximum SSID length and
 * verify failure.
 */
TEST( Full_WiFi, AFQP_WIFI_ConfigureAP_MaxSSIDLengthExceeded )
{
    char cLengthExceedingSSID[ wificonfigMAX_SSID_LEN + 2 ];
    WIFINetworkParams_t xNetworkParams = { 0 };
    WIFIReturnCode_t xWiFiStatus;

    /* Set the network parameters with valid parameters */
    prvSetSoftAPNetworkParameters( &xNetworkParams );

    /* Set some SSID that exceeds the max length. */
    memset( cLengthExceedingSSID, 'x', wificonfigMAX_SSID_LEN + 1 );
    cLengthExceedingSSID[ wificonfigMAX_SSID_LEN + 1 ] = '\0';

    xNetworkParams.pcSSID = cLengthExceedingSSID;
    xNetworkParams.ucSSIDLength = sizeof( cLengthExceedingSSID );

    if( TEST_PROTECT() )
    {
        xWiFiStatus = WIFI_ConfigureAP( &xNetworkParams );
        TEST_WIFI_ASSERT_NOT_EQ_OPTIONAL_API( xWiFiStatus, eWiFiSuccess, xWiFiStatus );
    }
}

/**
 * @brief Configure the SoftAP with a password exceeding the maximum password
 * length and verify failure.
 */
TEST( Full_WiFi, AFQP_WIFI_ConfigureAP_MaxPasswordLengthExceeded )
{
    char cLengthExceedingPassword[ wificonfigMAX_PASSPHRASE_LEN + 2 ];
    WIFINetworkParams_t xNetworkParams = { 0 };
    WIFIReturnCode_t xWiFiStatus;

    /* Set the network parameters with valid parameters */
    prvSetSoftAPNetworkParameters( &xNetworkParams );

    /* Set a password that exceeds the max length. */
    memset( cLengthExceedingPassword, 'x', wificonfigMAX_PASSPHRASE_LEN + 1 );
    cLengthExceedingPassword[ wificonfigMAX_PASSPHRASE_LEN + 1 ] = '\0';

    xNetworkParams.pcPassword = cLengthExceedingPassword;
    xNetworkParams.ucPasswordLength = sizeof( cLengthExceedingPassword );

    if( TEST_PROTECT() )
    {
        xWiFiStatus = WIFI_ConfigureAP( &xNetworkParams );
<<<<<<< HEAD
        TEST_WIFI_ASSERT_OPTIONAL_API( xWiFiStatus != eWiFiSuccess, xWiFiStatus );
=======
        TEST_WIFI_ASSERT_NOT_EQ_OPTIONAL_API( xWiFiStatus, eWiFiSuccess, xWiFiStatus );
>>>>>>> ae732b2e
    }
}

/**
 * @brief Exercise WIFI_Reset and verify a success.
 */
TEST( Full_WiFi, AFQP_WiFiReset )
{
    WIFIReturnCode_t xWiFiStatus;

    xWiFiStatus = WIFI_Reset();
    TEST_WIFI_ASSERT_EQ_OPTIONAL_API( eWiFiSuccess, xWiFiStatus, xWiFiStatus );
}

/**
 * @brief Exercise WIFI_Ping() and verify a success.
 */
TEST( Full_WiFi, AFQP_WiFiPing )
{
    WIFIReturnCode_t xWiFiStatus;
    uint32_t ulPingAddress = testwifiPING_ADDRESS;

    TEST_ASSERT( prvConnectAPTest() == pdPASS );

    xWiFiStatus = WIFI_Ping( ( uint8_t * ) &ulPingAddress, testwifiPING_COUNT,
                             testwifiPING_INTERVAL_MS );
    TEST_WIFI_ASSERT_EQ_OPTIONAL_API( eWiFiSuccess, xWiFiStatus, xWiFiStatus );
}

/**
 * @brief Call WIFI_Ping() with NULL parameters and verify failure.
 */
TEST( Full_WiFi, AFQP_WIFI_Ping_NullParameters )
{
    WIFIReturnCode_t xWiFiStatus;

    TEST_ASSERT( prvConnectAPTest() == pdPASS );

    if( TEST_PROTECT() )
    {
        xWiFiStatus = WIFI_Ping( NULL, testwifiPING_COUNT, testwifiPING_INTERVAL_MS );
<<<<<<< HEAD
        TEST_WIFI_ASSERT_OPTIONAL_API( xWiFiStatus != eWiFiSuccess, xWiFiStatus );
=======
        TEST_WIFI_ASSERT_NOT_EQ_OPTIONAL_API( xWiFiStatus, eWiFiSuccess, xWiFiStatus );
>>>>>>> ae732b2e
    }
}

/**
 * @brief Test WIFI_IsConnected() after calling WIFI_ConnectAP() and
 * WIFI_DisconnectAP() and verify success.
 */
TEST( Full_WiFi, AFQP_WiFiIsConnected )
{
    WIFINetworkParams_t xNetworkParams = { 0 };
    BaseType_t xIsConnected;
    WIFIReturnCode_t xWiFiStatus;

    prvSetClientNetworkParameters( &xNetworkParams );

    if( TEST_PROTECT() )
    {
        xWiFiStatus = WIFI_ConnectAP( &xNetworkParams );

        vTaskDelay( testwifiCONNECTION_DELAY );

        xIsConnected = WIFI_IsConnected();
        TEST_WIFI_ASSERT_EQ_REQUIRED_API( pdTRUE, xIsConnected, xWiFiStatus );

        /* Confirm if we are truly connected with the round-trip test. */
        TEST_ASSERT( prvRoundTripTest() == pdPASS );

        xWiFiStatus = WIFI_Disconnect();
        TEST_WIFI_ASSERT_EQ_REQUIRED_API( eWiFiSuccess, xWiFiStatus, xWiFiStatus );

        vTaskDelay( testwifiCONNECTION_DELAY );

        xIsConnected = WIFI_IsConnected();
        TEST_WIFI_ASSERT_EQ_REQUIRED_API( pdFALSE, xIsConnected, xIsConnected );

        TEST_ASSERT( prvRoundTripTest() != pdPASS );
    }
    else
    {
        TEST_FAIL();
    }
}

/**
 * @brief Test WIFI_ConnectAP() with null parameters. It is expected that null
 * parameters will go into an assert or fail.
 */
TEST( Full_WiFi, AFQP_WIFI_ConnectAP_NullParameters )
{
    WIFIReturnCode_t xWiFiStatus;
    WIFINetworkParams_t xNetworkParams = { 0 };

    /* Null network params structure. */
    if( TEST_PROTECT() )
    {
        xWiFiStatus = WIFI_ConnectAP( NULL );
        TEST_WIFI_ASSERT_NOT_EQ_REQUIRED_API( xWiFiStatus, eWiFiSuccess, xWiFiStatus );
    }

    /* Null SSID */
    prvSetClientNetworkParameters( &xNetworkParams );
    xNetworkParams.pcSSID = NULL;

    if( TEST_PROTECT() )
    {
        xWiFiStatus = WIFI_ConnectAP( &xNetworkParams );
        TEST_WIFI_ASSERT_NOT_EQ_REQUIRED_API( eWiFiSuccess, xWiFiStatus, xWiFiStatus );
    }

    /* Test a null password when it is needed. */
    prvSetClientNetworkParameters( &xNetworkParams );
    xNetworkParams.pcPassword = NULL;

    if( TEST_PROTECT() )
    {
        xWiFiStatus = WIFI_ConnectAP( &xNetworkParams );
        TEST_WIFI_ASSERT_NOT_EQ_REQUIRED_API( eWiFiSuccess, xWiFiStatus, xWiFiStatus );
    }

    /* Test a null password when it is not needed. */
    xNetworkParams.xSecurity = eWiFiSecurityOpen;

    if( TEST_PROTECT() )
    {
        /* Every port will implement this differently. */
        xWiFiStatus = WIFI_ConnectAP( &xNetworkParams );
    }
}

/**
 * @brief Test WIFI_ConnectAP() with an invalid SSID.
 *
 * @note This test may fail for an valid SSID but invalid/valid password if
 * there exists a Access point, in range, with the same SSID but an Open
 * security type.
 */
TEST( Full_WiFi, AFQP_WIFI_ConnectAP_InvalidPassword )
{
    WIFINetworkParams_t xNetworkParams = { 0 };
    WIFIReturnCode_t xWiFiStatus = eWiFiFailure;
    BaseType_t xIsConnected;

    /* Set the valid client parameters. */
    prvSetClientNetworkParameters( &xNetworkParams );

    /* Set the invalid password. */
    xNetworkParams.pcPassword = testwifiINVALID_WIFI_PASSWORD;
    xNetworkParams.ucPasswordLength = sizeof( testwifiINVALID_WIFI_PASSWORD );

    if( TEST_PROTECT() )
    {
        xWiFiStatus = WIFI_ConnectAP( &xNetworkParams );
    }

    xIsConnected = WIFI_IsConnected();

    if( ( xIsConnected == pdFALSE ) && ( xWiFiStatus == eWiFiSuccess ) )
    {
        TEST_FAIL_MESSAGE(
            "WIFI_ConnectAP() returned success, but failed to connect." );
    }

    TEST_WIFI_ASSERT_NOT_EQ_REQUIRED_API( eWiFiSuccess, xWiFiStatus, xWiFiStatus );
    TEST_WIFI_ASSERT_EQ_REQUIRED_API( pdFALSE, xIsConnected, xIsConnected );
}

/**
 * @brief Call WIFI_ConnectAP() with an invalid SSID and verify failure.
 */
TEST( Full_WiFi, AFQP_WIFI_ConnectAP_InvalidSSID )
{
    WIFINetworkParams_t xNetworkParams = { 0 };
    WIFIReturnCode_t xWiFiStatus = eWiFiFailure;
    BaseType_t xIsConnected;

    /* Set the valid client parameters. */
    prvSetClientNetworkParameters( &xNetworkParams );

    /* Set the invalid SSID. */
    xNetworkParams.pcSSID = testwifiINVALID_WIFI_SSID;
    xNetworkParams.ucSSIDLength = sizeof( testwifiINVALID_WIFI_SSID );

    if( TEST_PROTECT() )
    {
        xWiFiStatus = WIFI_ConnectAP( &xNetworkParams );
    }

    xIsConnected = WIFI_IsConnected();

    if( ( xIsConnected == pdFALSE ) && ( xWiFiStatus == eWiFiSuccess ) )
    {
        TEST_FAIL_MESSAGE(
            "WIFI_ConnectAP() returned success, but failed to connect." );
    }

<<<<<<< HEAD
    TEST_WIFI_ASSERT_REQUIRED_API( xWiFiStatus != eWiFiSuccess, xWiFiStatus );
    TEST_WIFI_ASSERT_REQUIRED_API( pdFALSE == xIsConnected, xIsConnected );
=======
    TEST_WIFI_ASSERT_NOT_EQ_REQUIRED_API( eWiFiSuccess, xWiFiStatus, xWiFiStatus );
    TEST_WIFI_ASSERT_EQ_REQUIRED_API( pdFALSE, xIsConnected, xIsConnected );
>>>>>>> ae732b2e
}

/**
 * @brief Call WIFI_ConnectAP() with an SSID that exceeds the maximum SSID
 * length and verify failure.
 */
TEST( Full_WiFi, AFQP_WIFI_ConnectAP_MaxSSIDLengthExceeded )
{
    WIFINetworkParams_t xNetworkParams = { 0 };
    WIFIReturnCode_t xWiFiStatus = eWiFiFailure;
    BaseType_t xIsConnected;
    char cLengthExceedingSSID[ wificonfigMAX_SSID_LEN + 2 ];

    /* Set the valid client parameters. */
    prvSetClientNetworkParameters( &xNetworkParams );

    memset( cLengthExceedingSSID, 'x', wificonfigMAX_SSID_LEN + 1 );
    cLengthExceedingSSID[ wificonfigMAX_SSID_LEN + 1 ] = '\0';

    /* Set the SSID exceeding the max length */
    xNetworkParams.pcSSID = cLengthExceedingSSID;
    xNetworkParams.ucSSIDLength = sizeof( cLengthExceedingSSID );

    if( TEST_PROTECT() )
    {
        xWiFiStatus = WIFI_ConnectAP( &xNetworkParams );
    }

    xIsConnected = WIFI_IsConnected();

    if( ( xIsConnected == pdFALSE ) && ( xWiFiStatus == eWiFiSuccess ) )
    {
        TEST_FAIL_MESSAGE(
            "WIFI_ConnectAP() returned success, but failed to connect." );
    }

    TEST_WIFI_ASSERT_NOT_EQ_REQUIRED_API( eWiFiSuccess, xWiFiStatus, xWiFiStatus );
    TEST_WIFI_ASSERT_EQ_REQUIRED_API( pdFALSE, xIsConnected, xIsConnected );
}

/**
 * @brief Call WIFI_ConnectAP() with a password that exceeds the maximum
 * password length and verify failure.
 */
TEST( Full_WiFi, AFQP_WIFI_ConnectAP_MaxPasswordLengthExceeded )
{
    WIFINetworkParams_t xNetworkParams = { 0 };
    WIFIReturnCode_t xWiFiStatus = eWiFiFailure;
    BaseType_t xIsConnected;
    char cLengthExceedingPassword[ wificonfigMAX_PASSPHRASE_LEN + 2 ];

    /* Set the valid client parameters. */
    prvSetClientNetworkParameters( &xNetworkParams );

    /* Set the password exceeding the max length. */
    memset( cLengthExceedingPassword, 'x', wificonfigMAX_PASSPHRASE_LEN + 1 );
    cLengthExceedingPassword[ wificonfigMAX_PASSPHRASE_LEN + 1 ] = '\0';

    xNetworkParams.pcPassword = cLengthExceedingPassword;
    xNetworkParams.ucPasswordLength = sizeof( cLengthExceedingPassword );

    if( TEST_PROTECT() )
    {
        xWiFiStatus = WIFI_ConnectAP( &xNetworkParams );
    }

    xIsConnected = WIFI_IsConnected();

    if( ( xIsConnected == pdFALSE ) && ( xWiFiStatus == eWiFiSuccess ) )
    {
        TEST_FAIL_MESSAGE(
            "WIFI_ConnectAP() returned success, but failed to connect." );
    }

<<<<<<< HEAD
    TEST_WIFI_ASSERT_REQUIRED_API( xWiFiStatus != eWiFiSuccess, xWiFiStatus );
    TEST_WIFI_ASSERT_REQUIRED_API( pdFALSE == xIsConnected, xIsConnected );
=======
    TEST_WIFI_ASSERT_NOT_EQ_REQUIRED_API( eWiFiSuccess, xWiFiStatus, xWiFiStatus );
    TEST_WIFI_ASSERT_EQ_REQUIRED_API( pdFALSE, xIsConnected, xIsConnected );
>>>>>>> ae732b2e
}

/**
 * @brief Connect to the Wi-Fi credentials in aws_clientcredential.h and the
 * credentials defined in this test over and over and verify we are still
 * connected.
 */
TEST( Full_WiFi, AFQP_WiFiConnectMultipleAP )
{
    BaseType_t xIsConnected;
    BaseType_t xMaxRetries = 6;
    BaseType_t xMessageStringLength = 256;
    BaseType_t xRoundTripResults;
    char cMessageString[ 256 ];
    uint32_t ulIndex;
    uint32_t ulInitialRetryPeriodMs = 500;
    WIFINetworkParams_t xClientNetworkParams = { 0 };
    WIFINetworkParams_t xTestNetworkParams = { 0 };
    WIFIReturnCode_t eWiFiStatus = eWiFiFailure;

    configPRINTF( ( "%s:%d %s\r\n", __FILENAME__, __LINE__,
                    "AFQP_WiFiConnectMultipleAP Started" ) );

    /* Set the valid client parameters. */
    prvSetClientNetworkParameters( &xClientNetworkParams );

    /* Set the valid client parameters defined in this test. */
    prvSetTestNetworkParameters( &xTestNetworkParams );

    if( TEST_PROTECT() )
    {
        for( ulIndex = 0; ulIndex < testwifiCONNECTION_LOOP_TIMES; ulIndex++ )
        {
            RETRY_EXPONENTIAL( eWiFiStatus = WIFI_ConnectAP( &xTestNetworkParams ),
                               eWiFiSuccess, ulInitialRetryPeriodMs, xMaxRetries );

            /* TODO: Check for could not connect error code. This error code does not
             * exist yet. */
            snprintf( cMessageString, xMessageStringLength,
                      "Could not connect to %s on iteration %d after %d "
                      "retries. Status was %d.",
                      xTestNetworkParams.pcSSID, ( int ) ulIndex, ( int ) xMaxRetries,
                      eWiFiStatus );
            TEST_WIFI_ASSERT_EQ_REQUIRED_API_MSG(
                eWiFiSuccess, eWiFiStatus, eWiFiStatus, cMessageString );

            vTaskDelay( testwifiCONNECTION_DELAY );

            xIsConnected = WIFI_IsConnected();
            TEST_WIFI_ASSERT_EQ_REQUIRED_API_MSG(
                pdTRUE, xIsConnected, xIsConnected,
                ( "API is violated, we must connect to the new network." ) );

            /* Perform the round-trip test to verify we are actually connected.
             * The client credential network is the network expected to have the
             * echo server, since the tcp tests use that network. */
            xRoundTripResults = prvRoundTripTest();

            if( xRoundTripResults == pdFAIL )
            {
                snprintf( cMessageString, xMessageStringLength,
                          "Wi-Fi API claims to be connected to %s, but round "
                          "trip test on iteration %d failed.\r\n",
                          xTestNetworkParams.pcSSID, ( int ) ulIndex );
                TEST_FAIL_MESSAGE( cMessageString );
            }

            RETRY_EXPONENTIAL( eWiFiStatus = WIFI_ConnectAP( &xClientNetworkParams ),
                               eWiFiSuccess, ulInitialRetryPeriodMs, xMaxRetries );

            snprintf( cMessageString, xMessageStringLength,
                      "Could not connect to %s on iteration %d after %d "
                      "retries. Status was %d.",
                      xClientNetworkParams.pcSSID, ( int ) ulIndex, ( int ) xMaxRetries,
                      eWiFiStatus );
            TEST_WIFI_ASSERT_EQ_REQUIRED_API_MSG(
                eWiFiSuccess, eWiFiStatus, eWiFiStatus, cMessageString );

            vTaskDelay( testwifiCONNECTION_DELAY );

            xIsConnected = WIFI_IsConnected();
            TEST_WIFI_ASSERT_EQ_REQUIRED_API_MSG(
                pdTRUE, xIsConnected, xIsConnected,
                ( "API is violated, we must connect to the new network." ) );

            /* Perform the round-trip test to verify we are actually connected. The
             * client credential network is the network expected to have the echo
             * server, since the tcp tests use that network. */
            xRoundTripResults = prvRoundTripTest();

            if( xRoundTripResults == pdFAIL )
            {
                snprintf( cMessageString, xMessageStringLength,
                          "Wi-Fi API claims to be connected to %s, but round "
                          "trip test on iteration %lu failed.\r\n",
                          xClientNetworkParams.pcSSID,
                          ( long unsigned int ) ulIndex );
                TEST_FAIL_MESSAGE( cMessageString );
            }
        }
    }
    else
    {
        TEST_FAIL();
    }
}<|MERGE_RESOLUTION|>--- conflicted
+++ resolved
@@ -1,9 +1,5 @@
 /*
-<<<<<<< HEAD
- * FreeRTOS WiFi V1.0.5
-=======
  * FreeRTOS WiFi V1.0.6
->>>>>>> ae732b2e
  * Copyright (C) 2020 Amazon.com, Inc. or its affiliates.  All Rights Reserved.
  *
  * Permission is hereby granted, free of charge, to any person obtaining a copy of
@@ -1112,11 +1108,7 @@
     if( TEST_PROTECT() )
     {
         xWiFiStatus = WIFI_Scan( NULL, testwifiMAX_SCAN_NUMBER );
-<<<<<<< HEAD
-        TEST_WIFI_ASSERT_REQUIRED_API( xWiFiStatus != eWiFiSuccess, xWiFiStatus );
-=======
         TEST_WIFI_ASSERT_NOT_EQ_REQUIRED_API( eWiFiSuccess, xWiFiStatus, xWiFiStatus );
->>>>>>> ae732b2e
     }
 }
 
@@ -1642,11 +1634,7 @@
     if( TEST_PROTECT() )
     {
         xWiFiStatus = WIFI_ConfigureAP( &xNetworkParams );
-<<<<<<< HEAD
-        TEST_WIFI_ASSERT_OPTIONAL_API( xWiFiStatus != eWiFiSuccess, xWiFiStatus );
-=======
         TEST_WIFI_ASSERT_NOT_EQ_OPTIONAL_API( xWiFiStatus, eWiFiSuccess, xWiFiStatus );
->>>>>>> ae732b2e
     }
 }
 
@@ -1688,11 +1676,7 @@
     if( TEST_PROTECT() )
     {
         xWiFiStatus = WIFI_Ping( NULL, testwifiPING_COUNT, testwifiPING_INTERVAL_MS );
-<<<<<<< HEAD
-        TEST_WIFI_ASSERT_OPTIONAL_API( xWiFiStatus != eWiFiSuccess, xWiFiStatus );
-=======
         TEST_WIFI_ASSERT_NOT_EQ_OPTIONAL_API( xWiFiStatus, eWiFiSuccess, xWiFiStatus );
->>>>>>> ae732b2e
     }
 }
 
@@ -1848,13 +1832,8 @@
             "WIFI_ConnectAP() returned success, but failed to connect." );
     }
 
-<<<<<<< HEAD
-    TEST_WIFI_ASSERT_REQUIRED_API( xWiFiStatus != eWiFiSuccess, xWiFiStatus );
-    TEST_WIFI_ASSERT_REQUIRED_API( pdFALSE == xIsConnected, xIsConnected );
-=======
     TEST_WIFI_ASSERT_NOT_EQ_REQUIRED_API( eWiFiSuccess, xWiFiStatus, xWiFiStatus );
     TEST_WIFI_ASSERT_EQ_REQUIRED_API( pdFALSE, xIsConnected, xIsConnected );
->>>>>>> ae732b2e
 }
 
 /**
@@ -1929,13 +1908,8 @@
             "WIFI_ConnectAP() returned success, but failed to connect." );
     }
 
-<<<<<<< HEAD
-    TEST_WIFI_ASSERT_REQUIRED_API( xWiFiStatus != eWiFiSuccess, xWiFiStatus );
-    TEST_WIFI_ASSERT_REQUIRED_API( pdFALSE == xIsConnected, xIsConnected );
-=======
     TEST_WIFI_ASSERT_NOT_EQ_REQUIRED_API( eWiFiSuccess, xWiFiStatus, xWiFiStatus );
     TEST_WIFI_ASSERT_EQ_REQUIRED_API( pdFALSE, xIsConnected, xIsConnected );
->>>>>>> ae732b2e
 }
 
 /**
