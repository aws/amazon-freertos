/*
 * Amazon FreeRTOS BLE HAL V1.0.0
 * Copyright (C) 2019 Amazon.com, Inc. or its affiliates.  All Rights Reserved.
 *
 * Permission is hereby granted, free of charge, to any person obtaining a copy of
 * this software and associated documentation files (the "Software"), to deal in
 * the Software without restriction, including without limitation the rights to
 * use, copy, modify, merge, publish, distribute, sublicense, and/or sell copies of
 * the Software, and to permit persons to whom the Software is furnished to do so,
 * subject to the following conditions:
 *
 * The above copyright notice and this permission notice shall be included in all
 * copies or substantial portions of the Software.
 *
 * THE SOFTWARE IS PROVIDED "AS IS", WITHOUT WARRANTY OF ANY KIND, EXPRESS OR
 * IMPLIED, INCLUDING BUT NOT LIMITED TO THE WARRANTIES OF MERCHANTABILITY, FITNESS
 * FOR A PARTICULAR PURPOSE AND NONINFRINGEMENT. IN NO EVENT SHALL THE AUTHORS OR
 * COPYRIGHT HOLDERS BE LIABLE FOR ANY CLAIM, DAMAGES OR OTHER LIABILITY, WHETHER
 * IN AN ACTION OF CONTRACT, TORT OR OTHERWISE, ARISING FROM, OUT OF OR IN
 * CONNECTION WITH THE SOFTWARE OR THE USE OR OTHER DEALINGS IN THE SOFTWARE.
 *
 * http://aws.amazon.com/freertos
 * http://www.FreeRTOS.org
 */

/**
 *
 * @file iot_test_ble_hal_integration.h
 * @brief
 */



#ifndef _IOT_TEST_BLE_HAL_INTEGRATION_H_
#define _IOT_TEST_BLE_HAL_INTEGRATION_H_

#include "iot_test_ble_hal_common.h"

#define bletestsFAIL_CHAR_VALUE    "fail"

void prvGAPInitEnableTwice( void );

void prvGetResult( bletestAttSrvB_t xAttribute,
                   bool IsPrep,
                   uint16_t usOffset );
void prvCreateAndStartServiceB( void );
void prvCreateServiceB( void );
<<<<<<< HEAD
=======
void prvShortWaitConnection( void );
>>>>>>> 094a48a5

#endif /* ifndef _IOT_TEST_BLE_HAL_INTEGRATION_H_ */<|MERGE_RESOLUTION|>--- conflicted
+++ resolved
@@ -45,9 +45,6 @@
                    uint16_t usOffset );
 void prvCreateAndStartServiceB( void );
 void prvCreateServiceB( void );
-<<<<<<< HEAD
-=======
 void prvShortWaitConnection( void );
->>>>>>> 094a48a5
 
 #endif /* ifndef _IOT_TEST_BLE_HAL_INTEGRATION_H_ */