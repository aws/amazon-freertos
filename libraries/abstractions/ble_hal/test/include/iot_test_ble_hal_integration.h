--- conflicted
+++ resolved
@@ -45,10 +45,6 @@
 void Advertisement_teardown();
 void Advertisement_setup();
 void prvInitWithNULLCb( void );
-<<<<<<< HEAD
-void prvGAPInitEnableTwice( void );
-=======
->>>>>>> 3682e827
 
 void prvGetResult( bletestAttSrvB_t xAttribute,
                    bool IsPrep,
