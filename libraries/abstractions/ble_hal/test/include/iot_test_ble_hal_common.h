/*
 * Amazon FreeRTOS BLE HAL V1.0.0
 * Copyright (C) 2019 Amazon.com, Inc. or its affiliates.  All Rights Reserved.
 *
 * Permission is hereby granted, free of charge, to any person obtaining a copy of
 * this software and associated documentation files (the "Software"), to deal in
 * the Software without restriction, including without limitation the rights to
 * use, copy, modify, merge, publish, distribute, sublicense, and/or sell copies of
 * the Software, and to permit persons to whom the Software is furnished to do so,
 * subject to the following conditions:
 *
 * The above copyright notice and this permission notice shall be included in all
 * copies or substantial portions of the Software.
 *
 * THE SOFTWARE IS PROVIDED "AS IS", WITHOUT WARRANTY OF ANY KIND, EXPRESS OR
 * IMPLIED, INCLUDING BUT NOT LIMITED TO THE WARRANTIES OF MERCHANTABILITY, FITNESS
 * FOR A PARTICULAR PURPOSE AND NONINFRINGEMENT. IN NO EVENT SHALL THE AUTHORS OR
 * COPYRIGHT HOLDERS BE LIABLE FOR ANY CLAIM, DAMAGES OR OTHER LIABILITY, WHETHER
 * IN AN ACTION OF CONTRACT, TORT OR OTHERWISE, ARISING FROM, OUT OF OR IN
 * CONNECTION WITH THE SOFTWARE OR THE USE OR OTHER DEALINGS IN THE SOFTWARE.
 *
 * http://aws.amazon.com/freertos
 * http://www.FreeRTOS.org
 */

/**
 * @file iot_test_ble_hal_common.h
 * @brief
 */

#ifndef _IOT_TEST_BLE_HAL_COMMON_H
#define _IOT_TEST_BLE_HAL_COMMON_H

#include "iot_config.h"
/* C standard library includes. */
#include <stddef.h>
#include <string.h>
#include IOT_LINEAR_CONTAINERS
#include IOT_THREADS
#include IOT_PLATFORM_TYPES
#include IOT_BT_HAL_MANAGER_ADAPTER_BLE
#include IOT_BT_HAL_MANAGER_ADAPTER
#include IOT_BT_HAL_GATT_SERVER
#include IOT_BT_HAL_GATT_TYPES
/* Test framework includes. */
#include IOT_UNITY_FIXTURE
#include IOT_UNITY

/* Configure logs for the functions in this file. */
#ifdef IOT_LOG_LEVEL_GLOBAL
    #define LIBRARY_LOG_LEVEL    IOT_LOG_LEVEL_GLOBAL
#else
    #define LIBRARY_LOG_LEVEL    IOT_LOG_NONE
#endif

#define LIBRARY_LOG_NAME         ( "BLE_HAL_API_TEST" )
#include "iot_logging_setup.h"

/* Enable/Disable test cases */
/* AFQP test */
<<<<<<< HEAD
#define ENABLE_TC_WRITE_LONG                        ( 0 )
#define ENABLE_TC_ADD_INCLUDED_SERVICE              ( 0 )
#define ENABLE_TC_SECONDARY_SERVICE                 ( 0 )
/* Integration test */
#define ENABLE_TC_CALLBACK_NULL_CHECK               ( 0 )
#define ENABLE_TC_ADD_CHARACTERISTIC_IN_CALLBACK    ( 0 )

=======
#define ENABLE_TC_WRITE_LONG                                   ( 0 )
#define ENABLE_TC_ADD_INCLUDED_SERVICE                         ( 0 )
#define ENABLE_TC_SECONDARY_SERVICE                            ( 0 )
/* Integration test */
#define ENABLE_TC_CALLBACK_NULL_CHECK                          ( 0 )
#define ENABLE_TC_ADD_CAHRACTERISTIC_IN_CALLBACK               ( 0 )
#define ENABLE_TC_ADVERTISE_WITHOUT_PROPERTISE                 ( 0 )
#define ENABLE_TC_ADVERTISE_WITH_16BIT_SERVICEUUID             ( 0 )
#define ENABLE_TC_ADVERTISE_WITH_MANUFACTIRUNG_DATA            ( 0 )
#define ENABLE_TC_ADVERTISE_INTERVAL_CONSISTENT_AFTER_BT_RESET ( 0 )
#define ENABLE_TC_WRITE_NOTIFICATION_SIZE_GREATER_THAN_MTU_3   ( 1 )
#define ENABLE_TC_INTEGRATION_CONNECTION_TIMEOUT               ( 0 )
#define ENABLE_TC_SEND_DATA_AFTER_DISCONNECED                  ( 0 )
#define ENABLE_TC_INIT_ENABLE_TWICE                            ( 0 )
>>>>>>> 3682e827

/**
 * @brief Connection parameters.
 */
typedef struct
{
    uint32_t minInterval; /**< Minimum connection interval. */
    uint32_t maxInterval; /**< Maximum connection interval. */
    uint32_t latency;     /**< Slave latency. */
    uint32_t timeout;     /**< Connection timeout. */
} IotBleConnectionParam_t;

#define bletestsAPP_UUID                 { 0x11, 0x11, 0x00, 0x00, 0x00, 0x00, 0x00, 0x00, 0x00, 0x00, 0x00, 0x00, 0x00, 0x00 }
#define bletestsSERVER_UUID              { 0x22, 0x22, 0x00, 0x00, 0x00, 0x00, 0x00, 0x00, 0x00, 0x00, 0x00, 0x00, 0x00, 0x00 }
#define bletestsFREERTOS_SVC_UUID_128    { 0x5A, 0xDB, 0x32, 0xF9, 0x79, 0xE6, 0xB5, 0x83, 0xFB, 0x4E, 0xAF, 0x48, 0x68, 0x11, 0x7F, 0x8A }
#define bletestsFREERTOS_SVC_UUID_32     0x8A7F1168
#define bletestsFREERTOS_SVC_UUID_16     0xabcd

#define NO_HANDLE                        -1

#define MAX_EVENT                        20

#define bletestsDEFAULT_CHAR_VALUE       "hello"
#define bletestsSTRINGYFIED_UUID_SIZE    36 /* like "8a7f1168-48af-4efb-83b5-e679f9320002" */
#define bletestsFULL_PERMISSIONS         ( eBTPermRead | eBTPermWrite )
#define bletestsNB_INCLUDEDSERVICES      1

#define bletestsCCCD            \
    {                           \
        .uu.uu16 = 0x2902,      \
        .ucType = eBTuuidType16 \
    }

#define bletestsFREERTOS_SVC_A_UUID                                                                                     \
    {                                                                                                                   \
        .uu.uu128 = { 0x00, 0x00, 0x1B, 0xE1, 0x14, 0xC6, 0x83, 0xAA, 0x9A, 0x4F, 0x9F, 0x4B, 0x87, 0xA1, 0x13, 0x31 }, \
        .ucType = eBTuuidType128                                                                                        \
    }

#define bletestsFREERTOS_CHAR_DUMMY_UUID                                                                                \
    {                                                                                                                   \
        .uu.uu128 = { 0x01, 0x00, 0x1B, 0xE1, 0x14, 0xC6, 0x83, 0xAA, 0x9A, 0x4F, 0x9F, 0x4B, 0x87, 0xA1, 0x13, 0x31 }, \
        .ucType = eBTuuidType128                                                                                        \
    }

#define bletestsFREERTOS_SVC_B_UUID                                                                               \
    {                                                                                                             \
        .uu.uu128 = { 1, 0, 0x32, 0xF9, 0x79, 0xE6, 0xB5, 0x83, 0xFB, 0x4E, 0xAF, 0x48, 0x68, 0x11, 0x7F, 0x8A }, \
        .ucType = eBTuuidType128                                                                                  \
    }

#define bletestsFREERTOS_CHAR_A_UUID                                                                              \
    {                                                                                                             \
        .uu.uu128 = { 2, 0, 0x32, 0xF9, 0x79, 0xE6, 0xB5, 0x83, 0xFB, 0x4E, 0xAF, 0x48, 0x68, 0x11, 0x7F, 0x8A }, \
        .ucType = eBTuuidType128                                                                                  \
    }

#define bletestsFREERTOS_CHAR_B_UUID                                                                              \
    {                                                                                                             \
        .uu.uu128 = { 3, 0, 0x32, 0xF9, 0x79, 0xE6, 0xB5, 0x83, 0xFB, 0x4E, 0xAF, 0x48, 0x68, 0x11, 0x7F, 0x8A }, \
        .ucType = eBTuuidType128                                                                                  \
    }

#define bletestsFREERTOS_CHAR_C_UUID                                                                              \
    {                                                                                                             \
        .uu.uu128 = { 4, 0, 0x32, 0xF9, 0x79, 0xE6, 0xB5, 0x83, 0xFB, 0x4E, 0xAF, 0x48, 0x68, 0x11, 0x7F, 0x8A }, \
        .ucType = eBTuuidType128                                                                                  \
    }

#define bletestsFREERTOS_CHAR_D_UUID                                                                              \
    {                                                                                                             \
        .uu.uu128 = { 5, 0, 0x32, 0xF9, 0x79, 0xE6, 0xB5, 0x83, 0xFB, 0x4E, 0xAF, 0x48, 0x68, 0x11, 0x7F, 0x8A }, \
        .ucType = eBTuuidType128                                                                                  \
    }

#define bletestsFREERTOS_CHAR_E_UUID                                                                              \
    {                                                                                                             \
        .uu.uu128 = { 6, 0, 0x32, 0xF9, 0x79, 0xE6, 0xB5, 0x83, 0xFB, 0x4E, 0xAF, 0x48, 0x68, 0x11, 0x7F, 0x8A }, \
        .ucType = eBTuuidType128                                                                                  \
    }

#define bletestsFREERTOS_CHAR_F_UUID                                                                              \
    {                                                                                                             \
        .uu.uu128 = { 7, 0, 0x32, 0xF9, 0x79, 0xE6, 0xB5, 0x83, 0xFB, 0x4E, 0xAF, 0x48, 0x68, 0x11, 0x7F, 0x8A }, \
        .ucType = eBTuuidType128                                                                                  \
    }

#define bletestsFREERTOS_DESCR_A_UUID                                                                             \
    {                                                                                                             \
        .uu.uu128 = { 8, 0, 0x32, 0xF9, 0x79, 0xE6, 0xB5, 0x83, 0xFB, 0x4E, 0xAF, 0x48, 0x68, 0x11, 0x7F, 0x8A }, \
        .ucType = eBTuuidType128                                                                                  \
    }
#define bletestsFREERTOS_DESCR_B_UUID                                                                             \
    {                                                                                                             \
        .uu.uu128 = { 9, 0, 0x32, 0xF9, 0x79, 0xE6, 0xB5, 0x83, 0xFB, 0x4E, 0xAF, 0x48, 0x68, 0x11, 0x7F, 0x8A }, \
        .ucType = eBTuuidType128                                                                                  \
    }
#define bletestsFREERTOS_DESCR_C_UUID                                                                              \
    {                                                                                                              \
        .uu.uu128 = { 10, 0, 0x32, 0xF9, 0x79, 0xE6, 0xB5, 0x83, 0xFB, 0x4E, 0xAF, 0x48, 0x68, 0x11, 0x7F, 0x8A }, \
        .ucType = eBTuuidType128                                                                                   \
    }
#define bletestsFREERTOS_DESCR_D_UUID                                                                              \
    {                                                                                                              \
        .uu.uu128 = { 11, 0, 0x32, 0xF9, 0x79, 0xE6, 0xB5, 0x83, 0xFB, 0x4E, 0xAF, 0x48, 0x68, 0x11, 0x7F, 0x8A }, \
        .ucType = eBTuuidType128                                                                                   \
    }

#define bletestsFREERTOS_SVC_C_UUID                                                                                     \
    {                                                                                                                   \
        .uu.uu128 = { 0x02, 0x00, 0x1B, 0xE1, 0x14, 0xC6, 0x83, 0xAA, 0x9A, 0x4F, 0x9F, 0x4B, 0x87, 0xA1, 0x13, 0x31 }, \
        .ucType = eBTuuidType128                                                                                        \
    }

#define bletestsFREERTOS_CHAR_G_UUID                                                                                    \
    {                                                                                                                   \
        .uu.uu128 = { 0x03, 0x00, 0x1B, 0xE1, 0x14, 0xC6, 0x83, 0xAA, 0x9A, 0x4F, 0x9F, 0x4B, 0x87, 0xA1, 0x13, 0x31 }, \
        .ucType = eBTuuidType128                                                                                        \
    }


#define bletestsDEVICE_NAME                   "TEST"
#define bletestsMAX_PROPERTY_SIZE             30

#define bletestsMTU_SIZE1                     200
#define bletestsMAX_ADVERTISEMENT_INTERVAL    64

#define bletestsMIN_CONNECTION_INTERVAL       32
#define bletestsMAX_CONNECTION_INTERVAL       64

#define QUEUE_LENGTH                          20
#define ITEM_SIZE                             sizeof( void * )

#define BLE_TESTS_WAIT                        60000                 /* Wait 60s max */
#define BLE_TESTS_SHORT_WAIT                  4000                  /* Wait 4s max */

typedef enum
{
    eBLEHALEventServerRegisteredCb = 0,
    eBLEHALEventEnableDisableCb = 1,
    eBLEHALEventCharAddedCb = 2,
    eBLEHALEventServiceAddedCb = 3,
    eBLEHALEventServiceStartedCb = 4,
    eBLEHALEventServiceStoppedCb = 5,
    eBLEHALEventServiceDeletedCb = 6,
    eBLEHALEventCharDescrAddedCb = 7,
    eBLEHALEventIncludedServiceAdded = 8,
    eBLEHALEventRegisterBleAdapterCb = 9,
    eBLEHALEventAdapterPropertiesCb = 10,
    eBLEHALEventRegisterUnregisterGattServerCb = 11,
    eBLEHALEventPropertyCb = 12,
    eBLEHALEventSetAdvCb = 13,
    eBLEHALEventStartAdvCb = 14,
    eBLEHALEventConnectionCb = 15,
    eBLEHALEventConnectionUpdateCb = 16,
    eBLEHALEventReadAttrCb = 17,
    eBLEHALEventWriteAttrCb = 18,
    eBLEHALEventIndicateCb = 19,
    eBLEHALEventConfimCb = 20,
    eBLEHALEventSSPrequestCb = 21,
    eBLEHALEventSSPrequestConfirmationCb = 22,
    eBLEHALEventPairingStateChangedCb = 23,
    eBLEHALEventRequestExecWriteCb = 24,
    eBLENbHALEvents,
} BLEHALEventsTypes_t;

typedef struct
{
    IotLink_t eventList;
    BLEHALEventsTypes_t xEventTypes;
    int32_t lHandle;
} BLEHALEventsInternals_t;

typedef struct
{
    BLEHALEventsInternals_t xEvent;
    BTStatus_t xStatus;
    BTState_t xBLEState;
} BLETESTInitDeinitCallback_t;

typedef struct
{
    BLEHALEventsInternals_t xEvent;
    BTStatus_t xStatus;
    uint16_t usAttrHandle;
    uint16_t usSrvHandle;
    BTUuid_t xUUID;
} BLETESTAttrCallback_t;

typedef struct
{
    BLEHALEventsInternals_t xEvent;
    uint16_t usAttrHandle;
    BTStatus_t xStatus;
    BTGattSrvcId_t xSrvcId;
} BLETESTServiceCallback_t;

typedef struct
{
    BLEHALEventsInternals_t xEvent;
    BTStatus_t xStatus;
    uint32_t ulNumProperties;
    BTProperty_t xProperties;
} BLETESTSetGetPropertyCallback_t;

typedef struct
{
    BLEHALEventsInternals_t xEvent;
    BTStatus_t xStatus;
    bool bStart;
} BLETESTAdvParamCallback_t;

typedef struct
{
    BLEHALEventsInternals_t xEvent;
    BTStatus_t xStatus;
    IotBleConnectionParam_t xConnParam;
    BTBdaddr_t xBda;
} BLETESTUpdateConnectionParamReqCallback_t;

typedef struct
{
    BLEHALEventsInternals_t xEvent;
    uint16_t usConnId;
    uint32_t ulTransId;
    BTBdaddr_t xBda;
    uint16_t usAttrHandle;
    uint16_t usOffset;
} BLETESTreadAttrCallback_t;

typedef struct
{
    BLEHALEventsInternals_t xEvent;
    uint16_t usConnId;
    uint32_t ulTransId;
    BTBdaddr_t xBda;
    uint16_t usAttrHandle;
    uint16_t usOffset;
    size_t xLength;
    bool bNeedRsp;
    bool bIsPrep;
    uint8_t ucValue[ bletestsSTRINGYFIED_UUID_SIZE ];
} BLETESTwriteAttrCallback_t;


typedef struct
{
    BLEHALEventsInternals_t xEvent;
    uint16_t usConnId;
    BTStatus_t xStatus;
} BLETESTindicateCallback_t;

typedef struct
{
    BLEHALEventsInternals_t xEvent;
    BTStatus_t xStatus;
    uint16_t usAttrHandle;
} BLETESTconfirmCallback_t;

typedef struct
{
    BLEHALEventsInternals_t xEvent;
    BTBdaddr_t xRemoteBdAddr;
    BTBdname_t xRemoteBdName;
    uint32_t ulCod;
    BTSspVariant_t xPairingVariant;
    uint32_t ulPassKey;
} BLETESTsspRequestCallback_t;

typedef struct
{
    BLEHALEventsInternals_t xEvent;
    BTStatus_t xStatus;
    BTBdaddr_t xRemoteBdAddr;
    BTSecurityLevel_t xSecurityLevel;
    BTBondState_t xBondState;
    BTAuthFailureReason_t xReason;
} BLETESTPairingStateChangedCallback_t;

typedef struct
{
    BLEHALEventsInternals_t xEvent;
    uint16_t usConnId;
    uint32_t ulTransId;
    BTBdaddr_t xBda;
    bool bExecWrite;
} BLETESTRequestExecWriteCallback_t;

typedef struct
{
    BLEHALEventsInternals_t xEvent;
    BTStatus_t xStatus;
    uint16_t usConnId;
    uint8_t ucServerIf;
    BTBdaddr_t pxBda;
    bool bConnected;
} BLETESTConnectionCallback_t;

typedef enum
{
    bletestATTR_SRVCA_SERVICE,
    bletestATTR_SRVCA_CHAR_A,
    bletestATTR_SRVCA_NUMBER
} bletestAttSrvA_t;

typedef enum
{
    bletestATTR_SRVCB_SERVICE,
    bletestATTR_SRVCB_CHAR_A,
    bletestATTR_SRVCB_CHAR_B,
    bletestATTR_SRVCB_CHAR_C,
    bletestATTR_SRVCB_CHAR_D,
    bletestATTR_SRVCB_CHAR_E,
    bletestATTR_SRVCB_CCCD_E,
    bletestATTR_SRVCB_CHAR_F,
    bletestATTR_SRVCB_CCCD_F,
    bletestATTR_SRVCB_CHARF_DESCR_A,
    bletestATTR_SRVCB_CHARF_DESCR_B,
    bletestATTR_SRVCB_CHARF_DESCR_C,
    bletestATTR_SRVCB_CHARF_DESCR_D,
    bletestATTR_INCLUDED_SERVICE,
    bletestATTR_SRVCB_NUMBER
} bletestAttSrvB_t;

typedef enum
{
    bletestATTR_SRVCC_SERVICE,
    bletestATTR_SRVCC_CHAR_A,
    bletestATTR_SRVCC_NUMBER
} bletestAttSrvC_t;

typedef struct
{
    size_t xLength;
    uint8_t ucBuffer[ bletestsSTRINGYFIED_UUID_SIZE ];
} response_t;

void prvDeviceStateChangedCb( BTState_t xState );
void prvRegisterBleAdapterCb( BTStatus_t xStatus,
                              uint8_t ucAdapterIf,
                              BTUuid_t * pxAppUuid );
void prvBTRegisterServerCb( BTStatus_t xStatus,
                            uint8_t ucServerIf,
                            BTUuid_t * pxAppUuid );
void prvBTUnregisterServerCb( BTStatus_t xStatus,
                              uint8_t ucServerIf );
void prvServiceAddedCb( BTStatus_t xStatus,
                        uint8_t ucServerIf,
                        BTGattSrvcId_t * pxSrvcId,
                        uint16_t usServiceHandle );
void prvIncludedServiceAddedCb( BTStatus_t xStatus,
                                uint8_t ucServerIf,
                                uint16_t usServiceHandle,
                                uint16_t usInclSrvcHandle );
void prvServiceStartedCb( BTStatus_t xStatus,
                          uint8_t ucServerIf,
                          uint16_t usServiceHandle );
void prvServiceStoppedCb( BTStatus_t xStatus,
                          uint8_t ucServerIf,
                          uint16_t usServiceHandle );
void prvServiceDeletedCb( BTStatus_t xStatus,
                          uint8_t ucServerIf,
                          uint16_t usServiceHandle );
void prvCharacteristicAddedCb( BTStatus_t xStatus,
                               uint8_t ucServerIf,
                               BTUuid_t * pxUuid,
                               uint16_t usServiceHandle,
                               uint16_t usCharHandle );
void prvCharAddedNestedCb( BTStatus_t xStatus,
                           uint8_t ucServerIf,
                           BTUuid_t * pxUuid,
                           uint16_t usServiceHandle,
                           uint16_t usCharHandle );
void prvCharacteristicDescrAddedCb( BTStatus_t xStatus,
                                    uint8_t ucServerIf,
                                    BTUuid_t * pxUuid,
                                    uint16_t usServiceHandle,
                                    uint16_t usCharHandle );
void prvAdapterPropertiesCb( BTStatus_t xStatus,
                             uint32_t ulNumProperties,
                             BTProperty_t * pxProperties );
void prvSetAdvDataCb( BTStatus_t xStatus );
void prvAdvStatusCb( BTStatus_t xStatus,
                     uint32_t ulServerIf,
                     bool bStart );
void prvConnectionCb( uint16_t usConnId,
                      uint8_t ucServerIf,
                      bool bConnected,
                      BTBdaddr_t * pxBda );
void prvConnParameterUpdateCb( BTStatus_t xStatus,
                               const BTBdaddr_t * pxBdAddr,
                               uint32_t minInterval,
                               uint32_t maxInterval,
                               uint32_t latency,
                               uint32_t usConnInterval,
                               uint32_t timeout );
void prvRequestReadCb( uint16_t usConnId,
                       uint32_t ulTransId,
                       BTBdaddr_t * pxBda,
                       uint16_t usAttrHandle,
                       uint16_t usOffset );
void prvRequestWriteCb( uint16_t usConnId,
                        uint32_t ulTransId,
                        BTBdaddr_t * pxBda,
                        uint16_t usAttrHandle,
                        uint16_t usOffset,
                        size_t xLength,
                        bool bNeedRsp,
                        bool bIsPrep,
                        uint8_t * pucValue );
void prvIndicationSentCb( uint16_t usConnId,
                          BTStatus_t xStatus );
void prvMtuChangedCb( uint16_t usConnId,
                      uint16_t usMtu );
void prvResponseConfirmationCb( BTStatus_t xStatus,
                                uint16_t usHandle );
void prvSspRequestCb( BTBdaddr_t * pxRemoteBdAddr,
                      BTBdname_t * pxRemoteBdName,
                      uint32_t ulCod,
                      BTSspVariant_t xPairingVariant,
                      uint32_t ulPassKey );
void prvPairingStateChangedCb( BTStatus_t xStatus,
                               BTBdaddr_t * pxRemoteBdAddr,
                               BTBondState_t xState,
                               BTSecurityLevel_t xSecurityLevel,
                               BTAuthFailureReason_t xReason );
void prvRequestExecWriteCb( uint16_t usConnId,
                            uint32_t ulTransId,
                            BTBdaddr_t * pxBda,
                            bool bExecWrite );
void prvBondedCb( BTStatus_t xStatus,
                  BTBdaddr_t * pxRemoteBdAddr,
                  bool bIsBonded );

BTStatus_t bleStackInit( void );
void IotTestBleHal_BLESetUp( void );
void IotTestBleHal_BLEFree( void );

void IotTestBleHal_StartAdvertisement( void );
BTStatus_t IotTestBleHal_WaitEventFromQueue( BLEHALEventsTypes_t xEventName,
                                             int32_t lhandle,
                                             void * pxMessage,
                                             size_t xMessageLength,
                                             uint32_t timeoutMs );
void IotTestBleHal_ClearEventQueue( void );

void IotTestBleHal_BLEManagerInit( BTCallbacks_t * pBTmanagerCb );
void IotTestBleHal_BLEEnable( bool bEnable );
void IotTestBleHal_SetGetProperty( BTProperty_t * pxProperty,
                                   bool bIsSet );
void IotTestBleHal_StartService( BTService_t * xRefSrvc );
void IotTestBleHal_CreateServiceA( void );
void IotTestBleHal_CreateServiceB( void );
void IotTestBleHal_CreateServiceC( void );
void IotTestBleHal_CreateServiceB_Nested( void );
void IotTestBleHal_WaitConnection( bool bConnected );
void IotTestBleHal_StopService( BTService_t * xRefSrvc );
void IotTestBleHal_DeleteService( BTService_t * xRefSrvc );
void IotTestBleHal_checkNotificationIndication( bletestAttSrvB_t xAttribute,
                                                bool enable );
void IotTestBleHal_BTUnregister( void );
void IotTestBleHal_BLEGAPInit( BTBleAdapterCallbacks_t * pBTBleAdapterCb,
                               bool EnableCb );
void IotTestBleHal_BLEGATTInit( BTGattServerCallbacks_t * pBTGattServerCb,
                                bool EnableCb );
void IotTestBleHal_SetAdvProperty( void );
void IotTestBleHal_SetAdvData( BTuuidType_t Type,
                               uint16_t usManufacturerLen,
                               char * pcManufacturerData );

void prvSendNotification( bletestAttSrvB_t xAttribute,
                          bool bConfirm );
void IotTestBleHal_CheckIndicationNotification( bool IsIndication,
                                                bool IsConnected );
BLETESTreadAttrCallback_t IotTestBleHal_ReadReceive( bletestAttSrvB_t xAttribute );
void IotTestBleHal_ReadResponse( bletestAttSrvB_t xAttribute,
                                 BLETESTreadAttrCallback_t xReadEvent,
                                 bool IsConnected );
BLETESTwriteAttrCallback_t IotTestBleHal_WriteReceive( bletestAttSrvB_t xAttribute,
                                                       bool bNeedRsp,
                                                       bool IsPrep,
                                                       uint16_t usOffset );
void IotTestBleHal_WriteResponse( bletestAttSrvB_t xAttribute,
                                  BLETESTwriteAttrCallback_t xWriteEvent,
                                  bool IsConnected );

void IotTestBleHal_StartStopAdvCheck( bool start );
void prvReadCheckAndResponse( bletestAttSrvB_t xAttribute );
size_t IotTestBleHal_ComputeNumberOfHandles( BTService_t * pxService );
extern uint16_t _bletestsMTU_SIZE;

#endif /* _IOT_TEST_BLE_HAL_COMMON_H */<|MERGE_RESOLUTION|>--- conflicted
+++ resolved
@@ -58,30 +58,20 @@
 
 /* Enable/Disable test cases */
 /* AFQP test */
-<<<<<<< HEAD
-#define ENABLE_TC_WRITE_LONG                        ( 0 )
-#define ENABLE_TC_ADD_INCLUDED_SERVICE              ( 0 )
-#define ENABLE_TC_SECONDARY_SERVICE                 ( 0 )
-/* Integration test */
-#define ENABLE_TC_CALLBACK_NULL_CHECK               ( 0 )
-#define ENABLE_TC_ADD_CHARACTERISTIC_IN_CALLBACK    ( 0 )
-
-=======
 #define ENABLE_TC_WRITE_LONG                                   ( 0 )
 #define ENABLE_TC_ADD_INCLUDED_SERVICE                         ( 0 )
 #define ENABLE_TC_SECONDARY_SERVICE                            ( 0 )
 /* Integration test */
-#define ENABLE_TC_CALLBACK_NULL_CHECK                          ( 0 )
-#define ENABLE_TC_ADD_CAHRACTERISTIC_IN_CALLBACK               ( 0 )
-#define ENABLE_TC_ADVERTISE_WITHOUT_PROPERTISE                 ( 0 )
-#define ENABLE_TC_ADVERTISE_WITH_16BIT_SERVICEUUID             ( 0 )
-#define ENABLE_TC_ADVERTISE_WITH_MANUFACTIRUNG_DATA            ( 0 )
-#define ENABLE_TC_ADVERTISE_INTERVAL_CONSISTENT_AFTER_BT_RESET ( 0 )
+#define ENABLE_TC_CALLBACK_NULL_CHECK                          ( 1 )
+#define ENABLE_TC_ADD_CHARACTERISTIC_IN_CALLBACK               ( 1 )
+#define ENABLE_TC_ADVERTISE_WITHOUT_PROPERTISE                 ( 1 )
+#define ENABLE_TC_ADVERTISE_WITH_16BIT_SERVICEUUID             ( 1 )
+#define ENABLE_TC_ADVERTISE_WITH_MANUFACTIRUNG_DATA            ( 1 )
+#define ENABLE_TC_ADVERTISE_INTERVAL_CONSISTENT_AFTER_BT_RESET ( 1 )
 #define ENABLE_TC_WRITE_NOTIFICATION_SIZE_GREATER_THAN_MTU_3   ( 1 )
-#define ENABLE_TC_INTEGRATION_CONNECTION_TIMEOUT               ( 0 )
-#define ENABLE_TC_SEND_DATA_AFTER_DISCONNECED                  ( 0 )
-#define ENABLE_TC_INIT_ENABLE_TWICE                            ( 0 )
->>>>>>> 3682e827
+#define ENABLE_TC_INTEGRATION_CONNECTION_TIMEOUT               ( 1 )
+#define ENABLE_TC_SEND_DATA_AFTER_DISCONNECED                  ( 1 )
+#define ENABLE_TC_INIT_ENABLE_TWICE                            ( 1 )
 
 /**
  * @brief Connection parameters.
