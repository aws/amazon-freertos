--- conflicted
+++ resolved
@@ -262,23 +262,8 @@
 TEST( Full_BLE, BLE_Connection_BondedReconnectAndPair )
 {
     BTStatus_t xStatus;
-<<<<<<< HEAD
     IotTestBleHal_StartAdvertisement();
     IotTestBleHal_WaitConnection( true );
-
-=======
-    BLETESTPairingStateChangedCallback_t xPairingStateChangedEvent;
-
-    IotTestBleHal_StartAdvertisement();
-    IotTestBleHal_WaitConnection( true );
-
-    xStatus = IotTestBleHal_WaitEventFromQueue( eBLEHALEventPairingStateChangedCb, NO_HANDLE, ( void * ) &xPairingStateChangedEvent, sizeof( BLETESTPairingStateChangedCallback_t ), bletestWAIT_MODE1_LEVEL2_QUERY );
-    TEST_ASSERT_EQUAL( eBTStatusSuccess, xStatus );                           /* Pairing should never come since it is secure connection only */
-    TEST_ASSERT_EQUAL( eBTStatusSuccess, xPairingStateChangedEvent.xStatus ); /* Pairing should never come since it is secure connection only */
-    TEST_ASSERT_EQUAL( eBTbondStateBonded, xPairingStateChangedEvent.xBondState );
-    TEST_ASSERT_EQUAL( 0, memcmp( &xPairingStateChangedEvent.xRemoteBdAddr, &_xAddressConnectedDevice, sizeof( BTBdaddr_t ) ) );
-    TEST_ASSERT_EQUAL( eBTSecLevelSecureConnect, xPairingStateChangedEvent.xSecurityLevel );
->>>>>>> 4e6ec784
 
     prvWriteCheckAndResponse( bletestATTR_SRVCB_CHAR_B,
                               true,
