--- conflicted
+++ resolved
@@ -352,38 +352,21 @@
 
 BTStatus_t _startAllServices()
 {
-<<<<<<< HEAD
-    BTStatus_t status = eBTStatusSuccess;
-    bool error;
-=======
     BTStatus_t ret = eBTStatusSuccess;
     bool status = true;
->>>>>>> 7ef4f245
 
     #if ( IOT_BLE_ENABLE_DEVICE_INFO_SERVICE == 1 )
         status = IotBleDeviceInfo_Init();
     #endif
 
-<<<<<<< HEAD
-    if( error == true )
-    {
-        if( IotBleDataTransfer_Init() == false )
-        {
-            error = false;
-=======
     #if ( IOT_BLE_ENABLE_DATA_TRANSFER_SERVICE == 1 )
         if( status == true )
         {
             status = IotBleDataTransfer_Init();
->>>>>>> 7ef4f245
         }
     #endif
 
-<<<<<<< HEAD
-    if( error != true )
-=======
     if( status == false )
->>>>>>> 7ef4f245
     {
         ret = eBTStatusFail;
     }
