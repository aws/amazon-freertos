/*
 * Copyright (C) 2020 Amazon.com, Inc. or its affiliates.  All Rights Reserved.
 *
 * Permission is hereby granted, free of charge, to any person obtaining a copy of
 * this software and associated documentation files (the "Software"), to deal in
 * the Software without restriction, including without limitation the rights to
 * use, copy, modify, merge, publish, distribute, sublicense, and/or sell copies of
 * the Software, and to permit persons to whom the Software is furnished to do so,
 * subject to the following conditions:
 *
 * The above copyright notice and this permission notice shall be included in all
 * copies or substantial portions of the Software.
 *
 * THE SOFTWARE IS PROVIDED "AS IS", WITHOUT WARRANTY OF ANY KIND, EXPRESS OR
 * IMPLIED, INCLUDING BUT NOT LIMITED TO THE WARRANTIES OF MERCHANTABILITY, FITNESS
 * FOR A PARTICULAR PURPOSE AND NONINFRINGEMENT. IN NO EVENT SHALL THE AUTHORS OR
 * COPYRIGHT HOLDERS BE LIABLE FOR ANY CLAIM, DAMAGES OR OTHER LIABILITY, WHETHER
 * IN AN ACTION OF CONTRACT, TORT OR OTHERWISE, ARISING FROM, OUT OF OR IN
 * CONNECTION WITH THE SOFTWARE OR THE USE OR OTHER DEALINGS IN THE SOFTWARE.
 */

#include <string.h>
#include <assert.h>

#include "mqtt_lightweight.h"
/*#include "private/mqtt_internal.h" */

/**
 * @brief MQTT protocol version 3.1.1.
 */
#define MQTT_VERSION_3_1_1                          ( ( uint8_t ) 4U )

/**
 * @brief Size of the fixed and variable header of a CONNECT packet.
 */
#define MQTT_PACKET_CONNECT_HEADER_SIZE             ( 10UL )

/* MQTT CONNECT flags. */
#define MQTT_CONNECT_FLAG_CLEAN                     ( 1 ) /**< @brief Clean session. */
#define MQTT_CONNECT_FLAG_WILL                      ( 2 ) /**< @brief Will present. */
#define MQTT_CONNECT_FLAG_WILL_QOS1                 ( 3 ) /**< @brief Will QoS 1. */
#define MQTT_CONNECT_FLAG_WILL_QOS2                 ( 4 ) /**< @brief Will QoS 2. */
#define MQTT_CONNECT_FLAG_WILL_RETAIN               ( 5 ) /**< @brief Will retain. */
#define MQTT_CONNECT_FLAG_PASSWORD                  ( 6 ) /**< @brief Password present. */
#define MQTT_CONNECT_FLAG_USERNAME                  ( 7 ) /**< @brief User name present. */

/*
 * Positions of each flag in the first byte of an MQTT PUBLISH packet's
 * fixed header.
 */
#define MQTT_PUBLISH_FLAG_RETAIN                    ( 0 ) /**< @brief MQTT PUBLISH retain flag. */
#define MQTT_PUBLISH_FLAG_QOS1                      ( 1 ) /**< @brief MQTT PUBLISH QoS1 flag. */
#define MQTT_PUBLISH_FLAG_QOS2                      ( 2 ) /**< @brief MQTT PUBLISH QoS2 flag. */
#define MQTT_PUBLISH_FLAG_DUP                       ( 3 ) /**< @brief MQTT PUBLISH duplicate flag. */

/**
 * @brief The size of MQTT DISCONNECT packets, per MQTT spec.
 */
#define MQTT_DISCONNECT_PACKET_SIZE                 ( 2UL )

/*
 * @brief A PINGREQ packet is always 2 bytes in size, defined by MQTT 3.1.1 spec.
 */
#define MQTT_PACKET_PINGREQ_SIZE                    ( 2U )

/**
 * @brief The Remaining Length field of MQTT disconnect packets, per MQTT spec.
 */
#define MQTT_DISCONNECT_REMAINING_LENGTH            ( ( uint8_t ) 0 )

/*
 * Constants relating to CONNACK packets, defined by MQTT 3.1.1 spec.
 */
#define MQTT_PACKET_CONNACK_REMAINING_LENGTH        ( ( uint8_t ) 2U )    /**< @brief A CONNACK packet always has a "Remaining length" of 2. */
#define MQTT_PACKET_CONNACK_SESSION_PRESENT_MASK    ( ( uint8_t ) 0x01U ) /**< @brief The "Session Present" bit is always the lowest bit. */

/*
 * UNSUBACK, PUBACK, PUBREC, PUBREL, and PUBCOMP always have a remaining length
 * of 2.
 */
#define MQTT_PACKET_SIMPLE_ACK_REMAINING_LENGTH     ( ( uint8_t ) 2 ) /**< @brief PUBACK, PUBREC, PUBREl, PUBCOMP, UNSUBACK Remaining length. */
#define MQTT_PACKET_PINGRESP_REMAINING_LENGTH       ( 0U )            /**< @brief A PINGRESP packet always has a "Remaining length" of 0. */

/**
 * @brief Per the MQTT 3.1.1 spec, the largest "Remaining Length" of an MQTT
 * packet is this value, 256 MB.
 */
#define MQTT_MAX_REMAINING_LENGTH                   ( 268435455UL )

/**
 * @brief Set a bit in an 8-bit unsigned integer.
 */
#define UINT8_SET_BIT( x, position )      ( ( x ) = ( uint8_t ) ( ( x ) | ( 0x01U << ( position ) ) ) )

/**
 * @brief Macro for checking if a bit is set in a 1-byte unsigned int.
 *
 * @param[in] x The unsigned int to check.
 * @param[in] position Which bit to check.
 */
#define UINT8_CHECK_BIT( x, position )    ( ( ( x ) & ( 0x01U << ( position ) ) ) == ( 0x01U << ( position ) ) )

/**
 * @brief Get the high byte of a 16-bit unsigned integer.
 */
#define UINT16_HIGH_BYTE( x )             ( ( uint8_t ) ( ( x ) >> 8 ) )

/**
 * @brief Get the low byte of a 16-bit unsigned integer.
 */
#define UINT16_LOW_BYTE( x )              ( ( uint8_t ) ( ( x ) & 0x00ffU ) )

/**
 * @brief Macro for decoding a 2-byte unsigned int from a sequence of bytes.
 *
 * @param[in] ptr A uint8_t* that points to the high byte.
 */
#define UINT16_DECODE( ptr )                                \
    ( uint16_t ) ( ( ( ( uint16_t ) ( *( ptr ) ) ) << 8 ) | \
                   ( ( uint16_t ) ( *( ( ptr ) + 1 ) ) ) )

/**
 * @brief A value that represents an invalid remaining length.
 *
 * This value is greater than what is allowed by the MQTT specification.
 */
#define MQTT_REMAINING_LENGTH_INVALID             ( ( size_t ) 268435456 )

/**
 * @brief The minimum remaining length for a QoS 0 PUBLISH.
 *
 * Includes two bytes for topic name length and one byte for topic name.
 */
#define MQTT_MIN_PUBLISH_REMAINING_LENGTH_QOS0    ( 3U )

/*-----------------------------------------------------------*/

/* MQTT Subscription packet types. */
typedef enum MQTTSubscriptionType
{
    MQTT_SUBSCRIBE,
    MQTT_UNSUBSCRIBE
} MQTTSubscriptionType_t;

/*-----------------------------------------------------------*/

/**
 * @brief Serializes MQTT PUBLISH packet into the buffer provided.
 *
 * This function serializes MQTT PUBLISH packet into #pFixedBuffer.pBuffer.
 * Copy of the payload into the buffer is done as part of the serialization
 * only if #serializePayload is true.
 *
 * @brief param[in] pPublishInfo Publish information.
 * @brief param[in] remainingLength Remaining length of the PUBLISH packet.
 * @brief param[in] packetIdentifier Packet identifier of PUBLISH packet.
 * @brief param[in, out] pFixedBuffer Buffer to which PUBLISH packet will be
 * serialized.
 * @brief param[in] serializePayload Copy payload to the serialized buffer
 * only if true. Only PUBLISH header will be serialized if false.
 *
 * @return Total number of bytes sent; -1 if there is an error.
 */
static void serializePublishCommon( const MQTTPublishInfo_t * pPublishInfo,
                                    size_t remainingLength,
                                    uint16_t packetIdentifier,
                                    const MQTTFixedBuffer_t * pFixedBuffer,
                                    bool serializePayload );

/**
 * @brief Calculates the packet size and remaining length of an MQTT
 * PUBLISH packet.
 *
 * @param[in] pPublishInfo MQTT PUBLISH packet parameters.
 * @param[out] pRemainingLength The Remaining Length of the MQTT PUBLISH packet.
 * @param[out] pPacketSize The total size of the MQTT PUBLISH packet.
 *
 * @return false if the packet would exceed the size allowed by the
 * MQTT spec; true otherwise.
 */
static bool calculatePublishPacketSize( const MQTTPublishInfo_t * pPublishInfo,
                                        size_t * pRemainingLength,
                                        size_t * pPacketSize );

/**
 * @brief Calculates the packet size and remaining length of an MQTT
 * SUBSCRIBE or UNSUBSCRIBE packet.
 *
 * @param[in] pSubscriptionList List of MQTT subscription info.
 * @param[in] subscriptionCount The number of elements in pSubscriptionList.
 * @param[out] pRemainingLength The Remaining Length of the MQTT SUBSCRIBE or
 * UNSUBSCRIBE packet.
 * @param[out] pPacketSize The total size of the MQTT MQTT SUBSCRIBE or
 * UNSUBSCRIBE packet.
 * @param[in] subscriptionType #MQTT_SUBSCRIBE or #MQTT_UNSUBSCRIBE.
 *
 * #MQTTBadParameter if the packet would exceed the size allowed by the
 * MQTT spec; #MQTTSuccess otherwise.
 */
static MQTTStatus_t calculateSubscriptionPacketSize( const MQTTSubscribeInfo_t * pSubscriptionList,
                                                     size_t subscriptionCount,
                                                     size_t * pRemainingLength,
                                                     size_t * pPacketSize,
                                                     MQTTSubscriptionType_t subscriptionType );

/**
 * @brief Validates parameters of #MQTT_SerializeSubscribe or
 * #MQTT_SerializeUnsubscribe.
 *
 * @param[in] pSubscriptionList List of MQTT subscription info.
 * @param[in] subscriptionCount The number of elements in pSubscriptionList.
 * @param[in] packetId Packet identifier.
 * @param[in] remainingLength Remaining length of the packet.
 * @param[in] pBuffer Buffer for packet serialization.
 *
 * @return #MQTTNoMemory if pBuffer is too small to hold the MQTT packet;
 * #MQTTBadParameter if invalid parameters are passed;
 * #MQTTSuccess otherwise.
 */
static MQTTStatus_t validateSubscriptionSerializeParams( const MQTTSubscribeInfo_t * pSubscriptionList,
                                                         size_t subscriptionCount,
                                                         uint16_t packetId,
                                                         size_t remainingLength,
                                                         const MQTTFixedBuffer_t * pBuffer );

/**
 * @brief Serialize an MQTT CONNECT packet in the given buffer.
 *
 * @param[in] pConnectInfo MQTT CONNECT packet parameters.
 * @param[in] pWillInfo Last Will and Testament. Pass NULL if not used.
 * @param[in] remainingLength Remaining Length of MQTT CONNECT packet.
 * @param[out] pBuffer Buffer for packet serialization.
 */
static void serializeConnectPacket( const MQTTConnectInfo_t * pConnectInfo,
                                    const MQTTPublishInfo_t * pWillInfo,
                                    size_t remainingLength,
                                    const MQTTFixedBuffer_t * pBuffer );

/**
 * Prints the appropriate message for the CONNACK response code if logs are
 * enabled.
 *
 * @param[in] responseCode MQTT standard CONNACK response code.
 */
static void logConnackResponse( uint8_t responseCode );

/**
 * Encodes the remaining length of the packet using the variable length encoding
 * scheme provided in the MQTT v3.1.1 specification.
 *
 * @param[out] pDestination The destination buffer to store the encoded remaining
 * length.
 * @param[in] length The remaining length to encode.
 *
 * @return The location of the byte following the encoded value.
 */
static uint8_t * encodeRemainingLength( uint8_t * pDestination,
                                        size_t length );

/**
 * Retrieve the size of the remaining length if it were to be encoded.
 *
 * @param[in] length The remaining length to be encoded.
 *
 * @return The size of the remaining length if it were to be encoded.
 */
static size_t remainingLengthEncodedSize( size_t length );

/**
 * Encode a string whose size is at maximum 16 bits in length.
 *
 * @param[out] pDestination Destination buffer for the encoding.
 * @param[in] pSource The source string to encode.
 * @param[in] sourceLength The length of the source string to encode.
 *
 * @return A pointer to the end of the encoded string.
 */
static uint8_t * encodeString( uint8_t * pDestination,
                               const char * pSource,
                               uint16_t sourceLength );

/**
 * Retrieves and decodes the Remaining Length from the network interface by
 * reading a single byte at a time.
 *
 * @param[in] recvFunc Network interface receive function.
 * @param[in] pNetworkContext Network interface context to the receive function.
 *
 * @return The Remaining Length of the incoming packet.
 */
static size_t getRemainingLength( TransportRecv_t recvFunc,
                                  NetworkContext_t * pNetworkContext );

/*-----------------------------------------------------------*/

static size_t remainingLengthEncodedSize( size_t length )
{
    size_t encodedSize;

    /* Determine how many bytes are needed to encode length.
     * The values below are taken from the MQTT 3.1.1 spec. */

    /* 1 byte is needed to encode lengths between 0 and 127. */
    if( length < 128U )
    {
        encodedSize = 1U;
    }
    /* 2 bytes are needed to encode lengths between 128 and 16,383. */
    else if( length < 16384U )
    {
        encodedSize = 2U;
    }
    /* 3 bytes are needed to encode lengths between 16,384 and 2,097,151. */
    else if( length < 2097152U )
    {
        encodedSize = 3U;
    }
    /* 4 bytes are needed to encode lengths between 2,097,152 and 268,435,455. */
    else
    {
        encodedSize = 4U;
    }

    LogDebug( ( "Encoded size for length =%ul is %ul.",
                length,
                encodedSize ) );

    return encodedSize;
}

/*-----------------------------------------------------------*/

static uint8_t * encodeRemainingLength( uint8_t * pDestination,
                                        size_t length )
{
    uint8_t lengthByte;
    uint8_t * pLengthEnd = NULL;
    size_t remainingLength = length;

    assert( pDestination != NULL );

    pLengthEnd = pDestination;

    /* This algorithm is copied from the MQTT v3.1.1 spec. */
    do
    {
        lengthByte = ( uint8_t ) ( remainingLength % 128U );
        remainingLength = remainingLength / 128U;

        /* Set the high bit of this byte, indicating that there's more data. */
        if( remainingLength > 0U )
        {
            UINT8_SET_BIT( lengthByte, 7 );
        }

        /* Output a single encoded byte. */
        *pLengthEnd = lengthByte;
        pLengthEnd++;
    } while ( remainingLength > 0U );

    return pLengthEnd;
}

/*-----------------------------------------------------------*/

static uint8_t * encodeString( uint8_t * pDestination,
                               const char * pSource,
                               uint16_t sourceLength )
{
    uint8_t * pBuffer = NULL;

    /* Typecast const char * typed source buffer to const uint8_t *.
     * This is to use same type buffers in memcpy. */
    const uint8_t * pSourceBuffer = ( const uint8_t * ) pSource;

    assert( pDestination != NULL );

    pBuffer = pDestination;

    /* The first byte of a UTF-8 string is the high byte of the string length. */
    *pBuffer = UINT16_HIGH_BYTE( sourceLength );
    pBuffer++;

    /* The second byte of a UTF-8 string is the low byte of the string length. */
    *pBuffer = UINT16_LOW_BYTE( sourceLength );
    pBuffer++;

    /* Copy the string into pBuffer. */
    if( pSourceBuffer != NULL )
    {
        ( void ) memcpy( pBuffer, pSourceBuffer, sourceLength );
    }

    /* Return the pointer to the end of the encoded string. */
    pBuffer += sourceLength;

    return pBuffer;
}

/*-----------------------------------------------------------*/

static bool calculatePublishPacketSize( const MQTTPublishInfo_t * pPublishInfo,
                                        size_t * pRemainingLength,
                                        size_t * pPacketSize )
{
    bool status = true;
    size_t packetSize = 0, payloadLimit = 0;

    assert( pPublishInfo != NULL );
    assert( pRemainingLength != NULL );
    assert( pPacketSize != NULL );

    /* The variable header of a PUBLISH packet always contains the topic name.
     * The first 2 bytes of UTF-8 string contains length of the string.
     */
    packetSize += pPublishInfo->topicNameLength + sizeof( uint16_t );

    /* The variable header of a QoS 1 or 2 PUBLISH packet contains a 2-byte
     * packet identifier. */
    if( pPublishInfo->qos > MQTTQoS0 )
    {
        packetSize += sizeof( uint16_t );
    }

    /* Calculate the maximum allowed size of the payload for the given parameters.
     * This calculation excludes the "Remaining length" encoding, whose size is not
     * yet known. */
    payloadLimit = MQTT_MAX_REMAINING_LENGTH - packetSize - 1U;

    /* Ensure that the given payload fits within the calculated limit. */
    if( pPublishInfo->payloadLength > payloadLimit )
    {
        LogError( ( "PUBLISH payload length of %lu cannot exceed "
                    "%lu so as not to exceed the maximum "
                    "remaining length of MQTT 3.1.1 packet( %lu ).",
                    pPublishInfo->payloadLength,
                    payloadLimit,
                    MQTT_MAX_REMAINING_LENGTH ) );
        status = false;
    }
    else
    {
        /* Add the length of the PUBLISH payload. At this point, the "Remaining length"
         * has been calculated. */
        packetSize += pPublishInfo->payloadLength;

        /* Now that the "Remaining length" is known, recalculate the payload limit
         * based on the size of its encoding. */
        payloadLimit -= remainingLengthEncodedSize( packetSize );

        /* Check that the given payload fits within the size allowed by MQTT spec. */
        if( pPublishInfo->payloadLength > payloadLimit )
        {
            LogError( ( "PUBLISH payload length of %lu cannot exceed "
                        "%lu so as not to exceed the maximum "
                        "remaining length of MQTT 3.1.1 packet( %lu ).",
                        pPublishInfo->payloadLength,
                        payloadLimit,
                        MQTT_MAX_REMAINING_LENGTH ) );
            status = false;
        }
        else
        {
            /* Set the "Remaining length" output parameter and calculate the full
             * size of the PUBLISH packet. */
            *pRemainingLength = packetSize;

            packetSize += 1U + remainingLengthEncodedSize( packetSize );
            *pPacketSize = packetSize;
        }
    }

    LogDebug( ( "PUBLISH packet remaining length=%lu and packet size=%lu.",
                *pRemainingLength,
                *pPacketSize ) );
    return status;
}

/*-----------------------------------------------------------*/

static void serializePublishCommon( const MQTTPublishInfo_t * pPublishInfo,
                                    size_t remainingLength,
                                    uint16_t packetIdentifier,
                                    const MQTTFixedBuffer_t * pFixedBuffer,
                                    bool serializePayload )
{
    uint8_t * pIndex = NULL;
    const uint8_t * pPayloadBuffer = NULL;

    /* The first byte of a PUBLISH packet contains the packet type and flags. */
    uint8_t publishFlags = MQTT_PACKET_TYPE_PUBLISH;

    assert( pPublishInfo != NULL );
    assert( pFixedBuffer != NULL );
    assert( pFixedBuffer->pBuffer != NULL );
    /* Packet Id should be non zero for QoS1 and QoS2. */
    assert( ( pPublishInfo->qos == MQTTQoS0 ) || ( packetIdentifier != 0U ) );
    /* Duplicate flag should be set only for Qos1 or Qos2. */
    assert( !( pPublishInfo->dup ) || ( pPublishInfo->qos != MQTTQoS0 ) );

    /* Get the start address of the buffer. */
    pIndex = pFixedBuffer->pBuffer;

    if( pPublishInfo->qos == MQTTQoS1 )
    {
        LogDebug( ( "Adding QoS as QoS1 in PUBLISH flags." ) );
        UINT8_SET_BIT( publishFlags, MQTT_PUBLISH_FLAG_QOS1 );
    }
    else if( pPublishInfo->qos == MQTTQoS2 )
    {
        LogDebug( ( "Adding QoS as QoS2 in PUBLISH flags." ) );
        UINT8_SET_BIT( publishFlags, MQTT_PUBLISH_FLAG_QOS2 );
    }
    else
    {
        /* Empty else MISRA 15.7 */
    }

    if( pPublishInfo->retain == true )
    {
        LogDebug( ( "Adding retain bit in PUBLISH flags." ) );
        UINT8_SET_BIT( publishFlags, MQTT_PUBLISH_FLAG_RETAIN );
    }

    if( pPublishInfo->dup == true )
    {
        LogDebug( ( "Adding dup bit in PUBLISH flags." ) );
        UINT8_SET_BIT( publishFlags, MQTT_PUBLISH_FLAG_DUP );
    }

    *pIndex = publishFlags;
    pIndex++;

    /* The "Remaining length" is encoded from the second byte. */
    pIndex = encodeRemainingLength( pIndex, remainingLength );

    /* The topic name is placed after the "Remaining length". */
    pIndex = encodeString( pIndex,
                           pPublishInfo->pTopicName,
                           pPublishInfo->topicNameLength );

    /* A packet identifier is required for QoS 1 and 2 messages. */
    if( pPublishInfo->qos > MQTTQoS0 )
    {
        LogDebug( ( "Adding packet Id in PUBLISH packet." ) );
        /* Place the packet identifier into the PUBLISH packet. */
        *pIndex = UINT16_HIGH_BYTE( packetIdentifier );
        *( pIndex + 1 ) = UINT16_LOW_BYTE( packetIdentifier );
        pIndex += 2;
    }

    /* The payload is placed after the packet identifier.
     * Payload is copied over only if required by the flag serializePayload.
     * This will help reduce an unnecessary copy of the payload into the buffer.
     */
    if( ( pPublishInfo->payloadLength > 0U ) &&
        ( serializePayload == true ) )
    {
        LogDebug( ( "Copying PUBLISH payload of length =%lu to buffer",
                    pPublishInfo->payloadLength ) );

        /* Typecast const void * typed payload buffer to const uint8_t *.
         * This is to use same type buffers in memcpy. */
        pPayloadBuffer = ( const uint8_t * ) pPublishInfo->pPayload;

        ( void ) memcpy( pIndex, pPayloadBuffer, pPublishInfo->payloadLength );
        pIndex += pPublishInfo->payloadLength;
    }

    /* Ensure that the difference between the end and beginning of the buffer
     * is less than the buffer size. */
    assert( ( ( size_t ) ( pIndex - pFixedBuffer->pBuffer ) ) <= pFixedBuffer->size );
}

static size_t getRemainingLength( TransportRecv_t recvFunc,
                                  NetworkContext_t * pNetworkContext )
{
    size_t remainingLength = 0, multiplier = 1, bytesDecoded = 0, expectedSize = 0;
    uint8_t encodedByte = 0;
    int32_t bytesReceived = 0;

    /* This algorithm is copied from the MQTT v3.1.1 spec. */
    do
    {
        if( multiplier > 2097152U ) /* 128 ^ 3 */
        {
            remainingLength = MQTT_REMAINING_LENGTH_INVALID;
        }
        else
        {
            bytesReceived = recvFunc( pNetworkContext, &encodedByte, 1U );

            if( bytesReceived == 1 )
            {
                remainingLength += ( ( size_t ) encodedByte & 0x7FU ) * multiplier;
                multiplier *= 128U;
                bytesDecoded++;
            }
            else
            {
                remainingLength = MQTT_REMAINING_LENGTH_INVALID;
            }
        }

        if( remainingLength == MQTT_REMAINING_LENGTH_INVALID )
        {
            break;
        }
    } while ( ( encodedByte & 0x80U ) != 0U );

    /* Check that the decoded remaining length conforms to the MQTT specification. */
    if( remainingLength != MQTT_REMAINING_LENGTH_INVALID )
    {
        expectedSize = remainingLengthEncodedSize( remainingLength );

        if( bytesDecoded != expectedSize )
        {
            remainingLength = MQTT_REMAINING_LENGTH_INVALID;
        }
    }

    return remainingLength;
}

/*-----------------------------------------------------------*/

static bool incomingPacketValid( uint8_t packetType )
{
    bool status = false;

    /* Check packet type. Mask out lower bits to ignore flags. */
    switch( packetType & 0xF0U )
    {
        /* Valid incoming packet types. */
        case MQTT_PACKET_TYPE_CONNACK:
        case MQTT_PACKET_TYPE_PUBLISH:
        case MQTT_PACKET_TYPE_PUBACK:
        case MQTT_PACKET_TYPE_PUBREC:
        case MQTT_PACKET_TYPE_PUBCOMP:
        case MQTT_PACKET_TYPE_SUBACK:
        case MQTT_PACKET_TYPE_UNSUBACK:
        case MQTT_PACKET_TYPE_PINGRESP:
            status = true;
            break;

        case ( MQTT_PACKET_TYPE_PUBREL & 0xF0U ):

            /* The second bit of a PUBREL must be set. */
            if( ( packetType & 0x02U ) > 0U )
            {
                status = true;
            }

            break;

        /* Any other packet type is invalid. */
        default:
            LogWarn( ( "Incoming packet invalid: Packet type=%u",
                       packetType ) );
            break;
    }

    return status;
}

/*-----------------------------------------------------------*/

static MQTTStatus_t checkPublishRemainingLength( size_t remainingLength,
                                                 MQTTQoS_t qos,
                                                 size_t qos0Minimum )
{
    MQTTStatus_t status = MQTTSuccess;

    /* Sanity checks for "Remaining length". */
    if( qos == MQTTQoS0 )
    {
        /* Check that the "Remaining length" is greater than the minimum. */
        if( remainingLength < qos0Minimum )
        {
            LogDebug( ( "QoS 0 PUBLISH cannot have a remaining length less than %lu.",
                        qos0Minimum ) );

            status = MQTTBadResponse;
        }
    }
    else
    {
        /* Check that the "Remaining length" is greater than the minimum. For
         * QoS 1 or 2, this will be two bytes greater than for QoS 0 due to the
         * packet identifier. */
        if( remainingLength < ( qos0Minimum + 2U ) )
        {
            LogDebug( ( "QoS 1 or 2 PUBLISH cannot have a remaining length less than %lu.",
                        qos0Minimum + 2U ) );

            status = MQTTBadResponse;
        }
    }

    return status;
}

/*-----------------------------------------------------------*/

static MQTTStatus_t processPublishFlags( uint8_t publishFlags,
                                         MQTTPublishInfo_t * pPublishInfo )
{
    MQTTStatus_t status = MQTTSuccess;

    assert( pPublishInfo != NULL );

    /* Check for QoS 2. */
    if( UINT8_CHECK_BIT( publishFlags, MQTT_PUBLISH_FLAG_QOS2 ) )
    {
        /* PUBLISH packet is invalid if both QoS 1 and QoS 2 bits are set. */
        if( UINT8_CHECK_BIT( publishFlags, MQTT_PUBLISH_FLAG_QOS1 ) )
        {
            LogDebug( ( "Bad QoS: 3." ) );

            status = MQTTBadResponse;
        }
        else
        {
            pPublishInfo->qos = MQTTQoS2;
        }
    }
    /* Check for QoS 1. */
    else if( UINT8_CHECK_BIT( publishFlags, MQTT_PUBLISH_FLAG_QOS1 ) )
    {
        pPublishInfo->qos = MQTTQoS1;
    }
    /* If the PUBLISH isn't QoS 1 or 2, then it's QoS 0. */
    else
    {
        pPublishInfo->qos = MQTTQoS0;
    }

    if( status == MQTTSuccess )
    {
        LogDebug( ( "QoS is %d.", pPublishInfo->qos ) );

        /* Parse the Retain bit. */
        pPublishInfo->retain = ( UINT8_CHECK_BIT( publishFlags, MQTT_PUBLISH_FLAG_RETAIN ) ) ? true : false;

        LogDebug( ( "Retain bit is %d.", pPublishInfo->retain ) );

        /* Parse the DUP bit. */
        pPublishInfo->dup = ( UINT8_CHECK_BIT( publishFlags, MQTT_PUBLISH_FLAG_DUP ) ) ? true : false;

        LogDebug( ( "DUP bit is %d.", pPublishInfo->dup ) );
    }

    return status;
}

/*-----------------------------------------------------------*/

static void logConnackResponse( uint8_t responseCode )
{
    const char * const pConnackResponses[ 6 ] =
    {
        "Connection accepted.",                               /* 0 */
        "Connection refused: unacceptable protocol version.", /* 1 */
        "Connection refused: identifier rejected.",           /* 2 */
        "Connection refused: server unavailable",             /* 3 */
        "Connection refused: bad user name or password.",     /* 4 */
        "Connection refused: not authorized."                 /* 5 */
    };

    /* Avoid unused parameter warning when assert and logs are disabled. */
    ( void ) responseCode;
    ( void ) pConnackResponses;

    assert( responseCode <= 5 );

    if( responseCode == 0u )
    {
        /* Log at Info level for a success CONNACK response. */
        LogInfo( ( "%s", pConnackResponses[ 0 ] ) );
    }
    else
    {
        /* Log an error based on the CONNACK response code. */
        LogError( ( "%s", pConnackResponses[ responseCode ] ) );
    }
}

/*-----------------------------------------------------------*/

static MQTTStatus_t deserializeConnack( const MQTTPacketInfo_t * pConnack,
                                        bool * pSessionPresent )
{
    MQTTStatus_t status = MQTTSuccess;
    const uint8_t * pRemainingData = NULL;

    assert( pConnack != NULL );
    assert( pSessionPresent != NULL );
    pRemainingData = pConnack->pRemainingData;

    /* According to MQTT 3.1.1, the second byte of CONNACK must specify a
     * "Remaining length" of 2. */
    if( pConnack->remainingLength != MQTT_PACKET_CONNACK_REMAINING_LENGTH )
    {
        LogError( ( "CONNACK does not have remaining length of %d.",
                    MQTT_PACKET_CONNACK_REMAINING_LENGTH ) );

        status = MQTTBadResponse;
    }

    /* Check the reserved bits in CONNACK. The high 7 bits of the second byte
     * in CONNACK must be 0. */
    else if( ( pRemainingData[ 0 ] | 0x01U ) != 0x01U )
    {
        LogError( ( "Reserved bits in CONNACK incorrect." ) );

        status = MQTTBadResponse;
    }
    else
    {
        /* Determine if the "Session Present" bit is set. This is the lowest bit of
         * the second byte in CONNACK. */
        if( ( pRemainingData[ 0 ] & MQTT_PACKET_CONNACK_SESSION_PRESENT_MASK )
            == MQTT_PACKET_CONNACK_SESSION_PRESENT_MASK )
        {
            LogWarn( ( "CONNACK session present bit set." ) );
            *pSessionPresent = true;

            /* MQTT 3.1.1 specifies that the fourth byte in CONNACK must be 0 if the
             * "Session Present" bit is set. */
            if( pRemainingData[ 1 ] != 0U )
            {
                status = MQTTBadResponse;
            }
        }
        else
        {
            LogInfo( ( "CONNACK session present bit not set." ) );
        }
    }

    if( status == MQTTSuccess )
    {
        /* In MQTT 3.1.1, only values 0 through 5 are valid CONNACK response codes. */
        if( pRemainingData[ 1 ] > 5U )
        {
            LogError( ( "CONNACK response %hhu is not valid.",
                        pRemainingData[ 1 ] ) );

            status = MQTTBadResponse;
        }
        else
        {
            /* Print the appropriate message for the CONNACK response code if logs are
             * enabled. */
            logConnackResponse( pRemainingData[ 1 ] );

            /* A nonzero CONNACK response code means the connection was refused. */
            if( pRemainingData[ 1 ] > 0U )
            {
                status = MQTTServerRefused;
            }
        }
    }

    return status;
}

/*-----------------------------------------------------------*/

static MQTTStatus_t calculateSubscriptionPacketSize( const MQTTSubscribeInfo_t * pSubscriptionList,
                                                     size_t subscriptionCount,
                                                     size_t * pRemainingLength,
                                                     size_t * pPacketSize,
                                                     MQTTSubscriptionType_t subscriptionType )
{
    MQTTStatus_t status = MQTTSuccess;
    size_t i = 0, packetSize = 0;

    assert( pSubscriptionList != NULL );
    assert( subscriptionCount != 0U );
    assert( pRemainingLength != NULL );
    assert( pPacketSize != NULL );

    /* The variable header of a subscription packet consists of a 2-byte packet
     * identifier. */
    packetSize += sizeof( uint16_t );

    /* Sum the lengths of all subscription topic filters; add 1 byte for each
     * subscription's QoS if type is MQTT_SUBSCRIBE. */
    for( i = 0; i < subscriptionCount; i++ )
    {
        /* Add the length of the topic filter. MQTT strings are prepended
         * with 2 byte string length field. Hence 2 bytes are added to size. */
        packetSize += pSubscriptionList[ i ].topicFilterLength + sizeof( uint16_t );

        /* Only SUBSCRIBE packets include the QoS. */
        if( subscriptionType == MQTT_SUBSCRIBE )
        {
            packetSize += 1U;
        }
    }

    /* At this point, the "Remaining length" has been calculated. Return error
     * if the "Remaining length" exceeds what is allowed by MQTT 3.1.1. Otherwise,
     * set the output parameter.*/
    if( packetSize > MQTT_MAX_REMAINING_LENGTH )
    {
        LogError( ( "Subscription packet length of %lu exceeds"
                    "the MQTT 3.1.1 maximum packet length of %lu.",
                    packetSize,
                    MQTT_MAX_REMAINING_LENGTH ) );
        status = MQTTBadParameter;
    }
    else
    {
        *pRemainingLength = packetSize;

        /* Calculate the full size of the subscription packet by adding
         * number of bytes required to encode the "Remaining length" field
         * plus 1 byte for the "Packet type" field. */
        packetSize += 1U + remainingLengthEncodedSize( packetSize );

        /*Set the pPacketSize output parameter. */
        *pPacketSize = packetSize;
    }

    LogDebug( ( "Subscription packet remaining length=%lu and packet size=%lu.",
                *pRemainingLength,
                *pPacketSize ) );

    return status;
}

/*-----------------------------------------------------------*/

static MQTTStatus_t readSubackStatus( size_t statusCount,
                                      const uint8_t * pStatusStart )
{
    MQTTStatus_t status = MQTTSuccess;
    uint8_t subscriptionStatus = 0;
    size_t i = 0;

    assert( pStatusStart != NULL );

    /* Iterate through each status byte in the SUBACK packet. */
    for( i = 0; i < statusCount; i++ )
    {
        /* Read a single status byte in SUBACK. */
        subscriptionStatus = pStatusStart[ i ];

        /* MQTT 3.1.1 defines the following values as status codes. */
        switch( subscriptionStatus )
        {
            case 0x00:
            case 0x01:
            case 0x02:

                LogDebug( ( "Topic filter %lu accepted, max QoS %hhu.",
                            ( unsigned long ) i, subscriptionStatus ) );
                break;

            case 0x80:

                LogDebug( ( "Topic filter %lu refused.", ( unsigned long ) i ) );

                /* Application should remove subscription from the list */
                status = MQTTServerRefused;

                break;

            default:
                LogDebug( ( "Bad SUBSCRIBE status %hhu.", subscriptionStatus ) );

                status = MQTTBadResponse;

                break;
        }

        /* Stop parsing the subscription statuses if a bad response was received. */
        if( status == MQTTBadResponse )
        {
            break;
        }
    }

    return status;
}

/*-----------------------------------------------------------*/

static MQTTStatus_t deserializeSuback( const MQTTPacketInfo_t * pSuback,
                                       uint16_t * pPacketIdentifier )
{
    MQTTStatus_t status = MQTTSuccess;
    size_t remainingLength;
    const uint8_t * pVariableHeader = NULL;

    assert( pSuback != NULL );
    assert( pPacketIdentifier != NULL );

    remainingLength = pSuback->remainingLength;
    pVariableHeader = pSuback->pRemainingData;

    /* A SUBACK must have a remaining length of at least 3 to accommodate the
     * packet identifier and at least 1 return code. */
    if( remainingLength < 3U )
    {
        LogDebug( ( "SUBACK cannot have a remaining length less than 3." ) );
        status = MQTTBadResponse;
    }
    else
    {
        /* Extract the packet identifier (first 2 bytes of variable header) from SUBACK. */
        *pPacketIdentifier = UINT16_DECODE( pVariableHeader );

        LogDebug( ( "Packet identifier %hu.", *pPacketIdentifier ) );

        status = readSubackStatus( remainingLength - sizeof( uint16_t ),
                                   pVariableHeader + sizeof( uint16_t ) );
    }

    return status;
}

/*-----------------------------------------------------------*/

static MQTTStatus_t validateSubscriptionSerializeParams( const MQTTSubscribeInfo_t * pSubscriptionList,
                                                         size_t subscriptionCount,
                                                         uint16_t packetId,
                                                         size_t remainingLength,
                                                         const MQTTFixedBuffer_t * pFixedBuffer )
{
    MQTTStatus_t status = MQTTSuccess;

    /* The serialized packet size = First byte
     *  + length of encoded size of remaining length
     *  + remaining length. */
    size_t packetSize = 1U + remainingLengthEncodedSize( remainingLength )
                        + remainingLength;

    /* Validate all the parameters. */
    if( ( pFixedBuffer == NULL ) || ( pSubscriptionList == NULL ) )
    {
        LogError( ( "Argument cannot be NULL: pFixedBuffer=%p, "
                    "pSubscriptionList=%p.",
                    pFixedBuffer,
                    pSubscriptionList ) );
        status = MQTTBadParameter;
    }
    /* A buffer must be configured for serialization. */
    else if( pFixedBuffer->pBuffer == NULL )
    {
        LogError( ( "Argument cannot be NULL: pFixedBuffer->pBuffer is NULL." ) );
        status = MQTTBadParameter;
    }
    else if( subscriptionCount == 0U )
    {
        LogError( ( "Subscription count is 0." ) );
        status = MQTTBadParameter;
    }
    else if( packetId == 0U )
    {
        LogError( ( "Packet Id for subscription packet is 0." ) );
        status = MQTTBadParameter;
    }
    else if( packetSize > pFixedBuffer->size )
    {
        LogError( ( "Buffer size of %lu is not sufficient to hold "
                    "serialized packet of size of %lu.",
                    pFixedBuffer->size,
                    packetSize ) );
        status = MQTTNoMemory;
    }
    else
    {
        /* Empty else MISRA 15.7 */
    }

    return status;
}

/*-----------------------------------------------------------*/

static MQTTStatus_t deserializePublish( const MQTTPacketInfo_t * pIncomingPacket,
                                        uint16_t * pPacketId,
                                        MQTTPublishInfo_t * pPublishInfo )
{
    MQTTStatus_t status = MQTTSuccess;
    const uint8_t * pVariableHeader, * pPacketIdentifierHigh;

    assert( pIncomingPacket != NULL );
    assert( pPacketId != NULL );
    assert( pPublishInfo != NULL );
    assert( pIncomingPacket->pRemainingData != NULL );

    pVariableHeader = pIncomingPacket->pRemainingData;
    /* The flags are the lower 4 bits of the first byte in PUBLISH. */
    status = processPublishFlags( ( pIncomingPacket->type & 0x0FU ), pPublishInfo );

    if( status == MQTTSuccess )
    {
        /* Sanity checks for "Remaining length". A QoS 0 PUBLISH  must have a remaining
         * length of at least 3 to accommodate topic name length (2 bytes) and topic
         * name (at least 1 byte). A QoS 1 or 2 PUBLISH must have a remaining length of
         * at least 5 for the packet identifier in addition to the topic name length and
         * topic name. */
        status = checkPublishRemainingLength( pIncomingPacket->remainingLength,
                                              pPublishInfo->qos,
                                              MQTT_MIN_PUBLISH_REMAINING_LENGTH_QOS0 );
    }

    if( status == MQTTSuccess )
    {
        /* Extract the topic name starting from the first byte of the variable header.
         * The topic name string starts at byte 3 in the variable header. */
        pPublishInfo->topicNameLength = UINT16_DECODE( pVariableHeader );

        /* Sanity checks for topic name length and "Remaining length". The remaining
         * length must be at least as large as the variable length header. */
        status = checkPublishRemainingLength( pIncomingPacket->remainingLength,
                                              pPublishInfo->qos,
                                              pPublishInfo->topicNameLength + sizeof( uint16_t ) );
    }

    if( status == MQTTSuccess )
    {
        /* Parse the topic. */
        pPublishInfo->pTopicName = ( const char * ) ( pVariableHeader + sizeof( uint16_t ) );
        LogDebug( ( "Topic name length %hu: %.*s",
                    pPublishInfo->topicNameLength,
                    pPublishInfo->topicNameLength,
                    pPublishInfo->pTopicName ) );

        /* Extract the packet identifier for QoS 1 or 2 PUBLISH packets. Packet
         * identifier starts immediately after the topic name. */
        pPacketIdentifierHigh = ( const uint8_t * ) ( pPublishInfo->pTopicName + pPublishInfo->topicNameLength );

        if( pPublishInfo->qos > MQTTQoS0 )
        {
            *pPacketId = UINT16_DECODE( pPacketIdentifierHigh );

            LogDebug( ( "Packet identifier %hu.", *pPacketId ) );

            /* Packet identifier cannot be 0. */
            if( *pPacketId == 0U )
            {
                status = MQTTBadResponse;
            }
        }
    }

    if( status == MQTTSuccess )
    {
        /* Calculate the length of the payload. QoS 1 or 2 PUBLISH packets contain
         * a packet identifier, but QoS 0 PUBLISH packets do not. */
        if( pPublishInfo->qos == MQTTQoS0 )
        {
            pPublishInfo->payloadLength = ( pIncomingPacket->remainingLength - pPublishInfo->topicNameLength - sizeof( uint16_t ) );
            pPublishInfo->pPayload = pPacketIdentifierHigh;
        }
        else
        {
            pPublishInfo->payloadLength = ( pIncomingPacket->remainingLength - pPublishInfo->topicNameLength - 2U * sizeof( uint16_t ) );
            pPublishInfo->pPayload = pPacketIdentifierHigh + sizeof( uint16_t );
        }

        LogDebug( ( "Payload length %hu.", pPublishInfo->payloadLength ) );
    }

    return status;
}

/*-----------------------------------------------------------*/

static MQTTStatus_t deserializeSimpleAck( const MQTTPacketInfo_t * pAck,
                                          uint16_t * pPacketIdentifier )
{
    MQTTStatus_t status = MQTTSuccess;

    assert( pAck != NULL );
    assert( pPacketIdentifier != NULL );

    /* Check that the "Remaining length" of the received ACK is 2. */
    if( pAck->remainingLength != MQTT_PACKET_SIMPLE_ACK_REMAINING_LENGTH )
    {
        LogError( ( "ACK does not have remaining length of %d.",
                    MQTT_PACKET_SIMPLE_ACK_REMAINING_LENGTH ) );

        status = MQTTBadResponse;
    }
    else
    {
        /* Extract the packet identifier (third and fourth bytes) from ACK. */
        *pPacketIdentifier = UINT16_DECODE( pAck->pRemainingData );

        LogDebug( ( "Packet identifier %hu.", *pPacketIdentifier ) );

        /* Packet identifier cannot be 0. */
        if( *pPacketIdentifier == 0U )
        {
            status = MQTTBadResponse;
        }
    }

    return status;
}

/*-----------------------------------------------------------*/

static MQTTStatus_t deserializePingresp( const MQTTPacketInfo_t * pPingresp )
{
    MQTTStatus_t status = MQTTSuccess;

    assert( pPingresp != NULL );

    /* Check the "Remaining length" (second byte) of the received PINGRESP is 0. */
    if( pPingresp->remainingLength != MQTT_PACKET_PINGRESP_REMAINING_LENGTH )
    {
        LogError( ( "PINGRESP does not have remaining length of %d.",
                    MQTT_PACKET_PINGRESP_REMAINING_LENGTH ) );

        status = MQTTBadResponse;
    }

    return status;
}

/*-----------------------------------------------------------*/

static void serializeConnectPacket( const MQTTConnectInfo_t * pConnectInfo,
                                    const MQTTPublishInfo_t * pWillInfo,
                                    size_t remainingLength,
                                    const MQTTFixedBuffer_t * pBuffer )
{
    uint8_t connectFlags = 0U;
    uint8_t * pIndex = NULL;

    assert( pConnectInfo != NULL );
    assert( pBuffer != NULL );
    assert( pBuffer->pBuffer != NULL );

    pIndex = pBuffer->pBuffer;
    /* The first byte in the CONNECT packet is the control packet type. */
    *pIndex = MQTT_PACKET_TYPE_CONNECT;
    pIndex++;

    /* The remaining length of the CONNECT packet is encoded starting from the
     * second byte. The remaining length does not include the length of the fixed
     * header or the encoding of the remaining length. */
    pIndex = encodeRemainingLength( pIndex, remainingLength );

    /* The string "MQTT" is placed at the beginning of the CONNECT packet's variable
     * header. This string is 4 bytes long. */
    pIndex = encodeString( pIndex, "MQTT", 4 );

    /* The MQTT protocol version is the second field of the variable header. */
    *pIndex = MQTT_VERSION_3_1_1;
    pIndex++;

    /* Set the clean session flag if needed. */
    if( pConnectInfo->cleanSession == true )
    {
        UINT8_SET_BIT( connectFlags, MQTT_CONNECT_FLAG_CLEAN );
    }

    /* Set the flags for username and password if provided. */
    if( pConnectInfo->pUserName != NULL )
    {
        UINT8_SET_BIT( connectFlags, MQTT_CONNECT_FLAG_USERNAME );
    }

    if( pConnectInfo->pPassword != NULL )
    {
        UINT8_SET_BIT( connectFlags, MQTT_CONNECT_FLAG_PASSWORD );
    }

    /* Set will flag if a Last Will and Testament is provided. */
    if( pWillInfo != NULL )
    {
        UINT8_SET_BIT( connectFlags, MQTT_CONNECT_FLAG_WILL );

        /* Flags only need to be changed for Will QoS 1 or 2. */
        if( pWillInfo->qos == MQTTQoS1 )
        {
            UINT8_SET_BIT( connectFlags, MQTT_CONNECT_FLAG_WILL_QOS1 );
        }
        else if( pWillInfo->qos == MQTTQoS2 )
        {
            UINT8_SET_BIT( connectFlags, MQTT_CONNECT_FLAG_WILL_QOS2 );
        }
        else
        {
            /* Empty else MISRA 15.7 */
        }

        if( pWillInfo->retain == true )
        {
            UINT8_SET_BIT( connectFlags, MQTT_CONNECT_FLAG_WILL_RETAIN );
        }
    }

    *pIndex = connectFlags;
    pIndex++;

    /* Write the 2 bytes of the keep alive interval into the CONNECT packet. */
    *pIndex = UINT16_HIGH_BYTE( pConnectInfo->keepAliveSeconds );
    *( pIndex + 1 ) = UINT16_LOW_BYTE( pConnectInfo->keepAliveSeconds );
    pIndex += 2;

    /* Write the client identifier into the CONNECT packet. */
    pIndex = encodeString( pIndex,
                           pConnectInfo->pClientIdentifier,
                           pConnectInfo->clientIdentifierLength );

    /* Write the will topic name and message into the CONNECT packet if provided. */
    if( pWillInfo != NULL )
    {
        pIndex = encodeString( pIndex,
                               pWillInfo->pTopicName,
                               pWillInfo->topicNameLength );

        pIndex = encodeString( pIndex,
                               pWillInfo->pPayload,
                               ( uint16_t ) pWillInfo->payloadLength );
    }

    /* Encode the user name if provided. */
    if( pConnectInfo->pUserName != NULL )
    {
        pIndex = encodeString( pIndex, pConnectInfo->pUserName, pConnectInfo->userNameLength );
    }

    /* Encode the password if provided. */
    if( pConnectInfo->pPassword != NULL )
    {
        pIndex = encodeString( pIndex, pConnectInfo->pPassword, pConnectInfo->passwordLength );
    }

    LogDebug( ( "Length of serialized CONNECT packet is %lu.",
                ( ( size_t ) ( pIndex - pBuffer->pBuffer ) ) ) );

    /* Ensure that the difference between the end and beginning of the buffer
     * is less than the buffer size. */
    assert( ( ( size_t ) ( pIndex - pBuffer->pBuffer ) ) <= pBuffer->size );
}

/*-----------------------------------------------------------*/

MQTTStatus_t MQTT_GetConnectPacketSize( const MQTTConnectInfo_t * pConnectInfo,
                                        const MQTTPublishInfo_t * pWillInfo,
                                        size_t * pRemainingLength,
                                        size_t * pPacketSize )
{
    MQTTStatus_t status = MQTTSuccess;
    size_t remainingLength;

    /* The CONNECT packet will always include a 10-byte variable header. */
    size_t connectPacketSize = MQTT_PACKET_CONNECT_HEADER_SIZE;

    /* Validate arguments. */
    if( ( pConnectInfo == NULL ) || ( pRemainingLength == NULL ) ||
        ( pPacketSize == NULL ) )
    {
        LogError( ( "Argument cannot be NULL: pConnectInfo=%p, "
                    "pRemainingLength=%p, pPacketSize=%p.",
                    pConnectInfo,
                    pRemainingLength,
                    pPacketSize ) );
        status = MQTTBadParameter;
    }
    else if( ( pConnectInfo->clientIdentifierLength == 0U ) || ( pConnectInfo->pClientIdentifier == NULL ) )
    {
        LogError( ( "Mqtt_GetConnectPacketSize() client identifier must be set." ) );
        status = MQTTBadParameter;
    }
    else if( ( pWillInfo != NULL ) && ( pWillInfo->payloadLength > ( size_t ) UINT16_MAX ) )
    {
        /* The MQTTPublishInfo_t is reused for the will message. The payload
         * length for any other message could be larger than 65,535, but
         * the will message length is required to be represented in 2 bytes.
         * By bounding the payloadLength of the will message, the CONNECT
         * packet will never be larger than 327699 bytes. */
        LogError( ( "The Will Message length must not exceed %d. "
                    "pWillInfo->payloadLength=%lu",
                    UINT16_MAX,
                    pWillInfo->payloadLength ) );
        status = MQTTBadParameter;
    }
    else
    {
        /* Add the length of the client identifier. */
        connectPacketSize += pConnectInfo->clientIdentifierLength + sizeof( uint16_t );

        /* Add the lengths of the will message and topic name if provided. */
        if( pWillInfo != NULL )
        {
            connectPacketSize += pWillInfo->topicNameLength + sizeof( uint16_t ) +
                                 pWillInfo->payloadLength + sizeof( uint16_t );
        }

        /* Add the lengths of the user name and password if provided. */
        if( pConnectInfo->pUserName != NULL )
        {
            connectPacketSize += pConnectInfo->userNameLength + sizeof( uint16_t );
        }

        if( pConnectInfo->pPassword != NULL )
        {
            connectPacketSize += pConnectInfo->passwordLength + sizeof( uint16_t );
        }

        /* At this point, the "Remaining Length" field of the MQTT CONNECT packet has
         * been calculated. */
        remainingLength = connectPacketSize;

        /* Calculate the full size of the MQTT CONNECT packet by adding the size of
         * the "Remaining Length" field plus 1 byte for the "Packet Type" field. */
        connectPacketSize += 1U + remainingLengthEncodedSize( connectPacketSize );

        /* The connectPacketSize calculated from this function's parameters is
         * guaranteed to be less than the maximum MQTT CONNECT packet size, which
         * is 327700. If the maximum client identifier length, the maximum will
         * message topic length, the maximum will topic payload length, the
         * maximum username length, and the maximum password length are all present
         * in the MQTT CONNECT packet, the total size will be calculated to be
         * 327699:
         * (variable length header)10 +
         * (maximum client identifier length) 65535 + (encoded length) 2 +
         * (maximum will message topic name length) 65535 + (encoded length)2 +
         * (maximum will message payload length) 65535 + 2 +
         * (maximum username length) 65535 + (encoded length) 2 +
         * (maximum password length) 65535 + (encoded length) 2 +
         * (packet type field length) 1 +
         * (CONNECT packet encoded length) 3 = 327699 */

        *pRemainingLength = remainingLength;
        *pPacketSize = connectPacketSize;

        LogDebug( ( "CONNECT packet remaining length=%lu and packet size=%lu.",
                    *pRemainingLength,
                    *pPacketSize ) );
    }

    return status;
}

/*-----------------------------------------------------------*/

MQTTStatus_t MQTT_SerializeConnect( const MQTTConnectInfo_t * pConnectInfo,
                                    const MQTTPublishInfo_t * pWillInfo,
                                    size_t remainingLength,
                                    const MQTTFixedBuffer_t * pFixedBuffer )
{
    MQTTStatus_t status = MQTTSuccess;
    size_t connectPacketSize = 0;

    /* Validate arguments. */
    if( ( pConnectInfo == NULL ) || ( pFixedBuffer == NULL ) )
    {
        LogError( ( "Argument cannot be NULL: pConnectInfo=%p, "
                    "pFixedBuffer=%p.",
                    pConnectInfo,
                    pFixedBuffer ) );
        status = MQTTBadParameter;
    }
    /* A buffer must be configured for serialization. */
    else if( pFixedBuffer->pBuffer == NULL )
    {
        LogError( ( "Argument cannot be NULL: pFixedBuffer->pBuffer is NULL." ) );
        status = MQTTBadParameter;
    }
    else if( ( pWillInfo != NULL ) && ( pWillInfo->pTopicName == NULL ) )
    {
        LogError( ( "pWillInfo->pTopicName cannot be NULL if Will is present." ) );
        status = MQTTBadParameter;
    }
    else
    {
        /* Calculate CONNECT packet size. Overflow in in this addition is not checked
         * because it is part of the API contract to call Mqtt_GetConnectPacketSize()
         * before this function. */
        connectPacketSize = remainingLength + remainingLengthEncodedSize( remainingLength ) + 1U;

        /* Check that the full packet size fits within the given buffer. */
        if( connectPacketSize > pFixedBuffer->size )
        {
            LogError( ( "Buffer size of %lu is not sufficient to hold "
                        "serialized CONNECT packet of size of %lu.",
                        pFixedBuffer->size,
                        connectPacketSize ) );
            status = MQTTNoMemory;
        }
        else
        {
            serializeConnectPacket( pConnectInfo,
                                    pWillInfo,
                                    remainingLength,
                                    pFixedBuffer );
        }
    }

    return status;
}

/*-----------------------------------------------------------*/

MQTTStatus_t MQTT_GetSubscribePacketSize( const MQTTSubscribeInfo_t * pSubscriptionList,
                                          size_t subscriptionCount,
                                          size_t * pRemainingLength,
                                          size_t * pPacketSize )
{
    MQTTStatus_t status = MQTTSuccess;

    /* Validate parameters. */
    if( ( pSubscriptionList == NULL ) || ( pRemainingLength == NULL ) ||
        ( pPacketSize == NULL ) )
    {
        LogError( ( "Argument cannot be NULL: pSubscriptionList=%p, "
                    "pRemainingLength=%p, pPacketSize=%p.",
                    pSubscriptionList,
                    pRemainingLength,
                    pPacketSize ) );
        status = MQTTBadParameter;
    }
    else if( subscriptionCount == 0U )
    {
        LogError( ( "subscriptionCount is 0." ) );
        status = MQTTBadParameter;
    }
    else
    {
        /* Calculate the MQTT UNSUBSCRIBE packet size. */
        status = calculateSubscriptionPacketSize( pSubscriptionList,
                                                  subscriptionCount,
                                                  pRemainingLength,
                                                  pPacketSize,
                                                  MQTT_SUBSCRIBE );

        if( status == MQTTBadParameter )
        {
            LogError( ( "SUBSCRIBE packet remaining length exceeds %lu, which is the "
                        "maximum size allowed by MQTT 3.1.1.",
                        MQTT_MAX_REMAINING_LENGTH ) );
        }
    }

    return status;
}

/*-----------------------------------------------------------*/

MQTTStatus_t MQTT_SerializeSubscribe( const MQTTSubscribeInfo_t * pSubscriptionList,
                                      size_t subscriptionCount,
                                      uint16_t packetId,
                                      size_t remainingLength,
                                      const MQTTFixedBuffer_t * pBuffer )
{
    size_t i = 0;
    uint8_t * pIndex = NULL;

    /* Validate all the parameters. */
    MQTTStatus_t status =
        validateSubscriptionSerializeParams( pSubscriptionList,
                                             subscriptionCount,
                                             packetId,
                                             remainingLength,
                                             pBuffer );

    if( status == MQTTSuccess )
    {
        pIndex = pBuffer->pBuffer;

        /* The first byte in SUBSCRIBE is the packet type. */
        *pIndex = MQTT_PACKET_TYPE_SUBSCRIBE;
        pIndex++;

        /* Encode the "Remaining length" starting from the second byte. */
        pIndex = encodeRemainingLength( pIndex, remainingLength );

        /* Place the packet identifier into the SUBSCRIBE packet. */
        *pIndex = UINT16_HIGH_BYTE( packetId );
        *( pIndex + 1 ) = UINT16_LOW_BYTE( packetId );
        pIndex += 2;

        /* Serialize each subscription topic filter and QoS. */
        for( i = 0; i < subscriptionCount; i++ )
        {
            pIndex = encodeString( pIndex,
                                   pSubscriptionList[ i ].pTopicFilter,
                                   pSubscriptionList[ i ].topicFilterLength );

            /* Place the QoS in the SUBSCRIBE packet. */
            *pIndex = ( uint8_t ) ( pSubscriptionList[ i ].qos );
            pIndex++;
        }

        LogDebug( ( "Length of serialized SUBSCRIBE packet is %lu.",
                    ( ( size_t ) ( pIndex - pBuffer->pBuffer ) ) ) );
    }

    return status;
}

/*-----------------------------------------------------------*/

MQTTStatus_t MQTT_GetUnsubscribePacketSize( const MQTTSubscribeInfo_t * pSubscriptionList,
                                            size_t subscriptionCount,
                                            size_t * pRemainingLength,
                                            size_t * pPacketSize )
{
    MQTTStatus_t status = MQTTSuccess;

    /* Validate parameters. */
    if( ( pSubscriptionList == NULL ) || ( pRemainingLength == NULL ) ||
        ( pPacketSize == NULL ) )
    {
        LogError( ( "Argument cannot be NULL: pSubscriptionList=%p, "
                    "pRemainingLength=%p, pPacketSize=%p.",
                    pSubscriptionList,
                    pRemainingLength,
                    pPacketSize ) );
        status = MQTTBadParameter;
    }
    else if( subscriptionCount == 0U )
    {
        LogError( ( "Subscription count is 0." ) );
        status = MQTTBadParameter;
    }
    else
    {
        /* Calculate the MQTT SUBSCRIBE packet size. */
        status = calculateSubscriptionPacketSize( pSubscriptionList,
                                                  subscriptionCount,
                                                  pRemainingLength,
                                                  pPacketSize,
                                                  MQTT_UNSUBSCRIBE );

        if( status == MQTTBadParameter )
        {
            LogError( ( "UNSUBSCRIBE packet remaining length exceeds %lu, which is the "
                        "maximum size allowed by MQTT 3.1.1.",
                        MQTT_MAX_REMAINING_LENGTH ) );
        }
    }

    return status;
}

/*-----------------------------------------------------------*/

MQTTStatus_t MQTT_SerializeUnsubscribe( const MQTTSubscribeInfo_t * pSubscriptionList,
                                        size_t subscriptionCount,
                                        uint16_t packetId,
                                        size_t remainingLength,
                                        const MQTTFixedBuffer_t * pBuffer )
{
    MQTTStatus_t status = MQTTSuccess;
    size_t i = 0;
    uint8_t * pIndex = NULL;

    /* Validate all the parameters. */
    status = validateSubscriptionSerializeParams( pSubscriptionList,
                                                  subscriptionCount,
                                                  packetId,
                                                  remainingLength,
                                                  pBuffer );

    if( status == MQTTSuccess )
    {
        /* Get the start of the buffer to the iterator variable. */
        pIndex = pBuffer->pBuffer;

        /* The first byte in UNSUBSCRIBE is the packet type. */
        *pIndex = MQTT_PACKET_TYPE_UNSUBSCRIBE;
        pIndex++;

        /* Encode the "Remaining length" starting from the second byte. */
        pIndex = encodeRemainingLength( pIndex, remainingLength );

        /* Place the packet identifier into the UNSUBSCRIBE packet. */
        *pIndex = UINT16_HIGH_BYTE( packetId );
        *( pIndex + 1 ) = UINT16_LOW_BYTE( packetId );
        pIndex += 2;

        /* Serialize each subscription topic filter. */
        for( i = 0; i < subscriptionCount; i++ )
        {
            pIndex = encodeString( pIndex,
                                   pSubscriptionList[ i ].pTopicFilter,
                                   pSubscriptionList[ i ].topicFilterLength );
        }

        LogDebug( ( "Length of serialized UNSUBSCRIBE packet is %lu.",
                    ( ( size_t ) ( pIndex - pBuffer->pBuffer ) ) ) );
    }

    return status;
}

/*-----------------------------------------------------------*/

MQTTStatus_t MQTT_GetPublishPacketSize( const MQTTPublishInfo_t * pPublishInfo,
                                        size_t * pRemainingLength,
                                        size_t * pPacketSize )
{
    MQTTStatus_t status = MQTTSuccess;

    if( ( pPublishInfo == NULL ) || ( pRemainingLength == NULL ) || ( pPacketSize == NULL ) )
    {
        LogError( ( "Argument cannot be NULL: pPublishInfo=%p, "
                    "pRemainingLength=%p, pPacketSize=%p.",
                    pPublishInfo,
                    pRemainingLength,
                    pPacketSize ) );
        status = MQTTBadParameter;
    }
    else if( ( pPublishInfo->pTopicName == NULL ) || ( pPublishInfo->topicNameLength == 0U ) )
    {
        LogError( ( "Invalid topic name for PUBLISH: pTopicName=%p, "
                    "topicNameLength=%u.",
                    pPublishInfo->pTopicName,
                    pPublishInfo->topicNameLength ) );
        status = MQTTBadParameter;
    }
    else
    {
        /* Calculate the "Remaining length" field and total packet size. If it exceeds
         * what is allowed in the MQTT standard, return an error. */
        if( calculatePublishPacketSize( pPublishInfo, pRemainingLength, pPacketSize ) == false )
        {
            LogError( ( "PUBLISH packet remaining length exceeds %lu, which is the "
                        "maximum size allowed by MQTT 3.1.1.",
                        MQTT_MAX_REMAINING_LENGTH ) );
            status = MQTTBadParameter;
        }
    }

    return status;
}

/*-----------------------------------------------------------*/

MQTTStatus_t MQTT_SerializePublish( const MQTTPublishInfo_t * pPublishInfo,
                                    uint16_t packetId,
                                    size_t remainingLength,
                                    const MQTTFixedBuffer_t * pFixedBuffer )
{
    MQTTStatus_t status = MQTTSuccess;

    /* Length of serialized packet = First byte
     *                               + Length of encoded remaining length
     *                               + Remaining length. */
    size_t packetSize = 1U + remainingLengthEncodedSize( remainingLength )
                        + remainingLength;

    if( ( pFixedBuffer == NULL ) || ( pPublishInfo == NULL ) )
    {
        LogError( ( "Argument cannot be NULL: pFixedBuffer=%p, "
                    "pPublishInfo=%p.",
                    pFixedBuffer,
                    pPublishInfo ) );
        status = MQTTBadParameter;
    }
    /* A buffer must be configured for serialization. */
    else if( pFixedBuffer->pBuffer == NULL )
    {
        LogError( ( "Argument cannot be NULL: pFixedBuffer->pBuffer is NULL." ) );
        status = MQTTBadParameter;
    }

    /* For serializing a publish, if there exists a payload, then the buffer
     * cannot be NULL. */
    else if( ( pPublishInfo->payloadLength > 0 ) && ( pPublishInfo->pPayload == NULL ) )
    {
        LogError( ( "A nonzero payload length requires a non-NULL payload: ",
                    "payloadLength=%u, pPayload=%p.",
                    pPublishInfo->payloadLength,
                    pPublishInfo->pPayload ) );
        status = MQTTBadParameter;
    }
    else if( ( pPublishInfo->pTopicName == NULL ) || ( pPublishInfo->topicNameLength == 0U ) )
    {
        LogError( ( "Invalid topic name for PUBLISH: pTopicName=%p, "
                    "topicNameLength=%u.",
                    pPublishInfo->pTopicName,
                    pPublishInfo->topicNameLength ) );
        status = MQTTBadParameter;
    }
    else if( ( pPublishInfo->qos != MQTTQoS0 ) && ( packetId == 0U ) )
    {
        LogError( ( "Packet ID is 0 for PUBLISH with QoS=%u.",
                    pPublishInfo->qos ) );
        status = MQTTBadParameter;
    }
    else if( ( pPublishInfo->dup ) && ( pPublishInfo->qos == MQTTQoS0 ) )
    {
        LogError( ( "Duplicate flag is set for PUBLISH with Qos 0," ) );
        status = MQTTBadParameter;
    }
    else if( packetSize > pFixedBuffer->size )
    {
        LogError( ( "Buffer size of %lu is not sufficient to hold "
                    "serialized PUBLISH packet of size of %lu.",
                    pFixedBuffer->size,
                    packetSize ) );
        status = MQTTNoMemory;
    }
    else
    {
        /* Serialize publish with header and payload. */
        serializePublishCommon( pPublishInfo,
                                remainingLength,
                                packetId,
                                pFixedBuffer,
                                true );
    }

    return status;
}

/*-----------------------------------------------------------*/

MQTTStatus_t MQTT_SerializePublishHeader( const MQTTPublishInfo_t * pPublishInfo,
                                          uint16_t packetId,
                                          size_t remainingLength,
                                          const MQTTFixedBuffer_t * pFixedBuffer,
                                          size_t * pHeaderSize )
{
    MQTTStatus_t status = MQTTSuccess;

    /* Length of serialized packet = First byte
     *                               + Length of encoded remaining length
     *                               + Remaining length
     *                               - Payload Length.
     * Payload length will be subtracted after verifying pPublishInfo parameter.
     */
    size_t packetSize = 1U + remainingLengthEncodedSize( remainingLength )
                        + remainingLength;

    if( ( pFixedBuffer == NULL ) || ( pPublishInfo == NULL ) ||
        ( pHeaderSize == NULL ) )
    {
        LogError( ( "Argument cannot be NULL: pFixedBuffer=%p, "
                    "pPublishInfo=%p, pHeaderSize=%p.",
                    pFixedBuffer,
                    pPublishInfo,
                    pHeaderSize ) );
        status = MQTTBadParameter;
    }
    /* A buffer must be configured for serialization. */
    else if( pFixedBuffer->pBuffer == NULL )
    {
        LogError( ( "Argument cannot be NULL: pFixedBuffer->pBuffer is NULL." ) );
        status = MQTTBadParameter;
    }
    else if( ( pPublishInfo->pTopicName == NULL ) || ( pPublishInfo->topicNameLength == 0U ) )
    {
        LogError( ( "Invalid topic name for publish: pTopicName=%p, "
                    "topicNameLength=%u.",
                    pPublishInfo->pTopicName,
                    pPublishInfo->topicNameLength ) );
        status = MQTTBadParameter;
    }
    else if( ( pPublishInfo->qos != MQTTQoS0 ) && ( packetId == 0U ) )
    {
        LogError( ( "Packet Id is 0 for publish with QoS=%u.",
                    pPublishInfo->qos ) );
        status = MQTTBadParameter;
    }
    else if( ( pPublishInfo->dup ) && ( pPublishInfo->qos == MQTTQoS0 ) )
    {
        LogError( ( "Duplicate flag is set for PUBLISH with Qos 0," ) );
        status = MQTTBadParameter;
    }
    else if( ( packetSize - pPublishInfo->payloadLength ) > pFixedBuffer->size )
    {
        LogError( ( "Buffer size of %lu is not sufficient to hold "
                    "serialized PUBLISH header packet of size of %lu.",
                    pFixedBuffer->size,
                    ( packetSize - pPublishInfo->payloadLength ) ) );
        status = MQTTNoMemory;
    }
    else
    {
        /* Serialize publish without copying the payload. */
        serializePublishCommon( pPublishInfo,
                                remainingLength,
                                packetId,
                                pFixedBuffer,
                                false );

        /* Header size is the same as calculated packet size. */
        *pHeaderSize = ( packetSize - pPublishInfo->payloadLength );
    }

    return status;
}

/*-----------------------------------------------------------*/

MQTTStatus_t MQTT_SerializeAck( const MQTTFixedBuffer_t * pFixedBuffer,
                                uint8_t packetType,
                                uint16_t packetId )
{
    MQTTStatus_t status = MQTTSuccess;

    if( pFixedBuffer == NULL )
    {
        LogError( ( "Provided buffer is NULL." ) );
        status = MQTTBadParameter;
    }
    else if( pFixedBuffer->pBuffer == NULL )
    {
        LogError( ( "pFixedBuffer->pBuffer cannot be NULL." ) );
        status = MQTTBadParameter;
    }
    /* The buffer must be able to fit 4 bytes for the packet. */
    else if( pFixedBuffer->size < MQTT_PUBLISH_ACK_PACKET_SIZE )
    {
        LogError( ( "Insufficient memory for packet." ) );
        status = MQTTNoMemory;
    }
    else if( packetId == 0U )
    {
        LogError( ( "Packet ID cannot be 0." ) );
        status = MQTTBadParameter;
    }
    else
    {
        switch( packetType )
        {
            /* Only publish acks are serialized by the client. */
            case MQTT_PACKET_TYPE_PUBACK:
            case MQTT_PACKET_TYPE_PUBREC:
            case MQTT_PACKET_TYPE_PUBREL:
            case MQTT_PACKET_TYPE_PUBCOMP:
                pFixedBuffer->pBuffer[ 0 ] = packetType;
                pFixedBuffer->pBuffer[ 1 ] = MQTT_PACKET_SIMPLE_ACK_REMAINING_LENGTH;
                pFixedBuffer->pBuffer[ 2 ] = UINT16_HIGH_BYTE( packetId );
                pFixedBuffer->pBuffer[ 3 ] = UINT16_LOW_BYTE( packetId );
                break;

            default:
                LogError( ( "Packet type is not a publish ACK: Packet type=%02x",
                            packetType ) );
                status = MQTTBadParameter;
                break;
        }
    }

    return status;
}

/*-----------------------------------------------------------*/

MQTTStatus_t MQTT_GetDisconnectPacketSize( size_t * pPacketSize )
{
    MQTTStatus_t status = MQTTSuccess;

    if( pPacketSize == NULL )
    {
        LogError( ( "pPacketSize is NULL." ) );
        status = MQTTBadParameter;
    }
    else
    {
        /* MQTT DISCONNECT packets always have the same size. */
        *pPacketSize = MQTT_DISCONNECT_PACKET_SIZE;
    }

    return status;
}

/*-----------------------------------------------------------*/

MQTTStatus_t MQTT_SerializeDisconnect( const MQTTFixedBuffer_t * pFixedBuffer )
{
    MQTTStatus_t status = MQTTSuccess;

    /* Validate arguments. */
    if( pFixedBuffer == NULL )
    {
        LogError( ( "pFixedBuffer cannot be NULL." ) );
        status = MQTTBadParameter;
    }
    else if( pFixedBuffer->pBuffer == NULL )
    {
        LogError( ( "pFixedBuffer->pBuffer cannot be NULL." ) );
        status = MQTTBadParameter;
    }
    else
    {
        /* Empty else MISRA 15.7 */
    }

    if( status == MQTTSuccess )
    {
        if( pFixedBuffer->size < MQTT_DISCONNECT_PACKET_SIZE )
        {
            LogError( ( "Buffer size of %lu is not sufficient to hold "
                        "serialized DISCONNECT packet of size of %lu.",
                        pFixedBuffer->size,
                        MQTT_DISCONNECT_PACKET_SIZE ) );
            status = MQTTNoMemory;
        }
    }

    if( status == MQTTSuccess )
    {
        pFixedBuffer->pBuffer[ 0 ] = MQTT_PACKET_TYPE_DISCONNECT;
        pFixedBuffer->pBuffer[ 1 ] = MQTT_DISCONNECT_REMAINING_LENGTH;
    }

    return status;
}

/*-----------------------------------------------------------*/

MQTTStatus_t MQTT_GetPingreqPacketSize( size_t * pPacketSize )
{
    MQTTStatus_t status = MQTTSuccess;

    if( pPacketSize == NULL )
    {
        LogError( ( "pPacketSize is NULL." ) );
        status = MQTTBadParameter;
    }
    else
    {
        /* MQTT PINGREQ packets always have the same size. */
        *pPacketSize = MQTT_PACKET_PINGREQ_SIZE;
    }

    return status;
}

/*-----------------------------------------------------------*/

MQTTStatus_t MQTT_SerializePingreq( const MQTTFixedBuffer_t * pFixedBuffer )
{
    MQTTStatus_t status = MQTTSuccess;

    if( pFixedBuffer == NULL )
    {
        LogError( ( "pFixedBuffer is NULL." ) );
        status = MQTTBadParameter;
    }
    else if( pFixedBuffer->pBuffer == NULL )
    {
        LogError( ( "pFixedBuffer->pBuffer cannot be NULL." ) );
        status = MQTTBadParameter;
    }
    else
    {
        /* Empty else MISRA 15.7 */
    }

    if( status == MQTTSuccess )
    {
        if( pFixedBuffer->size < MQTT_PACKET_PINGREQ_SIZE )
        {
            LogError( ( "Buffer size of %lu is not sufficient to hold "
                        "serialized PINGREQ packet of size of %u.",
                        pFixedBuffer->size,
                        MQTT_PACKET_PINGREQ_SIZE ) );
            status = MQTTNoMemory;
        }
    }

    if( status == MQTTSuccess )
    {
        /* Ping request packets are always the same. */
        pFixedBuffer->pBuffer[ 0 ] = MQTT_PACKET_TYPE_PINGREQ;
        pFixedBuffer->pBuffer[ 1 ] = 0x00;
    }

    return status;
}

/*-----------------------------------------------------------*/

MQTTStatus_t MQTT_DeserializePublish( const MQTTPacketInfo_t * pIncomingPacket,
                                      uint16_t * pPacketId,
                                      MQTTPublishInfo_t * pPublishInfo )
{
    MQTTStatus_t status = MQTTSuccess;

    if( ( pIncomingPacket == NULL ) || ( pPacketId == NULL ) || ( pPublishInfo == NULL ) )
    {
        LogError( ( "Argument cannot be NULL: pIncomingPacket=%p, "
                    "pPacketId=%p, pPublishInfo=%p",
                    pIncomingPacket,
                    pPacketId,
                    pPublishInfo ) );
        status = MQTTBadParameter;
    }
    else if( ( pIncomingPacket->type & 0xF0U ) != MQTT_PACKET_TYPE_PUBLISH )
    {
        LogError( ( "Packet is not publish. Packet type: %hu.",
                    pIncomingPacket->type ) );
        status = MQTTBadParameter;
    }
    else if( pIncomingPacket->pRemainingData == NULL )
    {
        LogError( ( "Argument cannot be NULL: "
                    "pIncomingPacket->pRemainingData is NULL." ) );
        status = MQTTBadParameter;
    }
    else
    {
        status = deserializePublish( pIncomingPacket, pPacketId, pPublishInfo );
    }

    return status;
}

/*-----------------------------------------------------------*/

MQTTStatus_t MQTT_DeserializeAck( const MQTTPacketInfo_t * pIncomingPacket,
                                  uint16_t * pPacketId,
                                  bool * pSessionPresent )
{
    MQTTStatus_t status = MQTTSuccess;

    if( pIncomingPacket == NULL )
    {
        LogError( ( "pIncomingPacket cannot be NULL." ) );
        status = MQTTBadParameter;
    }

    /* Pointer for packet identifier cannot be NULL for packets other than
     * CONNACK and PINGRESP. */
    else if( ( pPacketId == NULL ) &&
             ( ( pIncomingPacket->type != MQTT_PACKET_TYPE_CONNACK ) &&
               ( pIncomingPacket->type != MQTT_PACKET_TYPE_PINGRESP ) ) )
    {
        LogError( ( "pPacketId cannot be NULL for packet type %02x.",
                    pIncomingPacket->type ) );
        status = MQTTBadParameter;
    }
    /* Pointer for session present cannot be NULL for CONNACK. */
    else if( ( pSessionPresent == NULL ) &&
             ( pIncomingPacket->type == MQTT_PACKET_TYPE_CONNACK ) )
    {
        LogError( ( "pSessionPresent cannot be NULL for CONNACK packet." ) );
        status = MQTTBadParameter;
    }
<<<<<<< HEAD

    /* Pointer for remaining data cannot be NULL for packets other
     * than PINGRESP. */
    else if( ( pIncomingPacket->pRemainingData == NULL ) &&
             ( pIncomingPacket->type != MQTT_PACKET_TYPE_PINGRESP ) )
=======
    else if( ( pIncomingPacket->pRemainingData == NULL ) && ( pIncomingPacket->type != MQTT_PACKET_TYPE_PINGRESP ) )
>>>>>>> 07b56b9b
    {
        LogError( ( "Remaining data of incoming packet is NULL." ) );
        status = MQTTBadParameter;
    }
    else
    {
        /* Make sure response packet is a valid ack. */
        switch( pIncomingPacket->type )
        {
            case MQTT_PACKET_TYPE_CONNACK:
                status = deserializeConnack( pIncomingPacket, pSessionPresent );
                break;

            case MQTT_PACKET_TYPE_SUBACK:
                status = deserializeSuback( pIncomingPacket, pPacketId );
                break;

            case MQTT_PACKET_TYPE_PINGRESP:
                status = deserializePingresp( pIncomingPacket );
                break;

            case MQTT_PACKET_TYPE_UNSUBACK:
            case MQTT_PACKET_TYPE_PUBACK:
            case MQTT_PACKET_TYPE_PUBREC:
            case MQTT_PACKET_TYPE_PUBREL:
            case MQTT_PACKET_TYPE_PUBCOMP:
                status = deserializeSimpleAck( pIncomingPacket, pPacketId );
                break;

            /* Any other packet type is invalid. */
            default:
                LogError( ( "IotMqtt_DeserializeResponse() called with unknown packet type:(%02x).", pIncomingPacket->type ) );
                status = MQTTBadResponse;
                break;
        }
    }

    return status;
}

/*-----------------------------------------------------------*/

MQTTStatus_t MQTT_GetIncomingPacketTypeAndLength( TransportRecv_t readFunc,
                                                  NetworkContext_t * pNetworkContext,
                                                  MQTTPacketInfo_t * pIncomingPacket )
{
    MQTTStatus_t status = MQTTSuccess;
    int32_t bytesReceived = 0;

    if( pIncomingPacket == NULL )
    {
        LogError( ( "Invalid parameter: pIncomingPacket is NULL." ) );
        status = MQTTBadParameter;
    }
    else
    {
        /* Read a single byte. */
        bytesReceived = readFunc( pNetworkContext,
                                  &( pIncomingPacket->type ),
                                  1U );
    }

    if( bytesReceived == 1 )
    {
        /* Check validity. */
        if( incomingPacketValid( pIncomingPacket->type ) == true )
        {
            pIncomingPacket->remainingLength = getRemainingLength( readFunc,
                                                                   pNetworkContext );

            if( pIncomingPacket->remainingLength == MQTT_REMAINING_LENGTH_INVALID )
            {
                status = MQTTBadResponse;
            }
        }
        else
        {
            LogError( ( "Incoming packet invalid: Packet type=%u",
                        pIncomingPacket->type ) );
            status = MQTTBadResponse;
        }
    }
    else if( ( status != MQTTBadParameter ) && ( bytesReceived == 0 ) )
    {
        LogError( ( "No data was received from the transport." ) );
        status = MQTTNoDataAvailable;
    }

    /* If the input packet was valid, then any other number of bytes received is
     * a failure. */
    else if( status != MQTTBadParameter )
    {
        LogError( ( "A single byte was not read from the transport: "
                    "transportStatus=%d",
                    bytesReceived ) );
        status = MQTTRecvFailed;
    }
    else
    {
        /* Empty else MISRA 15.7 */
    }

    return status;
}

/*-----------------------------------------------------------*/<|MERGE_RESOLUTION|>--- conflicted
+++ resolved
@@ -2145,15 +2145,10 @@
         LogError( ( "pSessionPresent cannot be NULL for CONNACK packet." ) );
         status = MQTTBadParameter;
     }
-<<<<<<< HEAD
-
     /* Pointer for remaining data cannot be NULL for packets other
      * than PINGRESP. */
     else if( ( pIncomingPacket->pRemainingData == NULL ) &&
              ( pIncomingPacket->type != MQTT_PACKET_TYPE_PINGRESP ) )
-=======
-    else if( ( pIncomingPacket->pRemainingData == NULL ) && ( pIncomingPacket->type != MQTT_PACKET_TYPE_PINGRESP ) )
->>>>>>> 07b56b9b
     {
         LogError( ( "Remaining data of incoming packet is NULL." ) );
         status = MQTTBadParameter;
