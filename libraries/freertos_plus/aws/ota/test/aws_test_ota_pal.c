--- conflicted
+++ resolved
@@ -37,18 +37,14 @@
 #include "aws_ota_pal_test_access_declare.h"
 #include "aws_ota_pal.h"
 #include "aws_iot_ota_agent.h"
-<<<<<<< HEAD
-#include "iot_pkcs11_config.h"
-#include "iot_pkcs11.h"
-=======
+
 
 #if ( otatestpalREAD_CERTIFICATE_FROM_NVM_WITH_PKCS11 == 1 )
+    #include "iot_pkcs11_config.h"    
     #include "iot_pkcs11.h"
-    #include "iot_pkcs11_config.h"
     #include "aws_dev_mode_key_provisioning.h"
 #endif
 
->>>>>>> 17cf11c4
 #include "aws_ota_codesigner_certificate.h"
 #include "aws_test_ota_config.h"
 
