/*
 * FreeRTOS+TCP V2.2.1
 * Copyright (C) 2017 Amazon.com, Inc. or its affiliates.  All Rights Reserved.
 *
 * Permission is hereby granted, free of charge, to any person obtaining a copy of
 * this software and associated documentation files (the "Software"), to deal in
 * the Software without restriction, including without limitation the rights to
 * use, copy, modify, merge, publish, distribute, sublicense, and/or sell copies of
 * the Software, and to permit persons to whom the Software is furnished to do so,
 * subject to the following conditions:
 *
 * The above copyright notice and this permission notice shall be included in all
 * copies or substantial portions of the Software.
 *
 * THE SOFTWARE IS PROVIDED "AS IS", WITHOUT WARRANTY OF ANY KIND, EXPRESS OR
 * IMPLIED, INCLUDING BUT NOT LIMITED TO THE WARRANTIES OF MERCHANTABILITY, FITNESS
 * FOR A PARTICULAR PURPOSE AND NONINFRINGEMENT. IN NO EVENT SHALL THE AUTHORS OR
 * COPYRIGHT HOLDERS BE LIABLE FOR ANY CLAIM, DAMAGES OR OTHER LIABILITY, WHETHER
 * IN AN ACTION OF CONTRACT, TORT OR OTHERWISE, ARISING FROM, OUT OF OR IN
 * CONNECTION WITH THE SOFTWARE OR THE USE OR OTHER DEALINGS IN THE SOFTWARE.
 *
 * http://aws.amazon.com/freertos
 * http://www.FreeRTOS.org
 */

/* Standard includes. */
#include <stdint.h>
#include <stdio.h>
#include <string.h>

/* FreeRTOS includes. */
#include "FreeRTOS.h"
#include "task.h"
#include "queue.h"
#include "semphr.h"

/* FreeRTOS+TCP includes. */
#include "FreeRTOS_IP.h"
#include "FreeRTOS_Sockets.h"
#include "FreeRTOS_IP_Private.h"
#include "FreeRTOS_ARP.h"
#include "FreeRTOS_UDP_IP.h"
#include "FreeRTOS_DHCP.h"
#include "NetworkInterface.h"
#include "NetworkBufferManagement.h"
#include "FreeRTOS_DNS.h"


/* Used to ensure the structure packing is having the desired effect.  The
'volatile' is used to prevent compiler warnings about comparing a constant with
a constant. */
#ifndef _lint
	#define ipEXPECTED_EthernetHeader_t_SIZE	( ( size_t ) 14 )
	#define ipEXPECTED_ARPHeader_t_SIZE			( ( size_t ) 28 )
	#define ipEXPECTED_IPHeader_t_SIZE			( ( size_t ) 20 )
	#define ipEXPECTED_IGMPHeader_t_SIZE		( ( size_t ) 8 )
	#define ipEXPECTED_ICMPHeader_t_SIZE		( ( size_t ) 8 )
	#define ipEXPECTED_UDPHeader_t_SIZE			( ( size_t ) 8 )
	#define ipEXPECTED_TCPHeader_t_SIZE			( ( size_t ) 20 )
#endif

/* ICMP protocol definitions. */
#define ipICMP_ECHO_REQUEST				( ( uint8_t ) 8 )
#define ipICMP_ECHO_REPLY				( ( uint8_t ) 0 )

/* IPv4 multi-cast addresses range from 224.0.0.0.0 to 240.0.0.0. */
#define	ipFIRST_MULTI_CAST_IPv4		0xE0000000UL
#define	ipLAST_MULTI_CAST_IPv4		0xF0000000UL

/* The first byte in the IPv4 header combines the IP version (4) with
with the length of the IP header. */
#define	ipIPV4_VERSION_HEADER_LENGTH_MIN	0x45U
#define	ipIPV4_VERSION_HEADER_LENGTH_MAX	0x4FU
	
/* Time delay between repeated attempts to initialise the network hardware. */
#ifndef ipINITIALISATION_RETRY_DELAY
	#define ipINITIALISATION_RETRY_DELAY	( pdMS_TO_TICKS( 3000U ) )
#endif

/* Defines how often the ARP timer callback function is executed.  The time is
shorted in the Windows simulator as simulated time is not real time. */
#ifndef	ipARP_TIMER_PERIOD_MS
	#ifdef _WINDOWS_
		#define ipARP_TIMER_PERIOD_MS	( 500U ) /* For windows simulator builds. */
	#else
		#define ipARP_TIMER_PERIOD_MS	( 10000U )
	#endif
#endif

#ifndef iptraceIP_TASK_STARTING
	#define	iptraceIP_TASK_STARTING()	do {} while( ipFALSE_BOOL )
#endif

#if( ( ipconfigUSE_TCP == 1 ) && !defined( ipTCP_TIMER_PERIOD_MS ) )
	/* When initialising the TCP timer,
	give it an initial time-out of 1 second. */
	#define ipTCP_TIMER_PERIOD_MS	( 1000U )
#endif

/* If ipconfigETHERNET_DRIVER_FILTERS_FRAME_TYPES is set to 1, then the Ethernet
driver will filter incoming packets and only pass the stack those packets it
considers need processing.  In this case ipCONSIDER_FRAME_FOR_PROCESSING() can
be #defined away.  If ipconfigETHERNET_DRIVER_FILTERS_FRAME_TYPES is set to 0
then the Ethernet driver will pass all received packets to the stack, and the
stack must do the filtering itself.  In this case ipCONSIDER_FRAME_FOR_PROCESSING
needs to call eConsiderFrameForProcessing. */
#if ipconfigETHERNET_DRIVER_FILTERS_FRAME_TYPES == 0
	#define ipCONSIDER_FRAME_FOR_PROCESSING( pucEthernetBuffer ) eConsiderFrameForProcessing( ( pucEthernetBuffer ) )
#else
	#define ipCONSIDER_FRAME_FOR_PROCESSING( pucEthernetBuffer ) eProcessBuffer
#endif

#if( ipconfigETHERNET_DRIVER_FILTERS_PACKETS == 0 )
	#if( ipconfigBYTE_ORDER == pdFREERTOS_LITTLE_ENDIAN )
		/* The bits in the two byte IP header field that make up the fragment offset value. */
		#define ipFRAGMENT_OFFSET_BIT_MASK				( ( uint16_t ) 0xff0f )
	#else
		/* The bits in the two byte IP header field that make up the fragment offset value. */
		#define ipFRAGMENT_OFFSET_BIT_MASK				( ( uint16_t ) 0x0fff )
	#endif /* ipconfigBYTE_ORDER */
#endif /* ipconfigETHERNET_DRIVER_FILTERS_PACKETS */

/* The maximum time the IP task is allowed to remain in the Blocked state if no
events are posted to the network event queue. */
#ifndef	ipconfigMAX_IP_TASK_SLEEP_TIME
	#define ipconfigMAX_IP_TASK_SLEEP_TIME ( pdMS_TO_TICKS( 10000UL ) )
#endif

/* Returned as the (invalid) checksum when the protocol being checked is not
handled.  The value is chosen simply to be easy to spot when debugging. */
#define ipUNHANDLED_PROTOCOL		0x4321U

/* Returned to indicate a valid checksum. */
#define ipCORRECT_CRC				0xffffU

/* Returned to indicate incorrect checksum. */
#define ipWRONG_CRC					0x0000U

/* Returned as the (invalid) checksum when the length of the data being checked
had an invalid length. */
#define ipINVALID_LENGTH			0x1234U

/*-----------------------------------------------------------*/

/* Used in checksum calculation. */
typedef union _xUnion32
{
	uint32_t u32;
	uint16_t u16[ 2 ];
	uint8_t u8[ 4 ];
} xUnion32;

/* Used in checksum calculation. */
typedef union _xUnionPtr
{
	uint32_t *u32ptr;
	uint16_t *u16ptr;
	uint8_t *u8ptr;
} xUnionPtr;

/*-----------------------------------------------------------*/

/*
 * The main TCP/IP stack processing task.  This task receives commands/events
 * from the network hardware drivers and tasks that are using sockets.  It also
 * maintains a set of protocol timers.
 */
static void prvIPTask( void *pvParameters );

/*
 * Called when new data is available from the network interface.
 */
static void prvProcessEthernetPacket( NetworkBufferDescriptor_t * const pxNetworkBuffer );

/*
 * Process incoming IP packets.
 */
static eFrameProcessingResult_t prvProcessIPPacket( IPPacket_t * pxIPPacket, NetworkBufferDescriptor_t * const pxNetworkBuffer );

#if ( ipconfigREPLY_TO_INCOMING_PINGS == 1 ) || ( ipconfigSUPPORT_OUTGOING_PINGS == 1 )
	/*
	 * Process incoming ICMP packets.
	 */
	static eFrameProcessingResult_t prvProcessICMPPacket( ICMPPacket_t * const pxICMPPacket );
#endif /* ( ipconfigREPLY_TO_INCOMING_PINGS == 1 ) || ( ipconfigSUPPORT_OUTGOING_PINGS == 1 ) */

/*
 * Turns around an incoming ping request to convert it into a ping reply.
 */
#if ( ipconfigREPLY_TO_INCOMING_PINGS == 1 )
	static eFrameProcessingResult_t prvProcessICMPEchoRequest( ICMPPacket_t * const pxICMPPacket );
#endif /* ipconfigREPLY_TO_INCOMING_PINGS */

/*
 * Processes incoming ping replies.  The application callback function
 * vApplicationPingReplyHook() is called with the results.
 */
#if ( ipconfigSUPPORT_OUTGOING_PINGS == 1 )
	static void prvProcessICMPEchoReply( ICMPPacket_t * const pxICMPPacket );
#endif /* ipconfigSUPPORT_OUTGOING_PINGS */

/*
 * Called to create a network connection when the stack is first started, or
 * when the network connection is lost.
 */
static void prvProcessNetworkDownEvent( void );

/*
 * Checks the ARP, DHCP and TCP timers to see if any periodic or timeout
 * processing is required.
 */
static void prvCheckNetworkTimers( void );

/*
 * Determine how long the IP task can sleep for, which depends on when the next
 * periodic or timeout processing must be performed.
 */
static TickType_t prvCalculateSleepTime( void );

/*
 * The network card driver has received a packet.  In the case that it is part
 * of a linked packet chain, walk through it to handle every message.
 */
static void prvHandleEthernetPacket( NetworkBufferDescriptor_t *pxBuffer );

/*
 * Utility functions for the light weight IP timers.
 */
static void prvIPTimerStart( IPTimer_t *pxTimer, TickType_t xTime );
static BaseType_t prvIPTimerCheck( IPTimer_t *pxTimer );
static void prvIPTimerReload( IPTimer_t *pxTimer, TickType_t xTime );

/* The function 'prvAllowIPPacket()' checks if a packets should be processed. */
static eFrameProcessingResult_t prvAllowIPPacket( const IPPacket_t * const pxIPPacket,
												  const NetworkBufferDescriptor_t * const pxNetworkBuffer,
												  UBaseType_t uxHeaderLength );

/*-----------------------------------------------------------*/

/* The queue used to pass events into the IP-task for processing. */
QueueHandle_t xNetworkEventQueue = NULL;

/*_RB_ Requires comment. */
uint16_t usPacketIdentifier = 0U;

/* For convenience, a MAC address of all 0xffs is defined const for quick
reference. */
const MACAddress_t xBroadcastMACAddress = { { 0xff, 0xff, 0xff, 0xff, 0xff, 0xff } };

/* Structure that stores the netmask, gateway address and DNS server addresses. */
NetworkAddressingParameters_t xNetworkAddressing = { 0, 0, 0, 0, 0 };

/* Default values for the above struct in case DHCP
does not lead to a confirmed request. */
/* coverity[misra_c_2012_rule_8_9_violation] */
/* "xDefaultAddressing" should be defined at block scope. */
NetworkAddressingParameters_t xDefaultAddressing = { 0, 0, 0, 0, 0 };

/* Used to ensure network down events cannot be missed when they cannot be
posted to the network event queue because the network event queue is already
full. */
static volatile BaseType_t xNetworkDownEventPending = pdFALSE;

/* Stores the handle of the task that handles the stack.  The handle is used
(indirectly) by some utility function to determine if the utility function is
being called by a task (in which case it is ok to block) or by the IP task
itself (in which case it is not ok to block). */
static TaskHandle_t xIPTaskHandle = NULL;

#if( ipconfigUSE_TCP != 0 )
	/* Set to a non-zero value if one or more TCP message have been processed
	within the last round. */
	static BaseType_t xProcessedTCPMessage;
#endif

/* Simple set to pdTRUE or pdFALSE depending on whether the network is up or
down (connected, not connected) respectively. */
static BaseType_t xNetworkUp = pdFALSE;

/*
A timer for each of the following processes, all of which need attention on a
regular basis:
	1. ARP, to check its table entries
	2. DPHC, to send requests and to renew a reservation
	3. TCP, to check for timeouts, resends
	4. DNS, to check for timeouts when looking-up a domain.
 */
static IPTimer_t xARPTimer;
#if( ipconfigUSE_DHCP != 0 )
	static IPTimer_t xDHCPTimer;
#endif
#if( ipconfigUSE_TCP != 0 )
	static IPTimer_t xTCPTimer;
#endif
#if( ipconfigDNS_USE_CALLBACKS != 0 )
	static IPTimer_t xDNSTimer;
#endif

/* Set to pdTRUE when the IP task is ready to start processing packets. */
/* coverity[misra_c_2012_rule_8_9_violation] */
/* "xIPTaskInitialised" should be defined at block scope. */
static BaseType_t xIPTaskInitialised = pdFALSE;

#if( ipconfigCHECK_IP_QUEUE_SPACE != 0 )
	/* Keep track of the lowest amount of space in 'xNetworkEventQueue'. */
	static UBaseType_t uxQueueMinimumSpace = ipconfigEVENT_QUEUE_LENGTH;
#endif

/*-----------------------------------------------------------*/

/* Coverity want to make pvParameters const, which would make it incompatible. */
/* coverity[misra_c_2012_rule_8_13_violation] */
static void prvIPTask( void *pvParameters )
{
IPStackEvent_t xReceivedEvent;
TickType_t xNextIPSleep;
FreeRTOS_Socket_t *pxSocket;
struct freertos_sockaddr xAddress;

	/* Just to prevent compiler warnings about unused parameters. */
	( void ) pvParameters;

	/* A possibility to set some additional task properties. */
	iptraceIP_TASK_STARTING();

	/* Generate a dummy message to say that the network connection has gone
	down.  This will cause this task to initialise the network interface.  After
	this it is the responsibility of the network interface hardware driver to
	send this message if a previously connected network is disconnected. */
	FreeRTOS_NetworkDown();

	#if( ipconfigUSE_TCP == 1 )
	{
		/* Initialise the TCP timer. */
		prvIPTimerReload( &xTCPTimer, pdMS_TO_TICKS( ipTCP_TIMER_PERIOD_MS ) );
	}
	#endif

	/* Initialisation is complete and events can now be processed. */
	xIPTaskInitialised = pdTRUE;

	FreeRTOS_debug_printf( ( "prvIPTask started\n" ) );

	/* Loop, processing IP events. */
	for( ;; )
	{
		ipconfigWATCHDOG_TIMER();

		/* Check the ARP, DHCP and TCP timers to see if there is any periodic
		or timeout processing to perform. */
		prvCheckNetworkTimers();

		/* Calculate the acceptable maximum sleep time. */
		xNextIPSleep = prvCalculateSleepTime();

		/* Wait until there is something to do. If the following call exits
		 * due to a time out rather than a message being received, set a
		 * 'NoEvent' value. */
		if ( xQueueReceive( xNetworkEventQueue, ipPOINTER_CAST( void *, &xReceivedEvent ), xNextIPSleep ) == pdFALSE ) 
		{
			xReceivedEvent.eEventType = eNoEvent;
		}

		#if( ipconfigCHECK_IP_QUEUE_SPACE != 0 )
		{
			if( xReceivedEvent.eEventType != eNoEvent )
			{
			UBaseType_t uxCount;

				uxCount = uxQueueSpacesAvailable( xNetworkEventQueue );
				if( uxQueueMinimumSpace > uxCount )
				{
					uxQueueMinimumSpace = uxCount;
				}
			}
		}
		#endif /* ipconfigCHECK_IP_QUEUE_SPACE */

		iptraceNETWORK_EVENT_RECEIVED( xReceivedEvent.eEventType );

		switch( xReceivedEvent.eEventType )
		{
			case eNetworkDownEvent :
				/* Attempt to establish a connection. */
				xNetworkUp = pdFALSE;
				prvProcessNetworkDownEvent();
				break;

			case eNetworkRxEvent:
				/* The network hardware driver has received a new packet.  A
				pointer to the received buffer is located in the pvData member
				of the received event structure. */
				prvHandleEthernetPacket( ipPOINTER_CAST( NetworkBufferDescriptor_t *, xReceivedEvent.pvData ) );
				break;

			case eNetworkTxEvent:
				/* Send a network packet. The ownership will  be transferred to
				the driver, which will release it after delivery. */
				( void ) xNetworkInterfaceOutput( ipPOINTER_CAST( NetworkBufferDescriptor_t *, xReceivedEvent.pvData ), pdTRUE );
				break;

			case eARPTimerEvent :
				/* The ARP timer has expired, process the ARP cache. */
				vARPAgeCache();
				break;

			case eSocketBindEvent:
				/* FreeRTOS_bind (a user API) wants the IP-task to bind a socket
				to a port. The port number is communicated in the socket field
				usLocalPort. vSocketBind() will actually bind the socket and the
				API will unblock as soon as the eSOCKET_BOUND event is
				triggered. */
				pxSocket = ipPOINTER_CAST( FreeRTOS_Socket_t *, xReceivedEvent.pvData );
				xAddress.sin_addr = 0U;	/* For the moment. */
				xAddress.sin_port = FreeRTOS_ntohs( pxSocket->usLocalPort );
				pxSocket->usLocalPort = 0U;
				( void ) vSocketBind( pxSocket, &xAddress, sizeof( xAddress ), pdFALSE );

				/* Before 'eSocketBindEvent' was sent it was tested that
				( xEventGroup != NULL ) so it can be used now to wake up the
				user. */
				pxSocket->xEventBits |= ( EventBits_t ) eSOCKET_BOUND;
				vSocketWakeUpUser( pxSocket );
				break;

			case eSocketCloseEvent :
				/* The user API FreeRTOS_closesocket() has sent a message to the
				IP-task to actually close a socket. This is handled in
				vSocketClose().  As the socket gets closed, there is no way to
				report back to the API, so the API won't wait for the result */
				( void ) vSocketClose( ipPOINTER_CAST( FreeRTOS_Socket_t *, xReceivedEvent.pvData ) );
				break;

			case eStackTxEvent :
				/* The network stack has generated a packet to send.  A
				pointer to the generated buffer is located in the pvData
				member of the received event structure. */
				vProcessGeneratedUDPPacket( ipPOINTER_CAST( NetworkBufferDescriptor_t *, xReceivedEvent.pvData ) );
				break;

			case eDHCPEvent:
				/* The DHCP state machine needs processing. */
				#if( ipconfigUSE_DHCP == 1 )
				{
					/* Process DHCP messages for a given end-point. */
					vDHCPProcess( pdFALSE );
				}
				#endif /* ipconfigUSE_DHCP */
				break;

			case eSocketSelectEvent :
				/* FreeRTOS_select() has got unblocked by a socket event,
				vSocketSelect() will check which sockets actually have an event
				and update the socket field xSocketBits. */
				#if( ipconfigSUPPORT_SELECT_FUNCTION == 1 )
				{
					#if( ipconfigSELECT_USES_NOTIFY != 0 )
					{
						SocketSelectMessage_t *pxMessage = ipPOINTER_CAST( SocketSelectMessage_t *, xReceivedEvent.pvData );
						vSocketSelect( pxMessage->pxSocketSet );
						( void ) xTaskNotifyGive( pxMessage->xTaskhandle );
					}
					#else
					{
						vSocketSelect( ipPOINTER_CAST( SocketSelect_t *, xReceivedEvent.pvData ) );
					}
					#endif	/* ( ipconfigSELECT_USES_NOTIFY != 0 ) */
				}
				#endif /* ipconfigSUPPORT_SELECT_FUNCTION == 1 */
				break;

			case eSocketSignalEvent :
				#if( ipconfigSUPPORT_SIGNALS != 0 )
				{
					/* Some task wants to signal the user of this socket in
					order to interrupt a call to recv() or a call to select(). */
					( void ) FreeRTOS_SignalSocket( ipPOINTER_CAST( Socket_t, xReceivedEvent.pvData ) );
				}
				#endif /* ipconfigSUPPORT_SIGNALS */
				break;

			case eTCPTimerEvent :
				#if( ipconfigUSE_TCP == 1 )
				{
					/* Simply mark the TCP timer as expired so it gets processed
					the next time prvCheckNetworkTimers() is called. */
					xTCPTimer.bExpired = pdTRUE_UNSIGNED;
				}
				#endif /* ipconfigUSE_TCP */
				break;

			case eTCPAcceptEvent:
				/* The API FreeRTOS_accept() was called, the IP-task will now
				check if the listening socket (communicated in pvData) actually
				received a new connection. */
				#if( ipconfigUSE_TCP == 1 )
				{
					pxSocket = ipPOINTER_CAST( FreeRTOS_Socket_t *, xReceivedEvent.pvData );

					if( xTCPCheckNewClient( pxSocket ) != pdFALSE )
					{
						pxSocket->xEventBits |= ( EventBits_t ) eSOCKET_ACCEPT;
						vSocketWakeUpUser( pxSocket );
					}
				}
				#endif /* ipconfigUSE_TCP */
				break;

			case eTCPNetStat:
				/* FreeRTOS_netstat() was called to have the IP-task print an
				overview of all sockets and their connections */
				#if( ( ipconfigUSE_TCP == 1 ) && ( ipconfigHAS_PRINTF == 1 ) )
				{
					vTCPNetStat();
				}
				#endif /* ipconfigUSE_TCP */
				break;

			case eNoEvent:
				/* xQueueReceive() returned because of a normal time-out. */
				break;

			default :
				/* Should not get here. */
				break;
		}

		if( xNetworkDownEventPending != pdFALSE )
		{
			/* A network down event could not be posted to the network event
			queue because the queue was full.
			As this code runs in the IP-task, it can be done directly by
			calling prvProcessNetworkDownEvent(). */
			prvProcessNetworkDownEvent();
		}
	}
}
/*-----------------------------------------------------------*/

BaseType_t xIsCallingFromIPTask( void )
{
BaseType_t xReturn;

	if( xTaskGetCurrentTaskHandle() == xIPTaskHandle )
	{
		xReturn = pdTRUE;
	}
	else
	{
		xReturn = pdFALSE;
	}

	return xReturn;
}
/*-----------------------------------------------------------*/

static void prvHandleEthernetPacket( NetworkBufferDescriptor_t *pxBuffer )
{
	#if( ipconfigUSE_LINKED_RX_MESSAGES == 0 )
	{
		/* When ipconfigUSE_LINKED_RX_MESSAGES is not set to 0 then only one
		buffer will be sent at a time.  This is the default way for +TCP to pass
		messages from the MAC to the TCP/IP stack. */
		prvProcessEthernetPacket( pxBuffer );
	}
	#else /* ipconfigUSE_LINKED_RX_MESSAGES */
	{
	NetworkBufferDescriptor_t *pxNextBuffer;

		/* An optimisation that is useful when there is high network traffic.
		Instead of passing received packets into the IP task one at a time the
		network interface can chain received packets together and pass them into
		the IP task in one go.  The packets are chained using the pxNextBuffer
		member.  The loop below walks through the chain processing each packet
		in the chain in turn. */
		do
		{
			/* Store a pointer to the buffer after pxBuffer for use later on. */
			pxNextBuffer = pxBuffer->pxNextBuffer;

			/* Make it NULL to avoid using it later on. */
			pxBuffer->pxNextBuffer = NULL;

			prvProcessEthernetPacket( pxBuffer );
			pxBuffer = pxNextBuffer;

		/* While there is another packet in the chain. */
		} while( pxBuffer != NULL );
	}
	#endif /* ipconfigUSE_LINKED_RX_MESSAGES */
}
/*-----------------------------------------------------------*/

static TickType_t prvCalculateSleepTime( void )
{
TickType_t xMaximumSleepTime;

	/* Start with the maximum sleep time, then check this against the remaining
	time in any other timers that are active. */
	xMaximumSleepTime = ipconfigMAX_IP_TASK_SLEEP_TIME;

	if( xARPTimer.bActive != pdFALSE_UNSIGNED )
	{
		if( xARPTimer.ulRemainingTime < xMaximumSleepTime )
		{
			xMaximumSleepTime = xARPTimer.ulReloadTime;
		}
	}

	#if( ipconfigUSE_DHCP == 1 )
	{
		if( xDHCPTimer.bActive != pdFALSE_UNSIGNED )
		{
			if( xDHCPTimer.ulRemainingTime < xMaximumSleepTime )
			{
				xMaximumSleepTime = xDHCPTimer.ulRemainingTime;
			}
		}
	}
	#endif /* ipconfigUSE_DHCP */

	#if( ipconfigUSE_TCP == 1 )
	{
		if( xTCPTimer.ulRemainingTime < xMaximumSleepTime )
		{
			xMaximumSleepTime = xTCPTimer.ulRemainingTime;
		}
	}
	#endif

	#if( ipconfigDNS_USE_CALLBACKS != 0 )
	{
		if( xDNSTimer.bActive != pdFALSE_UNSIGNED )
		{
			if( xDNSTimer.ulRemainingTime < xMaximumSleepTime )
			{
				xMaximumSleepTime = xDNSTimer.ulRemainingTime;
			}
		}
	}
	#endif

	return xMaximumSleepTime;
}
/*-----------------------------------------------------------*/

static void prvCheckNetworkTimers( void )
{
	/* Is it time for ARP processing? */
	if( prvIPTimerCheck( &xARPTimer ) != pdFALSE )
	{
		( void ) xSendEventToIPTask( eARPTimerEvent );
	}

	#if( ipconfigUSE_DHCP == 1 )
	{
		/* Is it time for DHCP processing? */
		if( prvIPTimerCheck( &xDHCPTimer ) != pdFALSE )
		{
			( void ) xSendEventToIPTask( eDHCPEvent );
		}
	}
	#endif /* ipconfigUSE_DHCP */

	#if( ipconfigDNS_USE_CALLBACKS != 0 )
	{
		/* Is it time for DNS processing? */
		if( prvIPTimerCheck( &xDNSTimer ) != pdFALSE )
		{
			vDNSCheckCallBack( NULL );
		}
	}
	#endif /* ipconfigDNS_USE_CALLBACKS */

	#if( ipconfigUSE_TCP == 1 )
	{
	BaseType_t xWillSleep;
	TickType_t xNextTime;
	BaseType_t xCheckTCPSockets;

		/* If the IP task has messages waiting to be processed then
		it will not sleep in any case. */
		if( uxQueueMessagesWaiting( xNetworkEventQueue ) == 0U )
		{
			xWillSleep = pdTRUE;
		}
		else
		{
			xWillSleep = pdFALSE;
		}

		/* Sockets need to be checked if the TCP timer has expired. */
		xCheckTCPSockets = prvIPTimerCheck( &xTCPTimer );

		/* Sockets will also be checked if there are TCP messages but the
		message queue is empty (indicated by xWillSleep being true). */
		if( ( xProcessedTCPMessage != pdFALSE ) && ( xWillSleep != pdFALSE ) )
		{
			xCheckTCPSockets = pdTRUE;
		}

		if( xCheckTCPSockets != pdFALSE )
		{
			/* Attend to the sockets, returning the period after which the
			check must be repeated. */
			xNextTime = xTCPTimerCheck( xWillSleep );
			prvIPTimerStart( &xTCPTimer, xNextTime );
			xProcessedTCPMessage = 0;
		}
	}
	#endif /* ipconfigUSE_TCP == 1 */
}
/*-----------------------------------------------------------*/

static void prvIPTimerStart( IPTimer_t *pxTimer, TickType_t xTime )
{
	vTaskSetTimeOutState( &pxTimer->xTimeOut );
	pxTimer->ulRemainingTime = xTime;

	if( xTime == ( TickType_t ) 0 )
	{
		pxTimer->bExpired = pdTRUE_UNSIGNED;
	}
	else
	{
		pxTimer->bExpired = pdFALSE_UNSIGNED;
	}

	pxTimer->bActive = pdTRUE_UNSIGNED;
}
/*-----------------------------------------------------------*/

static void prvIPTimerReload( IPTimer_t *pxTimer, TickType_t xTime )
{
	pxTimer->ulReloadTime = xTime;
	prvIPTimerStart( pxTimer, xTime );
}
/*-----------------------------------------------------------*/

static BaseType_t prvIPTimerCheck( IPTimer_t *pxTimer )
{
BaseType_t xReturn;

	if( pxTimer->bActive == pdFALSE_UNSIGNED )
	{
		/* The timer is not enabled. */
		xReturn = pdFALSE;
	}
	else
	{
		/* The timer might have set the bExpired flag already, if not, check the
		value of xTimeOut against ulRemainingTime. */
		if( pxTimer->bExpired == pdFALSE_UNSIGNED )
		{
			if( xTaskCheckForTimeOut( &( pxTimer->xTimeOut ), &( pxTimer->ulRemainingTime ) ) != pdFALSE )
			{
				pxTimer->bExpired = pdTRUE_UNSIGNED;
			}
		}
		if( pxTimer->bExpired != pdFALSE_UNSIGNED )
		{
			prvIPTimerStart( pxTimer, pxTimer->ulReloadTime );
			xReturn = pdTRUE;
		}
		else
		{
			xReturn = pdFALSE;
		}
	}

	return xReturn;
}
/*-----------------------------------------------------------*/

void FreeRTOS_NetworkDown( void )
{
static const IPStackEvent_t xNetworkDownEvent = { eNetworkDownEvent, NULL };
const TickType_t xDontBlock = ( TickType_t ) 0;

	/* Simply send the network task the appropriate event. */
	if( xSendEventStructToIPTask( &xNetworkDownEvent, xDontBlock ) != pdPASS )
	{
		/* Could not send the message, so it is still pending. */
		xNetworkDownEventPending = pdTRUE;
	}
	else
	{
		/* Message was sent so it is not pending. */
		xNetworkDownEventPending = pdFALSE;
	}

	iptraceNETWORK_DOWN();
}
/*-----------------------------------------------------------*/

BaseType_t FreeRTOS_NetworkDownFromISR( void )
{
static const IPStackEvent_t xNetworkDownEvent = { eNetworkDownEvent, NULL };
BaseType_t xHigherPriorityTaskWoken = pdFALSE;

	/* Simply send the network task the appropriate event. */
	if( xQueueSendToBackFromISR( xNetworkEventQueue, &xNetworkDownEvent, &xHigherPriorityTaskWoken ) != pdPASS )
	{
		xNetworkDownEventPending = pdTRUE;
	}
	else
	{
		xNetworkDownEventPending = pdFALSE;
	}

	iptraceNETWORK_DOWN();

	return xHigherPriorityTaskWoken;
}
/*-----------------------------------------------------------*/

void *FreeRTOS_GetUDPPayloadBuffer( size_t uxRequestedSizeBytes, TickType_t uxBlockTimeTicks )
{
NetworkBufferDescriptor_t *pxNetworkBuffer;
void *pvReturn;
TickType_t uxBlockTime = uxBlockTimeTicks;

	/* Cap the block time.  The reason for this is explained where
	ipconfigUDP_MAX_SEND_BLOCK_TIME_TICKS is defined (assuming an official
	FreeRTOSIPConfig.h header file is being used). */
	if( uxBlockTime > ( ( TickType_t ) ipconfigUDP_MAX_SEND_BLOCK_TIME_TICKS ) )
	{
		uxBlockTime = ( ( TickType_t ) ipconfigUDP_MAX_SEND_BLOCK_TIME_TICKS );
	}

	/* Obtain a network buffer with the required amount of storage. */
	pxNetworkBuffer = pxGetNetworkBufferWithDescriptor( sizeof( UDPPacket_t ) + uxRequestedSizeBytes, uxBlockTime );

	if( pxNetworkBuffer != NULL )
	{
		/* Set the actual packet size in case a bigger buffer was returned. */
		pxNetworkBuffer->xDataLength = sizeof( UDPPacket_t ) + uxRequestedSizeBytes;
		/* Skip 3 headers. */
		pvReturn = &( pxNetworkBuffer->pucEthernetBuffer[ sizeof( UDPPacket_t ) ] );
	}
	else
	{
		pvReturn = NULL;
	}

	return ( void * ) pvReturn;
}
/*-----------------------------------------------------------*/

NetworkBufferDescriptor_t *pxDuplicateNetworkBufferWithDescriptor( const NetworkBufferDescriptor_t * const pxNetworkBuffer,
	size_t uxNewLength )
{
NetworkBufferDescriptor_t * pxNewBuffer;

	/* This function is only used when 'ipconfigZERO_COPY_TX_DRIVER' is set to 1.
	The transmit routine wants to have ownership of the network buffer
	descriptor, because it will pass the buffer straight to DMA. */
	pxNewBuffer = pxGetNetworkBufferWithDescriptor( uxNewLength, ( TickType_t ) 0 );

	if( pxNewBuffer != NULL )
	{
		/* Set the actual packet size in case a bigger buffer than requested
		was returned. */
		pxNewBuffer->xDataLength = uxNewLength;

		/* Copy the original packet information. */
		pxNewBuffer->ulIPAddress = pxNetworkBuffer->ulIPAddress;
		pxNewBuffer->usPort = pxNetworkBuffer->usPort;
		pxNewBuffer->usBoundPort = pxNetworkBuffer->usBoundPort;
		( void ) memcpy( pxNewBuffer->pucEthernetBuffer, pxNetworkBuffer->pucEthernetBuffer, pxNetworkBuffer->xDataLength );
	}

	return pxNewBuffer;
}
/*-----------------------------------------------------------*/

#if( ipconfigZERO_COPY_TX_DRIVER != 0 ) || ( ipconfigZERO_COPY_RX_DRIVER != 0 )

	NetworkBufferDescriptor_t *pxPacketBuffer_to_NetworkBuffer( const void *pvBuffer )
	{
	const uint8_t *pucBuffer;
	NetworkBufferDescriptor_t *pxResult;

		if( pvBuffer == NULL )
		{
			pxResult = NULL;
		}
		else
		{
			/* Obtain the network buffer from the zero copy pointer. */
			pucBuffer = ipPOINTER_CAST( const uint8_t *, pvBuffer );

			/* The input here is a pointer to a payload buffer.  Subtract the
			size of the header in the network buffer, usually 8 + 2 bytes. */
			pucBuffer -= ipBUFFER_PADDING;

			/* Here a pointer was placed to the network descriptor.  As a
			pointer is dereferenced, make sure it is well aligned. */
			if( ( ( ( size_t ) pucBuffer ) & ( sizeof( pucBuffer ) - 1U ) ) == ( size_t ) 0U )
			{
				pxResult = * ( ipPOINTER_CAST( NetworkBufferDescriptor_t **, pucBuffer ) );
			}
			else
			{
				pxResult = NULL;
			}
		}

		return pxResult;
	}

#endif /* ipconfigZERO_COPY_TX_DRIVER != 0 */
/*-----------------------------------------------------------*/

NetworkBufferDescriptor_t *pxUDPPayloadBuffer_to_NetworkBuffer( const void * pvBuffer )
{
const uint8_t *pucBuffer;
NetworkBufferDescriptor_t *pxResult;

	if( pvBuffer == NULL )
	{
		pxResult = NULL;
	}
	else
	{
		/* Obtain the network buffer from the zero copy pointer. */
		pucBuffer = ipPOINTER_CAST( const uint8_t *, pvBuffer );

		/* The input here is a pointer to a payload buffer.  Subtract
		the total size of a UDP/IP header plus the size of the header in
		the network buffer, usually 8 + 2 bytes. */
		pucBuffer -= ( sizeof( UDPPacket_t ) + ( ( size_t ) ipBUFFER_PADDING ) );

		/* Here a pointer was placed to the network descriptor,
		As a pointer is dereferenced, make sure it is well aligned */
		if( ( ( ( size_t ) pucBuffer ) & ( sizeof( pucBuffer ) - 1U ) ) == 0U )
		{
			/* The following statement may trigger a:
			warning: cast increases required alignment of target type [-Wcast-align].
			It has been confirmed though that the alignment is suitable. */
			pxResult = * ( ipPOINTER_CAST( NetworkBufferDescriptor_t **, pucBuffer ) );
		}
		else
		{
			pxResult = NULL;
		}
	}

	return pxResult;
}
/*-----------------------------------------------------------*/

void FreeRTOS_ReleaseUDPPayloadBuffer( void const * pvBuffer )
{
	vReleaseNetworkBufferAndDescriptor( pxUDPPayloadBuffer_to_NetworkBuffer( pvBuffer ) );
}
/*-----------------------------------------------------------*/

/*_RB_ Should we add an error or assert if the task priorities are set such that the servers won't function as expected? */
/*_HT_ There was a bug in FreeRTOS_TCP_IP.c that only occurred when the applications' priority was too high.
 As that bug has been repaired, there is not an urgent reason to warn.
 It is better though to use the advised priority scheme. */
BaseType_t FreeRTOS_IPInit( const uint8_t ucIPAddress[ ipIP_ADDRESS_LENGTH_BYTES ], const uint8_t ucNetMask[ ipIP_ADDRESS_LENGTH_BYTES ], const uint8_t ucGatewayAddress[ ipIP_ADDRESS_LENGTH_BYTES ], const uint8_t ucDNSServerAddress[ ipIP_ADDRESS_LENGTH_BYTES ], const uint8_t ucMACAddress[ ipMAC_ADDRESS_LENGTH_BYTES ] )
{
BaseType_t xReturn = pdFALSE;

	/* This function should only be called once. */
	configASSERT( xIPIsNetworkTaskReady() == pdFALSE );
	configASSERT( xNetworkEventQueue == NULL );
	configASSERT( xIPTaskHandle == NULL );

	#ifndef _lint
	{
		/* Check if MTU is big enough. */
		configASSERT( ( ( size_t ) ipconfigNETWORK_MTU ) >= ( ipSIZE_OF_IPv4_HEADER + ipSIZE_OF_TCP_HEADER + ipconfigTCP_MSS ) );
		/* Check structure packing is correct. */
		configASSERT( sizeof( EthernetHeader_t ) == ipEXPECTED_EthernetHeader_t_SIZE );
		configASSERT( sizeof( ARPHeader_t ) == ipEXPECTED_ARPHeader_t_SIZE );
		configASSERT( sizeof( IPHeader_t ) == ipEXPECTED_IPHeader_t_SIZE );
		configASSERT( sizeof( ICMPHeader_t ) == ipEXPECTED_ICMPHeader_t_SIZE );
		configASSERT( sizeof( UDPHeader_t ) == ipEXPECTED_UDPHeader_t_SIZE );
	}
	#endif
	/* Attempt to create the queue used to communicate with the IP task. */
	xNetworkEventQueue = xQueueCreate( ( UBaseType_t ) ipconfigEVENT_QUEUE_LENGTH, ( UBaseType_t ) sizeof( IPStackEvent_t ) );
	configASSERT( xNetworkEventQueue != NULL );

	if( xNetworkEventQueue != NULL )
	{
		#if ( configQUEUE_REGISTRY_SIZE > 0 )
		{
			/* A queue registry is normally used to assist a kernel aware
			debugger.  If one is in use then it will be helpful for the debugger
			to show information about the network event queue. */
			vQueueAddToRegistry( xNetworkEventQueue, "NetEvnt" );
		}
		#endif /* configQUEUE_REGISTRY_SIZE */

		if( xNetworkBuffersInitialise() == pdPASS )
		{
			/* Store the local IP and MAC address. */
			xNetworkAddressing.ulDefaultIPAddress = FreeRTOS_inet_addr_quick( ucIPAddress[ 0 ], ucIPAddress[ 1 ], ucIPAddress[ 2 ], ucIPAddress[ 3 ] );
			xNetworkAddressing.ulNetMask = FreeRTOS_inet_addr_quick( ucNetMask[ 0 ], ucNetMask[ 1 ], ucNetMask[ 2 ], ucNetMask[ 3 ] );
			xNetworkAddressing.ulGatewayAddress = FreeRTOS_inet_addr_quick( ucGatewayAddress[ 0 ], ucGatewayAddress[ 1 ], ucGatewayAddress[ 2 ], ucGatewayAddress[ 3 ] );
			xNetworkAddressing.ulDNSServerAddress = FreeRTOS_inet_addr_quick( ucDNSServerAddress[ 0 ], ucDNSServerAddress[ 1 ], ucDNSServerAddress[ 2 ], ucDNSServerAddress[ 3 ] );
			xNetworkAddressing.ulBroadcastAddress = ( xNetworkAddressing.ulDefaultIPAddress & xNetworkAddressing.ulNetMask ) |  ~xNetworkAddressing.ulNetMask;

			( void ) memcpy( &xDefaultAddressing, &xNetworkAddressing, sizeof( xDefaultAddressing ) );

			#if ipconfigUSE_DHCP == 1
			{
				/* The IP address is not set until DHCP completes. */
				*ipLOCAL_IP_ADDRESS_POINTER = 0x00UL;
			}
			#else
			{
				/* The IP address is set from the value passed in. */
				*ipLOCAL_IP_ADDRESS_POINTER = xNetworkAddressing.ulDefaultIPAddress;

				/* Added to prevent ARP flood to gateway.  Ensure the
				gateway is on the same subnet as the IP	address. */
				if( xNetworkAddressing.ulGatewayAddress != 0UL )
				{
					configASSERT( ( ( *ipLOCAL_IP_ADDRESS_POINTER ) & xNetworkAddressing.ulNetMask ) == ( xNetworkAddressing.ulGatewayAddress & xNetworkAddressing.ulNetMask ) );
				}
			}
			#endif /* ipconfigUSE_DHCP == 1 */

			/* The MAC address is stored in the start of the default packet
			header fragment, which is used when sending UDP packets. */
			( void ) memcpy( ipLOCAL_MAC_ADDRESS, ucMACAddress, ( size_t ) ipMAC_ADDRESS_LENGTH_BYTES );

			/* Prepare the sockets interface. */
			vNetworkSocketsInit();

			/* Create the task that processes Ethernet and stack events. */
			xReturn = xTaskCreate( prvIPTask,
								   "IP-task",
								   ( uint16_t )ipconfigIP_TASK_STACK_SIZE_WORDS,
								   NULL,
								   ( UBaseType_t )ipconfigIP_TASK_PRIORITY,
								   &( xIPTaskHandle ) );
		}
		else
		{
			FreeRTOS_debug_printf( ( "FreeRTOS_IPInit: xNetworkBuffersInitialise() failed\n") );

			/* Clean up. */
			vQueueDelete( xNetworkEventQueue );
			xNetworkEventQueue = NULL;
		}
	}
	else
	{
		FreeRTOS_debug_printf( ( "FreeRTOS_IPInit: Network event queue could not be created\n") );
	}

	return xReturn;
}
/*-----------------------------------------------------------*/

void FreeRTOS_GetAddressConfiguration( uint32_t *pulIPAddress,
									   uint32_t *pulNetMask,
									   uint32_t *pulGatewayAddress,
									   uint32_t *pulDNSServerAddress )
{
	/* Return the address configuration to the caller. */

	if( pulIPAddress != NULL )
	{
		*pulIPAddress = *ipLOCAL_IP_ADDRESS_POINTER;
	}

	if( pulNetMask != NULL )
	{
		*pulNetMask = xNetworkAddressing.ulNetMask;
	}

	if( pulGatewayAddress != NULL )
	{
		*pulGatewayAddress = xNetworkAddressing.ulGatewayAddress;
	}

	if( pulDNSServerAddress != NULL )
	{
		*pulDNSServerAddress = xNetworkAddressing.ulDNSServerAddress;
	}
}
/*-----------------------------------------------------------*/

void FreeRTOS_SetAddressConfiguration( const uint32_t *pulIPAddress,
									   const uint32_t *pulNetMask,
									   const uint32_t *pulGatewayAddress,
									   const uint32_t *pulDNSServerAddress )
{
	/* Update the address configuration. */

	if( pulIPAddress != NULL )
	{
		*ipLOCAL_IP_ADDRESS_POINTER = *pulIPAddress;
	}

	if( pulNetMask != NULL )
	{
		xNetworkAddressing.ulNetMask = *pulNetMask;
	}

	if( pulGatewayAddress != NULL )
	{
		xNetworkAddressing.ulGatewayAddress = *pulGatewayAddress;
	}

	if( pulDNSServerAddress != NULL )
	{
		xNetworkAddressing.ulDNSServerAddress = *pulDNSServerAddress;
	}
}
/*-----------------------------------------------------------*/

#if ( ipconfigSUPPORT_OUTGOING_PINGS == 1 )

	BaseType_t FreeRTOS_SendPingRequest( uint32_t ulIPAddress, size_t uxNumberOfBytesToSend, TickType_t uxBlockTimeTicks )
	{
	NetworkBufferDescriptor_t *pxNetworkBuffer;
	ICMPHeader_t *pxICMPHeader;
	EthernetHeader_t *pxEthernetHeader;
	BaseType_t xReturn = pdFAIL;
	static uint16_t usSequenceNumber = 0;
	uint8_t *pucChar;
	size_t uxTotalLength;
	IPStackEvent_t xStackTxEvent = { eStackTxEvent, NULL };

		uxTotalLength = uxNumberOfBytesToSend + sizeof( ICMPPacket_t );
		pxNetworkBuffer = pxGetNetworkBufferWithDescriptor( uxTotalLength, uxBlockTimeTicks );

		if( pxNetworkBuffer != NULL )
		{
		BaseType_t xEnoughSpace;

			if( uxNumberOfBytesToSend < ( ipconfigNETWORK_MTU - ( sizeof( IPHeader_t ) + sizeof( ICMPHeader_t ) ) ) )
			{
				xEnoughSpace = pdTRUE;
			}
			else
			{
				xEnoughSpace = pdFALSE;
			}
			if( ( uxGetNumberOfFreeNetworkBuffers() >= 3U ) && ( uxNumberOfBytesToSend >= 1U ) && ( xEnoughSpace != pdFALSE ) )
			{
				pxEthernetHeader = ipPOINTER_CAST( EthernetHeader_t *, pxNetworkBuffer->pucEthernetBuffer );
				pxEthernetHeader->usFrameType = ipIPv4_FRAME_TYPE;
				

				pxICMPHeader = ipPOINTER_CAST( ICMPHeader_t *, &( pxNetworkBuffer->pucEthernetBuffer[ ipIP_PAYLOAD_OFFSET ] ) );
				usSequenceNumber++;

				/* Fill in the basic header information. */
				pxICMPHeader->ucTypeOfMessage = ipICMP_ECHO_REQUEST;
				pxICMPHeader->ucTypeOfService = 0;
				pxICMPHeader->usIdentifier = usSequenceNumber;
				pxICMPHeader->usSequenceNumber = usSequenceNumber;

				/* Find the start of the data. */
				pucChar = ( uint8_t * ) pxICMPHeader;
				pucChar = &(pucChar[ sizeof( ICMPHeader_t ) ] );

				/* Just memset the data to a fixed value. */
				( void ) memset( pucChar, ( int ) ipECHO_DATA_FILL_BYTE, uxNumberOfBytesToSend );

				/* The message is complete, IP and checksum's are handled by
				vProcessGeneratedUDPPacket */
				pxNetworkBuffer->pucEthernetBuffer[ ipSOCKET_OPTIONS_OFFSET ] = FREERTOS_SO_UDPCKSUM_OUT;
				pxNetworkBuffer->ulIPAddress = ulIPAddress;
				pxNetworkBuffer->usPort = ipPACKET_CONTAINS_ICMP_DATA;
				/* xDataLength is the size of the total packet, including the Ethernet header. */
				pxNetworkBuffer->xDataLength = uxTotalLength;

				/* Send to the stack. */
				xStackTxEvent.pvData = pxNetworkBuffer;

				if( xSendEventStructToIPTask( &( xStackTxEvent ), uxBlockTimeTicks ) != pdPASS )
				{
					vReleaseNetworkBufferAndDescriptor( pxNetworkBuffer );
					iptraceSTACK_TX_EVENT_LOST( ipSTACK_TX_EVENT );
				}
				else
				{
					xReturn = ( BaseType_t ) usSequenceNumber;
				}
			}
		}
		else
		{
			/* The requested number of bytes will not fit in the available space
			in the network buffer. */
		}

		return xReturn;
	}

#endif /* ipconfigSUPPORT_OUTGOING_PINGS == 1 */
/*-----------------------------------------------------------*/

BaseType_t xSendEventToIPTask( eIPEvent_t eEvent )
{
IPStackEvent_t xEventMessage;
const TickType_t xDontBlock = ( TickType_t ) 0;

	xEventMessage.eEventType = eEvent;
	xEventMessage.pvData = ( void* )NULL;

	return xSendEventStructToIPTask( &xEventMessage, xDontBlock );
}
/*-----------------------------------------------------------*/

BaseType_t xSendEventStructToIPTask( const IPStackEvent_t *pxEvent, TickType_t uxTimeout )
{
BaseType_t xReturn, xSendMessage;
TickType_t uxUseTimeout = uxTimeout;

	if( ( xIPIsNetworkTaskReady() == pdFALSE ) && ( pxEvent->eEventType != eNetworkDownEvent ) )
	{
		/* Only allow eNetworkDownEvent events if the IP task is not ready
		yet.  Not going to attempt to send the message so the send failed. */
		xReturn = pdFAIL;
	}
	else
	{
		xSendMessage = pdTRUE;

		#if( ipconfigUSE_TCP == 1 )
		{
			if( pxEvent->eEventType == eTCPTimerEvent )
			{
				/* TCP timer events are sent to wake the timer task when
				xTCPTimer has expired, but there is no point sending them if the
				IP task is already awake processing other message. */
				xTCPTimer.bExpired = pdTRUE_UNSIGNED;

				if( uxQueueMessagesWaiting( xNetworkEventQueue ) != 0U )
				{
					/* Not actually going to send the message but this is not a
					failure as the message didn't need to be sent. */
					xSendMessage = pdFALSE;
				}
			}
		}
		#endif /* ipconfigUSE_TCP */

		if( xSendMessage != pdFALSE )
		{
			/* The IP task cannot block itself while waiting for itself to
			respond. */
			if( ( xIsCallingFromIPTask() == pdTRUE ) && ( uxUseTimeout > ( TickType_t ) 0U ) )
			{
				uxUseTimeout = ( TickType_t ) 0;
			}

			xReturn = xQueueSendToBack( xNetworkEventQueue, pxEvent, uxUseTimeout );

			if( xReturn == pdFAIL )
			{
				/* A message should have been sent to the IP task, but wasn't. */
				FreeRTOS_debug_printf( ( "xSendEventStructToIPTask: CAN NOT ADD %d\n", pxEvent->eEventType ) );
				iptraceSTACK_TX_EVENT_LOST( pxEvent->eEventType );
			}
		}
		else
		{
			/* It was not necessary to send the message to process the event so
			even though the message was not sent the call was successful. */
			xReturn = pdPASS;
		}
	}

	return xReturn;
}
/*-----------------------------------------------------------*/

eFrameProcessingResult_t eConsiderFrameForProcessing( const uint8_t * const pucEthernetBuffer )
{
eFrameProcessingResult_t eReturn;
const EthernetHeader_t *pxEthernetHeader;

	pxEthernetHeader = ipPOINTER_CAST( const EthernetHeader_t *, pucEthernetBuffer );

	if( memcmp( ipLOCAL_MAC_ADDRESS, pxEthernetHeader->xDestinationAddress.ucBytes, sizeof( MACAddress_t ) ) == 0 )
	{
		/* The packet was directed to this node - process it. */
		eReturn = eProcessBuffer;
	}
	else if( memcmp( xBroadcastMACAddress.ucBytes, pxEthernetHeader->xDestinationAddress.ucBytes, sizeof( MACAddress_t ) ) == 0 )
	{
		/* The packet was a broadcast - process it. */
		eReturn = eProcessBuffer;
	}
	else
#if( ipconfigUSE_LLMNR == 1 )
	if( memcmp( xLLMNR_MacAdress.ucBytes, pxEthernetHeader->xDestinationAddress.ucBytes, sizeof( MACAddress_t ) ) == 0 )
	{
		/* The packet is a request for LLMNR - process it. */
		eReturn = eProcessBuffer;
	}
	else
#endif /* ipconfigUSE_LLMNR */
	{
		/* The packet was not a broadcast, or for this node, just release
		the buffer without taking any other action. */
		eReturn = eReleaseBuffer;
	}

	#if( ipconfigFILTER_OUT_NON_ETHERNET_II_FRAMES == 1 )
	{
	uint16_t usFrameType;

		if( eReturn == eProcessBuffer )
		{
			usFrameType = pxEthernetHeader->usFrameType;
			usFrameType = FreeRTOS_ntohs( usFrameType );

			if( usFrameType <= 0x600U )
			{
				/* Not an Ethernet II frame. */
				eReturn = eReleaseBuffer;
			}
		}
	}
	#endif /* ipconfigFILTER_OUT_NON_ETHERNET_II_FRAMES == 1  */

	return eReturn;
}
/*-----------------------------------------------------------*/

static void prvProcessNetworkDownEvent( void )
{
	/* Stop the ARP timer while there is no network. */
	xARPTimer.bActive = pdFALSE_UNSIGNED;

	#if ipconfigUSE_NETWORK_EVENT_HOOK == 1
	{
		static BaseType_t xCallEventHook = pdFALSE;

		/* The first network down event is generated by the IP stack itself to
		initialise the network hardware, so do not call the network down event
		the first time through. */
		if( xCallEventHook == pdTRUE )
		{
			vApplicationIPNetworkEventHook( eNetworkDown );
		}
		xCallEventHook = pdTRUE;
	}
	#endif

	/* Per the ARP Cache Validation section of https://tools.ietf.org/html/rfc1122, 
	treat network down as a "delivery problem" and flush the ARP cache for this
	interface. */
	FreeRTOS_ClearARP( );

	/* The network has been disconnected (or is being initialised for the first
	time).  Perform whatever hardware processing is necessary to bring it up
	again, or wait for it to be available again.  This is hardware dependent. */
	if( xNetworkInterfaceInitialise() != pdPASS )
	{
		/* Ideally the network interface initialisation function will only
		return when the network is available.  In case this is not the case,
		wait a while before retrying the initialisation. */
		vTaskDelay( ipINITIALISATION_RETRY_DELAY );
		FreeRTOS_NetworkDown();
	}
	else
	{
		/* Set remaining time to 0 so it will become active immediately. */
		#if ipconfigUSE_DHCP == 1
		{
			/* The network is not up until DHCP has completed. */
			vDHCPProcess( pdTRUE );
			( void ) xSendEventToIPTask( eDHCPEvent );
		}
		#else
		{
			/* Perform any necessary 'network up' processing. */
			vIPNetworkUpCalls();
		}
		#endif
	}
}
/*-----------------------------------------------------------*/

void vIPNetworkUpCalls( void )
{
	xNetworkUp = pdTRUE;

	#if( ipconfigUSE_NETWORK_EVENT_HOOK == 1 )
	{
		vApplicationIPNetworkEventHook( eNetworkUp );
	}
	#endif /* ipconfigUSE_NETWORK_EVENT_HOOK */

	#if( ipconfigDNS_USE_CALLBACKS != 0 )
	{
		/* The following function is declared in FreeRTOS_DNS.c	and 'private' to
		this library */
		extern void vDNSInitialise( void );
		vDNSInitialise();
	}
	#endif /* ipconfigDNS_USE_CALLBACKS != 0 */

	/* Set remaining time to 0 so it will become active immediately. */
	prvIPTimerReload( &xARPTimer, pdMS_TO_TICKS( ipARP_TIMER_PERIOD_MS ) );
}
/*-----------------------------------------------------------*/

static void prvProcessEthernetPacket( NetworkBufferDescriptor_t * const pxNetworkBuffer )
{
const EthernetHeader_t *pxEthernetHeader;
eFrameProcessingResult_t eReturned = eReleaseBuffer;

	configASSERT( pxNetworkBuffer != NULL );

	/* Interpret the Ethernet frame. */
	if( pxNetworkBuffer->xDataLength >= sizeof( EthernetHeader_t ) )
	{
		eReturned = ipCONSIDER_FRAME_FOR_PROCESSING( pxNetworkBuffer->pucEthernetBuffer );
		pxEthernetHeader = ipPOINTER_CAST( const EthernetHeader_t *, pxNetworkBuffer->pucEthernetBuffer );

		/* The condition "eReturned == eProcessBuffer" must be true. */
		#if( ipconfigETHERNET_DRIVER_FILTERS_FRAME_TYPES == 0 )
		if( eReturned == eProcessBuffer )
		#endif
		{
			/* Interpret the received Ethernet packet. */
			switch( pxEthernetHeader->usFrameType )
			{
			case ipARP_FRAME_TYPE:
				/* The Ethernet frame contains an ARP packet. */
				if( pxNetworkBuffer->xDataLength >= sizeof( ARPPacket_t ) )
				{
					eReturned = eARPProcessPacket( ipPOINTER_CAST( ARPPacket_t *, pxNetworkBuffer->pucEthernetBuffer ) );
				}
				else
				{
					eReturned = eReleaseBuffer;
				}
				break;

			case ipIPv4_FRAME_TYPE:
				/* The Ethernet frame contains an IP packet. */
				if( pxNetworkBuffer->xDataLength >= sizeof( IPPacket_t ) )
				{
					eReturned = prvProcessIPPacket( ipPOINTER_CAST( IPPacket_t *, pxNetworkBuffer->pucEthernetBuffer ), pxNetworkBuffer );
				}
				else
				{
					eReturned = eReleaseBuffer;
				}
				break;

			default:
				/* No other packet types are handled.  Nothing to do. */
				eReturned = eReleaseBuffer;
				break;
			}
		}
	}

	/* Perform any actions that resulted from processing the Ethernet frame. */
	switch( eReturned )
	{
		case eReturnEthernetFrame :
			/* The Ethernet frame will have been updated (maybe it was
			an ARP request or a PING request?) and should be sent back to
			its source. */
			vReturnEthernetFrame( pxNetworkBuffer, pdTRUE );
			/* parameter pdTRUE: the buffer must be released once
			the frame has been transmitted */
			break;

		case eFrameConsumed :
			/* The frame is in use somewhere, don't release the buffer
			yet. */
			break;

		case eReleaseBuffer :
		case eProcessBuffer :
		default :
			/* The frame is not being used anywhere, and the
			NetworkBufferDescriptor_t structure containing the frame should
			just be	released back to the list of free buffers. */
			vReleaseNetworkBufferAndDescriptor( pxNetworkBuffer );
			break;
	}
}
/*-----------------------------------------------------------*/

BaseType_t xIsIPv4Multicast( uint32_t ulIPAddress )
{
BaseType_t xReturn;
uint32_t ulIP = FreeRTOS_ntohl( ulIPAddress );

	if( ( ulIP >= ipFIRST_MULTI_CAST_IPv4 ) && ( ulIP < ipLAST_MULTI_CAST_IPv4 ) )
	{
		xReturn = pdTRUE;
	}
	else
	{
		xReturn = pdFALSE;
	}
	return xReturn;
}
/*-----------------------------------------------------------*/

void vSetMultiCastIPv4MacAddress( uint32_t ulIPAddress, MACAddress_t *pxMACAddress )
{
uint32_t ulIP = FreeRTOS_ntohl( ulIPAddress );

	pxMACAddress->ucBytes[ 0 ] = ( uint8_t ) 0x01U;
	pxMACAddress->ucBytes[ 1 ] = ( uint8_t ) 0x00U;
	pxMACAddress->ucBytes[ 2 ] = ( uint8_t ) 0x5EU;
	pxMACAddress->ucBytes[ 3 ] = ( uint8_t ) ( ( ulIP >> 16 ) & 0x7fU );	/* Use 7 bits. */
	pxMACAddress->ucBytes[ 4 ] = ( uint8_t ) ( ( ulIP >>  8 ) & 0xffU );	/* Use 8 bits. */
	pxMACAddress->ucBytes[ 5 ] = ( uint8_t ) ( ( ulIP       ) & 0xffU );	/* Use 8 bits. */
}
/*-----------------------------------------------------------*/

static eFrameProcessingResult_t prvAllowIPPacket( const IPPacket_t * const pxIPPacket,
	const NetworkBufferDescriptor_t * const pxNetworkBuffer, UBaseType_t uxHeaderLength )
{
eFrameProcessingResult_t eReturn = eProcessBuffer;

#if( ( ipconfigETHERNET_DRIVER_FILTERS_PACKETS == 0 ) || ( ipconfigDRIVER_INCLUDED_RX_IP_CHECKSUM == 0 ) )
	const IPHeader_t * pxIPHeader = &( pxIPPacket->xIPHeader );
#else
	/* or else, the parameter won't be used and the function will be optimised
	away */
	( void ) pxIPPacket;
#endif

	#if( ipconfigETHERNET_DRIVER_FILTERS_PACKETS == 0 )
	{
		/* In systems with a very small amount of RAM, it might be advantageous
		to have incoming messages checked earlier, by the network card driver.
		This method may decrease the usage of sparse network buffers. */
		uint32_t ulDestinationIPAddress = pxIPHeader->ulDestinationIPAddress;

			/* Ensure that the incoming packet is not fragmented (only outgoing
			packets can be fragmented) as these are the only handled IP frames
			currently. */
			if( ( pxIPHeader->usFragmentOffset & ipFRAGMENT_OFFSET_BIT_MASK ) != 0U )
			{
				/* Can not handle, fragmented packet. */
				eReturn = eReleaseBuffer;
			}
			/* Test if the length of the IP-header is between 20 and 60 bytes,
			and if the IP-version is 4. */
			else if( ( pxIPHeader->ucVersionHeaderLength < ipIPV4_VERSION_HEADER_LENGTH_MIN ) ||
					 ( pxIPHeader->ucVersionHeaderLength > ipIPV4_VERSION_HEADER_LENGTH_MAX ) )
			{
				/* Can not handle, unknown or invalid header version. */
				eReturn = eReleaseBuffer;
			}
				/* Is the packet for this IP address? */
			else if( ( ulDestinationIPAddress != *ipLOCAL_IP_ADDRESS_POINTER ) &&
				/* Is it the global broadcast address 255.255.255.255 ? */
				( ulDestinationIPAddress != ipBROADCAST_IP_ADDRESS ) &&
				/* Is it a specific broadcast address 192.168.1.255 ? */
				( ulDestinationIPAddress != xNetworkAddressing.ulBroadcastAddress ) &&
			#if( ipconfigUSE_LLMNR == 1 )
				/* Is it the LLMNR multicast address? */
				( ulDestinationIPAddress != ipLLMNR_IP_ADDR ) &&
			#endif
				/* Or (during DHCP negotiation) we have no IP-address yet? */
				( *ipLOCAL_IP_ADDRESS_POINTER != 0UL ) )
			{
				/* Packet is not for this node, release it */
				eReturn = eReleaseBuffer;
			}
			else
			{
				/* Packet is not fragemented, destination is this device. */
			}
	}
	#endif /* ipconfigETHERNET_DRIVER_FILTERS_PACKETS */

	#if( ipconfigDRIVER_INCLUDED_RX_IP_CHECKSUM == 0 )
	{
		/* Some drivers of NIC's with checksum-offloading will enable the above
		define, so that the checksum won't be checked again here */
		if (eReturn == eProcessBuffer )
		{
			/* Is the IP header checksum correct? */
			if( ( pxIPHeader->ucProtocol != ( uint8_t ) ipPROTOCOL_ICMP ) &&
				( usGenerateChecksum( 0U, ( uint8_t * ) &( pxIPHeader->ucVersionHeaderLength ), ( size_t ) uxHeaderLength ) != ipCORRECT_CRC ) )
			{
				/* Check sum in IP-header not correct. */
				eReturn = eReleaseBuffer;
			}
			/* Is the upper-layer checksum (TCP/UDP/ICMP) correct? */
			else if( usGenerateProtocolChecksum( ( uint8_t * )( pxNetworkBuffer->pucEthernetBuffer ), pxNetworkBuffer->xDataLength, pdFALSE ) != ipCORRECT_CRC )
			{
				/* Protocol checksum not accepted. */
				eReturn = eReleaseBuffer;
			}
			else
			{
				/* The checksum of the received packet is OK. */
			}
		}
	}
	#else
	{
		#if( ipconfigUDP_PASS_ZERO_CHECKSUM_PACKETS == 0 )
		{
			/* Check if this is a UDP packet without a checksum. */
			if (eReturn == eProcessBuffer )
			{
				/* ipconfigUDP_PASS_ZERO_CHECKSUM_PACKETS is defined as 0,
				and so UDP packets carrying a protocol checksum of 0, will
				be dropped. */

				/* Identify the next protocol. */
				if( pxIPPacket->xIPHeader.ucProtocol == ( uint8_t ) ipPROTOCOL_UDP )
				{
				ProtocolPacket_t *pxProtPack;
				uint16_t *pusChecksum;

					/* pxProtPack will point to the offset were the protocols begin. */
					pxProtPack = ipPOINTER_CAST( ProtocolPacket_t *, &( pxNetworkBuffer->pucEthernetBuffer[ uxHeaderLength - ipSIZE_OF_IPv4_HEADER ] ) );
					pusChecksum = ( uint16_t * ) ( &( pxProtPack->xUDPPacket.xUDPHeader.usChecksum ) );
					if( *pusChecksum == ( uint16_t ) 0U )
					{
						#if( ipconfigHAS_PRINTF != 0 )
						{
						static BaseType_t xCount = 0;

							if( xCount < 5 )
							{
								FreeRTOS_printf( ( "prvAllowIPPacket: UDP packet from %xip without CRC dropped\n",
									FreeRTOS_ntohl( pxIPPacket->xIPHeader.ulSourceIPAddress ) ) );
								xCount++;
							}
						}
						#endif	/* ( ipconfigHAS_PRINTF != 0 ) */

						/* Protocol checksum not accepted. */
						eReturn = eReleaseBuffer;
					}
				}
			}
		}
		#endif	/* ( ipconfigUDP_PASS_ZERO_CHECKSUM_PACKETS == 0 ) */
		/* to avoid warning unused parameters */
		( void ) pxNetworkBuffer;
		( void ) uxHeaderLength;
	}
	#endif /* ipconfigDRIVER_INCLUDED_RX_IP_CHECKSUM == 0 */

	return eReturn;
}
/*-----------------------------------------------------------*/

static eFrameProcessingResult_t prvProcessIPPacket( IPPacket_t * pxIPPacket, NetworkBufferDescriptor_t * const pxNetworkBuffer )
{
eFrameProcessingResult_t eReturn;
IPHeader_t * pxIPHeader = &( pxIPPacket->xIPHeader );
size_t uxLength = ( size_t ) pxIPHeader->ucVersionHeaderLength;
UBaseType_t uxHeaderLength = ( UBaseType_t ) ( ( uxLength & 0x0FU ) << 2 );
uint8_t ucProtocol;

	/* Bound the calculated header length: take away the Ethernet header size,
	then check if the IP header is claiming to be longer than the remaining
	total packet size. Also check for minimal header field length. */
	if( ( uxHeaderLength > ( pxNetworkBuffer->xDataLength - ipSIZE_OF_ETH_HEADER ) ) ||
		( uxHeaderLength < ipSIZE_OF_IPv4_HEADER ) )
	{
		return eReleaseBuffer;
	}

	ucProtocol = pxIPPacket->xIPHeader.ucProtocol;
	/* Check if the IP headers are acceptable and if it has our destination. */
	eReturn = prvAllowIPPacket( pxIPPacket, pxNetworkBuffer, uxHeaderLength );

	if( eReturn == eProcessBuffer )
	{
		/* Are there IP-options. */
		if( uxHeaderLength > ipSIZE_OF_IPv4_HEADER )
		{
			/* The size of the IP-header is larger than 20 bytes.
			The extra space is used for IP-options. */
<<<<<<< HEAD
			#if( ipconfigIP_PASS_PACKETS_WITH_IP_OPTIONS != 0 )
			{
				/* All structs of headers expect a IP header size of 20 bytes
				 * IP header options were included, we'll ignore them and cut them out. */
				const size_t optlen = ( ( size_t ) uxHeaderLength ) - ipSIZE_OF_IPv4_HEADER;
				/* From: the previous start of UDP/ICMP/TCP data. */
				const uint8_t *pucSource = ( const uint8_t * ) &( pxNetworkBuffer->pucEthernetBuffer[ sizeof( EthernetHeader_t ) + uxHeaderLength ] );
				/* To: the usual start of UDP/ICMP/TCP data at offset 20 (decimal ) from IP header. */
				uint8_t *pucTarget = ( uint8_t * ) &( pxNetworkBuffer->pucEthernetBuffer[ sizeof( EthernetHeader_t ) + ipSIZE_OF_IPv4_HEADER ] );
				/* How many: total length minus the options and the lower headers. */
				const size_t  xMoveLen = pxNetworkBuffer->xDataLength - ( optlen + ipSIZE_OF_IPv4_HEADER + ipSIZE_OF_ETH_HEADER );

				( void ) memmove( pucTarget, pucSource, xMoveLen );
				pxNetworkBuffer->xDataLength -= optlen;

				/* Rewrite the Version/IHL byte to indicate that this packet has no IP options. */
				pxIPHeader->ucVersionHeaderLength = ( pxIPHeader->ucVersionHeaderLength & 0xF0U ) | /* High nibble is the version. */
													( ( ipSIZE_OF_IPv4_HEADER >> 2 ) & 0x0FU );
			}
			#else
			{
				/* 'ipconfigIP_PASS_PACKETS_WITH_IP_OPTIONS' is not set, so packets carrying
				IP-options will be dropped. */
				return eReleaseBuffer;
			}
			#endif
=======
			/* All structs of headers expect a IP header size of 20 bytes
			 * IP header options were included, we'll ignore them and cut them out. */
			const size_t optlen = ( ( size_t ) uxHeaderLength ) - ipSIZE_OF_IPv4_HEADER;
			/* From: the previous start of UDP/ICMP/TCP data. */
			const uint8_t *pucSource = ( const uint8_t * ) &( pxNetworkBuffer->pucEthernetBuffer[ sizeof( EthernetHeader_t ) + uxHeaderLength ] );
			/* To: the usual start of UDP/ICMP/TCP data at offset 20 (decimal ) from IP header. */
			uint8_t *pucTarget = ( uint8_t * ) &( pxNetworkBuffer->pucEthernetBuffer[ sizeof( EthernetHeader_t ) + ipSIZE_OF_IPv4_HEADER ] );
			/* How many: total length minus the options and the lower headers. */
			const size_t  xMoveLen = pxNetworkBuffer->xDataLength - ( optlen + ipSIZE_OF_IPv4_HEADER + ipSIZE_OF_ETH_HEADER );

			( void ) memmove( pucTarget, pucSource, xMoveLen );
			pxNetworkBuffer->xDataLength -= optlen;

			/* Fix-up new version/header length field in IP packet. */
			pxIPHeader->ucVersionHeaderLength = ( pxIPHeader->ucVersionHeaderLength & 0xF0U ) | /* High nibble is the version. */
												( ( ipSIZE_OF_IPv4_HEADER >> 2 ) & 0x0FU );
>>>>>>> ba756641
		}

		/* Add the IP and MAC addresses to the ARP table if they are not
		already there - otherwise refresh the age of the existing
		entry. */
		if( ucProtocol != ( uint8_t ) ipPROTOCOL_UDP )
		{
			/* Refresh the ARP cache with the IP/MAC-address of the received
			packet. For UDP packets, this will be done later in
			xProcessReceivedUDPPacket(), as soon as it's know that the message
			will be handled.  This will prevent the ARP cache getting
			overwritten with the IP address of useless broadcast packets. */
			vARPRefreshCacheEntry( &( pxIPPacket->xEthernetHeader.xSourceAddress ), pxIPHeader->ulSourceIPAddress );
		}
		switch( ucProtocol )
		{
			case ipPROTOCOL_ICMP :
				/* The IP packet contained an ICMP frame.  Don't bother checking
				the ICMP checksum, as if it is wrong then the wrong data will
				also be returned, and the source of the ping will know something
				went wrong because it will not be able to validate what it
				receives. */
				#if ( ipconfigREPLY_TO_INCOMING_PINGS == 1 ) || ( ipconfigSUPPORT_OUTGOING_PINGS == 1 )
				{
					if( pxNetworkBuffer->xDataLength >= sizeof( ICMPPacket_t ) )
					{
						ICMPPacket_t *pxICMPPacket = ipPOINTER_CAST( ICMPPacket_t *, pxNetworkBuffer->pucEthernetBuffer );
						if( pxIPHeader->ulDestinationIPAddress == *ipLOCAL_IP_ADDRESS_POINTER )
						{
							eReturn = prvProcessICMPPacket( pxICMPPacket );
						}
					}
					else
					{
						eReturn = eReleaseBuffer;
					}
				}
				#endif /* ( ipconfigREPLY_TO_INCOMING_PINGS == 1 ) || ( ipconfigSUPPORT_OUTGOING_PINGS == 1 ) */
				break;

			case ipPROTOCOL_UDP :
				{
				/* The IP packet contained a UDP frame. */
				const UDPPacket_t *pxUDPPacket = ipPOINTER_CAST( const UDPPacket_t *, pxNetworkBuffer->pucEthernetBuffer );
				uint16_t usLength;

					/* Note the header values required prior to the checksum
					generation as the checksum pseudo header may clobber some of
					these values. */
					usLength = FreeRTOS_ntohs( pxUDPPacket->xUDPHeader.usLength  );
					if ( ( pxNetworkBuffer->xDataLength >= sizeof( UDPPacket_t ) ) &&
						 ( ( ( size_t ) usLength ) >= sizeof( UDPHeader_t ) ) )
					{
					size_t uxPayloadSize_1, uxPayloadSize_2;
						/* Ensure that downstream UDP packet handling has the lesser
						of: the actual network buffer Ethernet frame length, or
						the sender's UDP packet header payload length, minus the
						size of the UDP header.

						The size of the UDP packet structure in this implementation
						includes the size of the Ethernet header, the size of
						the IP header, and the size of the UDP header. */
						uxPayloadSize_1 = pxNetworkBuffer->xDataLength - sizeof( UDPPacket_t );
						uxPayloadSize_2 = ( ( size_t ) usLength ) - sizeof( UDPHeader_t );
						if( uxPayloadSize_1 > uxPayloadSize_2 )
						{
							pxNetworkBuffer->xDataLength = uxPayloadSize_2 + sizeof( UDPPacket_t );
						}

						/* Fields in pxNetworkBuffer (usPort, ulIPAddress) are network order. */
						pxNetworkBuffer->usPort = pxUDPPacket->xUDPHeader.usSourcePort;
						pxNetworkBuffer->ulIPAddress = pxUDPPacket->xIPHeader.ulSourceIPAddress;

						/* ipconfigDRIVER_INCLUDED_RX_IP_CHECKSUM:
						In some cases, the upper-layer checksum has been calculated
						by the NIC driver. */

						/* Pass the packet payload to the UDP sockets
						implementation. */
						if( xProcessReceivedUDPPacket( pxNetworkBuffer,
													   pxUDPPacket->xUDPHeader.usDestinationPort ) == pdPASS )
						{
							eReturn = eFrameConsumed;
						}
					}
					else
					{
						eReturn = eReleaseBuffer;
					}
				}
				break;

#if ipconfigUSE_TCP == 1
			case ipPROTOCOL_TCP :
				{

					if( xProcessReceivedTCPPacket( pxNetworkBuffer ) == pdPASS )
					{
						eReturn = eFrameConsumed;
					}

					/* Setting this variable will cause xTCPTimerCheck()
					to be called just before the IP-task blocks. */
					xProcessedTCPMessage++;
				}
				break;
#endif
			default	:
				/* Not a supported frame type. */
				break;
		}
	}

	return eReturn;
}
/*-----------------------------------------------------------*/

#if ( ipconfigSUPPORT_OUTGOING_PINGS == 1 )

	static void prvProcessICMPEchoReply( ICMPPacket_t * const pxICMPPacket )
	{
	ePingReplyStatus_t eStatus = eSuccess;
	uint16_t usDataLength, usCount;
	uint8_t *pucByte;

		/* Find the total length of the IP packet. */
		usDataLength = pxICMPPacket->xIPHeader.usLength;
		usDataLength = FreeRTOS_ntohs( usDataLength );

		/* Remove the length of the IP headers to obtain the length of the ICMP
		message itself. */
		usDataLength = ( uint16_t ) ( ( ( uint32_t ) usDataLength ) - ipSIZE_OF_IPv4_HEADER );

		/* Remove the length of the ICMP header, to obtain the length of
		data contained in the ping. */
		usDataLength = ( uint16_t ) ( ( ( uint32_t ) usDataLength ) - ipSIZE_OF_ICMP_HEADER );

		/* Checksum has already been checked before in prvProcessIPPacket */

		/* Find the first byte of the data within the ICMP packet. */
		pucByte = ( uint8_t * ) pxICMPPacket;
		pucByte = &( pucByte[ sizeof( ICMPPacket_t ) ] );

		/* Check each byte. */
		for( usCount = 0; usCount < usDataLength; usCount++ )
		{
			if( *pucByte != ( uint8_t ) ipECHO_DATA_FILL_BYTE )
			{
				eStatus = eInvalidData;
				break;
			}

			pucByte++;
		}

		/* Call back into the application to pass it the result. */
		vApplicationPingReplyHook( eStatus, pxICMPPacket->xICMPHeader.usIdentifier );
	}

#endif
/*-----------------------------------------------------------*/

#if ( ipconfigREPLY_TO_INCOMING_PINGS == 1 )

	static eFrameProcessingResult_t prvProcessICMPEchoRequest( ICMPPacket_t * const pxICMPPacket )
	{
	ICMPHeader_t *pxICMPHeader;
	IPHeader_t *pxIPHeader;
	uint16_t usRequest;

		pxICMPHeader = &( pxICMPPacket->xICMPHeader );
		pxIPHeader = &( pxICMPPacket->xIPHeader );

		/* HT:endian: changed back */
		iptraceSENDING_PING_REPLY( pxIPHeader->ulSourceIPAddress );

		/* The checksum can be checked here - but a ping reply should be
		returned even if the checksum is incorrect so the other end can
		tell that the ping was received - even if the ping reply contains
		invalid data. */
		pxICMPHeader->ucTypeOfMessage = ( uint8_t ) ipICMP_ECHO_REPLY;
		pxIPHeader->ulDestinationIPAddress = pxIPHeader->ulSourceIPAddress;
		pxIPHeader->ulSourceIPAddress = *ipLOCAL_IP_ADDRESS_POINTER;

		/* Update the checksum because the ucTypeOfMessage member in the header
		has been changed to ipICMP_ECHO_REPLY.  This is faster than calling
		usGenerateChecksum(). */

		/* due to compiler warning "integer operation result is out of range" */

		usRequest = ( uint16_t ) ( ( uint16_t )ipICMP_ECHO_REQUEST << 8 );

		if( pxICMPHeader->usChecksum >= FreeRTOS_htons( 0xFFFFU - usRequest ) )
		{
			pxICMPHeader->usChecksum = pxICMPHeader->usChecksum + FreeRTOS_htons( usRequest + 1U );
		}
		else
		{
			pxICMPHeader->usChecksum = pxICMPHeader->usChecksum + FreeRTOS_htons( usRequest );
		}
		return eReturnEthernetFrame;
	}

#endif /* ipconfigREPLY_TO_INCOMING_PINGS == 1 */
/*-----------------------------------------------------------*/

#if ( ipconfigREPLY_TO_INCOMING_PINGS == 1 ) || ( ipconfigSUPPORT_OUTGOING_PINGS == 1 )

	static eFrameProcessingResult_t prvProcessICMPPacket( ICMPPacket_t * const pxICMPPacket )
	{
	eFrameProcessingResult_t eReturn = eReleaseBuffer;

		iptraceICMP_PACKET_RECEIVED();
		switch( pxICMPPacket->xICMPHeader.ucTypeOfMessage )
		{
			case ipICMP_ECHO_REQUEST	:
				#if ( ipconfigREPLY_TO_INCOMING_PINGS == 1 )
				{
					eReturn = prvProcessICMPEchoRequest( pxICMPPacket );
				}
				#endif /* ( ipconfigREPLY_TO_INCOMING_PINGS == 1 ) */
				break;

			case ipICMP_ECHO_REPLY		:
				#if ( ipconfigSUPPORT_OUTGOING_PINGS == 1 )
				{
					prvProcessICMPEchoReply( pxICMPPacket );
				}
				#endif /* ipconfigSUPPORT_OUTGOING_PINGS */
				break;

			default	:
				/* Only ICMP echo packets are handled. */
				break;
		}

		return eReturn;
	}

#endif /* ( ipconfigREPLY_TO_INCOMING_PINGS == 1 ) || ( ipconfigSUPPORT_OUTGOING_PINGS == 1 ) */
/*-----------------------------------------------------------*/

uint16_t usGenerateProtocolChecksum( const uint8_t * const pucEthernetBuffer, size_t uxBufferLength, BaseType_t xOutgoingPacket )
{
uint32_t ulLength;
uint16_t usChecksum, *pusChecksum;
const IPPacket_t * pxIPPacket;
UBaseType_t uxIPHeaderLength;
ProtocolPacket_t *pxProtPack;
uint8_t ucProtocol;
#if( ipconfigHAS_DEBUG_PRINTF != 0 )
	const char *pcType;
#endif
uint16_t usLength;
uint16_t ucVersionHeaderLength;


BaseType_t location = 0;

	/* Check for minimum packet size. */
	if( uxBufferLength < sizeof( IPPacket_t ) )
	{
	 	usChecksum = ipINVALID_LENGTH;
		location = 1;
	 	goto error_exit;
	}

	/* Parse the packet length. */
	pxIPPacket = ipPOINTER_CAST( const IPPacket_t *, pucEthernetBuffer );

	/* Per https://tools.ietf.org/html/rfc791, the four-bit Internet Header
	Length field contains the length of the internet header in 32-bit words. */
	ucVersionHeaderLength = pxIPPacket->xIPHeader.ucVersionHeaderLength;
	ucVersionHeaderLength = ( ucVersionHeaderLength & ( uint8_t ) 0x0FU ) << 2;
	uxIPHeaderLength = ( UBaseType_t ) ucVersionHeaderLength;

	/* Check for minimum packet size. */
	if( uxBufferLength < ( sizeof( IPPacket_t ) + ( uxIPHeaderLength - ipSIZE_OF_IPv4_HEADER ) ) )
	{
	 	usChecksum = ipINVALID_LENGTH;
		location = 2;
	 	goto error_exit;
	}
	usLength = pxIPPacket->xIPHeader.usLength;
	usLength = FreeRTOS_ntohs( usLength );
	if( uxBufferLength < ( size_t ) ( ipSIZE_OF_ETH_HEADER + ( size_t ) usLength ) )
	{
	 	usChecksum = ipINVALID_LENGTH;
		location = 3;
	 	goto error_exit;
	}

	/* Identify the next protocol. */
	ucProtocol = pxIPPacket->xIPHeader.ucProtocol;

	/* N.B., if this IP packet header includes Options, then the following
	assignment results in a pointer into the protocol packet with the Ethernet
	and IP headers incorrectly aligned. However, either way, the "third"
	protocol (Layer 3 or 4) header will be aligned, which is the convenience
	of this calculation. */
	pxProtPack = ipPOINTER_CAST( ProtocolPacket_t *, &( pucEthernetBuffer[ uxIPHeaderLength - ipSIZE_OF_IPv4_HEADER ] ) );

	/* Switch on the Layer 3/4 protocol. */
	if( ucProtocol == ( uint8_t ) ipPROTOCOL_UDP )
	{
		if( uxBufferLength < ( uxIPHeaderLength + ipSIZE_OF_ETH_HEADER + ipSIZE_OF_UDP_HEADER ) )
		{
			usChecksum = ipINVALID_LENGTH;
			location = 4;
			goto error_exit;
		}

		pusChecksum = ( uint16_t * ) ( &( pxProtPack->xUDPPacket.xUDPHeader.usChecksum ) );
		#if( ipconfigHAS_DEBUG_PRINTF != 0 )
		{
			pcType = "UDP";
		}
		#endif	/* ipconfigHAS_DEBUG_PRINTF != 0 */
	}
	else if( ucProtocol == ( uint8_t ) ipPROTOCOL_TCP )
	{
		if( uxBufferLength < ( uxIPHeaderLength + ipSIZE_OF_ETH_HEADER + ipSIZE_OF_TCP_HEADER ) )
		{
			usChecksum = ipINVALID_LENGTH;
			location = 5;
			goto error_exit;
		}

		pusChecksum = ( uint16_t * ) ( &( pxProtPack->xTCPPacket.xTCPHeader.usChecksum ) );
		#if( ipconfigHAS_DEBUG_PRINTF != 0 )
		{
			pcType = "TCP";
		}
		#endif	/* ipconfigHAS_DEBUG_PRINTF != 0 */
	}
	else if( ( ucProtocol == ( uint8_t ) ipPROTOCOL_ICMP ) ||
			( ucProtocol == ( uint8_t ) ipPROTOCOL_IGMP ) )
	{
		if( uxBufferLength < ( uxIPHeaderLength + ipSIZE_OF_ETH_HEADER + ipSIZE_OF_ICMP_HEADER ) )
		{
			usChecksum = ipINVALID_LENGTH;
			location = 6;
			goto error_exit;
		}

		pusChecksum = ( uint16_t * ) ( &( pxProtPack->xICMPPacket.xICMPHeader.usChecksum ) );
		#if( ipconfigHAS_DEBUG_PRINTF != 0 )
		{
			if( ucProtocol == ( uint8_t ) ipPROTOCOL_ICMP )
			{
				pcType = "ICMP";
			}
			else
			{
				pcType = "IGMP";
			}
		}
		#endif	/* ipconfigHAS_DEBUG_PRINTF != 0 */
	}
	else
	{
		/* Unhandled protocol, other than ICMP, IGMP, UDP, or TCP. */
		usChecksum = ipUNHANDLED_PROTOCOL;
		location = 7;
		goto error_exit;
	}

	/* The protocol and checksum field have been identified. Check the direction
	of the packet. */
	if( xOutgoingPacket != pdFALSE )
	{
		/* This is an outgoing packet. Before calculating the checksum, set it
		to zero. */
		*( pusChecksum ) = 0U;
	}
	else if( ( *pusChecksum == 0U ) && ( ucProtocol == ( uint8_t ) ipPROTOCOL_UDP ) )
	{
		#if( ipconfigUDP_PASS_ZERO_CHECKSUM_PACKETS == 0 )
		{
			/* Sender hasn't set the checksum, drop the packet because
			ipconfigUDP_PASS_ZERO_CHECKSUM_PACKETS is not set. */
			usChecksum = ipWRONG_CRC;
			#if( ipconfigHAS_PRINTF != 0 )
			{
			static BaseType_t xCount = 0;

				if( xCount < 5 )
				{
					FreeRTOS_printf( ( "usGenerateProtocolChecksum: UDP packet from %xip without CRC dropped\n",
						FreeRTOS_ntohl( pxIPPacket->xIPHeader.ulSourceIPAddress ) ) );
					xCount++;
				}
			}
			#endif	/* ( ipconfigHAS_PRINTF != 0 ) */
		}
		#else
		{
			/* Sender hasn't set the checksum, no use to calculate it. */
			usChecksum = ipCORRECT_CRC;
		}
		#endif
		location = 8;
		goto error_exit;
	}
	else
	{
		/* Other incoming packet than UDP. */
	}

	usLength = pxIPPacket->xIPHeader.usLength;
	usLength = FreeRTOS_ntohs( usLength );
	ulLength = ( uint32_t ) usLength;
	ulLength -= ( ( uint16_t ) uxIPHeaderLength ); /* normally minus 20 */

	if( ( ulLength < ( ( uint32_t ) sizeof( pxProtPack->xUDPPacket.xUDPHeader ) ) ) ||
		( ulLength > ( ( uint32_t ) ipconfigNETWORK_MTU - ( uint32_t ) uxIPHeaderLength ) ) )
	{
		#if( ipconfigHAS_DEBUG_PRINTF != 0 )
		{
			FreeRTOS_debug_printf( ( "usGenerateProtocolChecksum[%s]: len invalid: %lu\n", pcType, ulLength ) );
		}
		#endif	/* ipconfigHAS_DEBUG_PRINTF != 0 */

		/* Again, in a 16-bit return value there is no space to indicate an
		error.  For incoming packets, 0x1234 will cause dropping of the packet.
		For outgoing packets, there is a serious problem with the
		format/length */
		usChecksum = ipINVALID_LENGTH;
		location = 9;
		goto error_exit;
	}
	if( ucProtocol <= ( uint8_t ) ipPROTOCOL_IGMP )
	{
		/* ICMP/IGMP do not have a pseudo header for CRC-calculation. */
		usChecksum = ( uint16_t )
			( ~usGenerateChecksum( 0U,
				( uint8_t * ) &( pxProtPack->xTCPPacket.xTCPHeader ), ( size_t ) ulLength ) );
	}
	else
	{
		/* For UDP and TCP, sum the pseudo header, i.e. IP protocol + length
		fields */
		usChecksum = ( uint16_t ) ( ulLength + ( ( uint16_t ) ucProtocol ) );

		/* And then continue at the IPv4 source and destination addresses. */
		usChecksum = ( uint16_t )
				( ~usGenerateChecksum( usChecksum,
									   ipPOINTER_CAST( const uint8_t *, &( pxIPPacket->xIPHeader.ulSourceIPAddress ) ),
									   ( size_t )( ( 2U * ipSIZE_OF_IPv4_ADDRESS ) + ulLength ) ) );
		/* Sum TCP header and data. */
	}

	if( xOutgoingPacket == pdFALSE )
	{
		/* This is in incoming packet. If the CRC is correct, it should be zero. */
		if( usChecksum == 0U )
		{
			usChecksum = ( uint16_t )ipCORRECT_CRC;
		}
	}
	else
	{
		if( ( usChecksum == 0U ) && ( ucProtocol == ( uint8_t ) ipPROTOCOL_UDP ) )
		{
			/* In case of UDP, a calculated checksum of 0x0000 is transmitted
			as 0xffff. A value of zero would mean that the checksum is not used. */
			#if( ipconfigHAS_DEBUG_PRINTF != 0 )
			{
				if( xOutgoingPacket != pdFALSE )
				{
					FreeRTOS_debug_printf( ( "usGenerateProtocolChecksum[%s]: crc swap: %04X\n", pcType, usChecksum ) );
				}
			}
			#endif	/* ipconfigHAS_DEBUG_PRINTF != 0 */

			usChecksum = ( uint16_t )0xffffu;
		}
	}
	usChecksum = FreeRTOS_htons( usChecksum );

	if( xOutgoingPacket != pdFALSE )
	{
		*( pusChecksum ) = usChecksum;
	}
	#if( ipconfigHAS_DEBUG_PRINTF != 0 )
	else if( ( xOutgoingPacket == pdFALSE ) && ( usChecksum != ipCORRECT_CRC ) )
	{
		FreeRTOS_debug_printf( ( "usGenerateProtocolChecksum[%s]: ID %04X: from %lxip to %lxip bad crc: %04X\n",
			pcType,
			FreeRTOS_ntohs( pxIPPacket->xIPHeader.usIdentification ),
			FreeRTOS_ntohl( pxIPPacket->xIPHeader.ulSourceIPAddress ),
			FreeRTOS_ntohl( pxIPPacket->xIPHeader.ulDestinationIPAddress ),
			FreeRTOS_ntohs( *pusChecksum ) ) );
	}
	else
	{
		/* Nothing. */
	}
	#endif	/* ipconfigHAS_DEBUG_PRINTF != 0 */

 error_exit:

	if( ( usChecksum == ipUNHANDLED_PROTOCOL ) || 
		( usChecksum == ipINVALID_LENGTH ) )
	{
		FreeRTOS_printf( ( "CRC error: %04x location %ld\n", usChecksum, location ) );
	}

	return usChecksum;
}
/*-----------------------------------------------------------*/

/**
 * This method generates a checksum for a given IPv4 header, per RFC791 (page 14).
 * The checksum algorithm is decribed as:
 *   "[T]he 16 bit one's complement of the one's complement sum of all 16 bit words in the
 *   header.  For purposes of computing the checksum, the value of the checksum field is zero."
 *
 * In a nutshell, that means that each 16-bit 'word' must be summed, after which
 * the number of 'carries' (overflows) is added to the result. If that addition
 * produces an overflow, that 'carry' must also be added to the final result. The final checksum
 * should be the bitwise 'not' (ones-complement) of the result if the packet is
 * meant to be transmitted, but this method simply returns the raw value, probably
 * because when a packet is received, the checksum is verified by checking that
 * ((received & calculated) == 0) without applying a bitwise 'not' to the 'calculated' checksum.
 *
 * This logic is optimized for microcontrollers which have limited resources, so the logic looks odd.
 * It iterates over the full range of 16-bit words, but it does so by processing several 32-bit
 * words at once whenever possible. Its first step is to align the memory pointer to a 32-bit boundary,
 * after which it runs a fast loop to process multiple 32-bit words at once and adding their 'carries'.
 * Finally, it finishes up by processing any remaining 16-bit words, and adding up all of the 'carries'.
 * With 32-bit arithmetic, the number of 16-bit 'carries' produced by sequential additions can be found
 * by looking at the 16 most-significant bits of the 32-bit integer, since a 32-bit int will continue
 * counting up instead of overflowing after 16 bits. That is why the actual checksum calculations look like:
 *   union.u32 = ( uint32_t ) union.u16[ 0 ] + union.u16[ 1 ];
 *
 * Arguments:
 *   ulSum: This argument provides a value to initialize the progressive summation
 *	 of the header's values to. It is often 0, but protocols like TCP or UDP
 *	 can have pseudo-header fields which need to be included in the checksum.
 *   pucNextData: This argument contains the address of the first byte which this
 *	 method should process. The method's memory iterator is initialized to this value.
 *   uxDataLengthBytes: This argument contains the number of bytes that this method
 *	 should process.
 */
uint16_t usGenerateChecksum( uint16_t usSum, const uint8_t * pucNextData, size_t uxByteCount )
{
/* MISRA/PC-lint doesn't like the use of unions. Here, they are a great
aid though to optimise the calculations. */
xUnion32 xSum2, xSum, xTerm;
xUnionPtr xSource;
xUnionPtr xLastSource;
uint32_t ulAlignBits, ulCarry = 0UL;
uint16_t usTemp;
size_t uxDataLengthBytes = uxByteCount;

	/* Small MCUs often spend up to 30% of the time doing checksum calculations
	This function is optimised for 32-bit CPUs; Each time it will try to fetch
	32-bits, sums it with an accumulator and counts the number of carries. */

	/* Swap the input (little endian platform only). */
	usTemp = FreeRTOS_ntohs( usSum );
	xSum.u32 = ( uint32_t ) usTemp;
	xTerm.u32 = 0UL;

	xSource.u8ptr = ipPOINTER_CAST( uint8_t *, pucNextData );
	/* coverity[misra_c_2012_rule_11_4_violation] */
	/* The object pointer expression "pucNextData" of type "uint8_t const *" is cast to an integer type "unsigned int". */
	ulAlignBits = ( ( ( uint32_t ) pucNextData ) & 0x03U ); /*lint !e9078 !e923*/	/* gives 0, 1, 2, or 3 */

	/* If byte (8-bit) aligned... */
	if( ( ( ulAlignBits & 1UL ) != 0UL ) && ( uxDataLengthBytes >= ( size_t ) 1 ) )
	{
		xTerm.u8[ 1 ] = *( xSource.u8ptr );
		xSource.u8ptr++;
		uxDataLengthBytes--;
		/* Now xSource is word (16-bit) aligned. */
	}

	/* If half-word (16-bit) aligned... */
	if( ( ( ulAlignBits == 1U ) || ( ulAlignBits == 2U ) ) && ( uxDataLengthBytes >= 2U ) )
	{
		xSum.u32 += *(xSource.u16ptr);
		xSource.u16ptr++;
		uxDataLengthBytes -= 2U;
		/* Now xSource is word (32-bit) aligned. */
	}

	/* Word (32-bit) aligned, do the most part. */
	xLastSource.u32ptr = ( xSource.u32ptr + ( uxDataLengthBytes / 4U ) ) - 3U;

	/* In this loop, four 32-bit additions will be done, in total 16 bytes.
	Indexing with constants (0,1,2,3) gives faster code than using
	post-increments. */
	while( xSource.u32ptr < xLastSource.u32ptr )
	{
		/* Use a secondary Sum2, just to see if the addition produced an
		overflow. */
		xSum2.u32 = xSum.u32 + xSource.u32ptr[ 0 ];
		if( xSum2.u32 < xSum.u32 )
		{
			ulCarry++;
		}

		/* Now add the secondary sum to the major sum, and remember if there was
		a carry. */
		xSum.u32 = xSum2.u32 + xSource.u32ptr[ 1 ];
		if( xSum2.u32 > xSum.u32 )
		{
			ulCarry++;
		}

		/* And do the same trick once again for indexes 2 and 3 */
		xSum2.u32 = xSum.u32 + xSource.u32ptr[ 2 ];
		if( xSum2.u32 < xSum.u32 )
		{
			ulCarry++;
		}

		xSum.u32 = xSum2.u32 + xSource.u32ptr[ 3 ];

		if( xSum2.u32 > xSum.u32 )
		{
			ulCarry++;
		}

		/* And finally advance the pointer 4 * 4 = 16 bytes. */
		xSource.u32ptr = &( xSource.u32ptr[ 4 ] );
	}

	/* Now add all carries. */
	xSum.u32 = ( uint32_t )xSum.u16[ 0 ] + xSum.u16[ 1 ] + ulCarry;

	uxDataLengthBytes %= 16U;
	xLastSource.u8ptr = ( uint8_t * ) ( xSource.u8ptr + ( uxDataLengthBytes & ~( ( size_t ) 1 ) ) );

	/* Half-word aligned. */
	/* The operator "<" is being applied to the pointers "xSource.u16ptr" and "xLastSource.u16ptr", which do not point into the same object. */
	while( xSource.u16ptr < xLastSource.u16ptr )
	{
		/* At least one more short. */
		xSum.u32 += xSource.u16ptr[ 0 ];
		xSource.u16ptr++;
	}

	if( ( uxDataLengthBytes & ( size_t ) 1 ) != 0U )	/* Maybe one more ? */
	{
		xTerm.u8[ 0 ] = xSource.u8ptr[ 0 ];
	}
	xSum.u32 += xTerm.u32;

	/* Now add all carries again. */
	/* Assigning value from "xTerm.u32" to "xSum.u32" here, but that stored value is overwritten before it can be used.
	Coverity doesn't understand about union variables. */
	xSum.u32 = ( uint32_t ) xSum.u16[ 0 ] + xSum.u16[ 1 ];

	/* coverity[value_overwrite] */
	xSum.u32 = ( uint32_t ) xSum.u16[ 0 ] + xSum.u16[ 1 ];

	if( ( ulAlignBits & 1U ) != 0U )
	{
		/* Quite unlikely, but pucNextData might be non-aligned, which would
		 mean that a checksum is calculated starting at an odd position. */
		xSum.u32 = ( ( xSum.u32 & 0xffU ) << 8 ) | ( ( xSum.u32 & 0xff00U ) >> 8 );
	}

	/* swap the output (little endian platform only). */
	return FreeRTOS_htons( ( (uint16_t) xSum.u32 ) );
}
/*-----------------------------------------------------------*/

void vReturnEthernetFrame( NetworkBufferDescriptor_t * pxNetworkBuffer, BaseType_t xReleaseAfterSend )
{
EthernetHeader_t *pxEthernetHeader;

#if( ipconfigZERO_COPY_TX_DRIVER != 0 )
	NetworkBufferDescriptor_t *pxNewBuffer;
#endif

	#if defined( ipconfigETHERNET_MINIMUM_PACKET_BYTES )
	{
		if( pxNetworkBuffer->xDataLength < ( size_t ) ipconfigETHERNET_MINIMUM_PACKET_BYTES )
		{
		BaseType_t xIndex;

			FreeRTOS_printf( ( "vReturnEthernetFrame: length %u\n", ( unsigned ) pxNetworkBuffer->xDataLength ) );
			for( xIndex = ( BaseType_t ) pxNetworkBuffer->xDataLength; xIndex < ( BaseType_t ) ipconfigETHERNET_MINIMUM_PACKET_BYTES; xIndex++ )
			{
				pxNetworkBuffer->pucEthernetBuffer[ xIndex ] = 0U;
			}
			pxNetworkBuffer->xDataLength = ( size_t ) ipconfigETHERNET_MINIMUM_PACKET_BYTES;
		}
	}
	#endif

#if( ipconfigZERO_COPY_TX_DRIVER != 0 )

	if( xReleaseAfterSend == pdFALSE )
	{
		pxNewBuffer = pxDuplicateNetworkBufferWithDescriptor( pxNetworkBuffer, pxNetworkBuffer->xDataLength );
		xReleaseAfterSend = pdTRUE;
		/* Want no rounding up. */
		pxNewBuffer->xDataLength = pxNetworkBuffer->xDataLength;
		pxNetworkBuffer = pxNewBuffer;
	}

	if( pxNetworkBuffer != NULL )
#endif
	{
		pxEthernetHeader = ipPOINTER_CAST( EthernetHeader_t *, pxNetworkBuffer->pucEthernetBuffer );

		/* Swap source and destination MAC addresses. */
		( void ) memcpy( &( pxEthernetHeader->xDestinationAddress ), &( pxEthernetHeader->xSourceAddress ), sizeof( pxEthernetHeader->xDestinationAddress ) );
		( void ) memcpy( &( pxEthernetHeader->xSourceAddress) , ipLOCAL_MAC_ADDRESS, ( size_t ) ipMAC_ADDRESS_LENGTH_BYTES );

		/* Send! */
		( void ) xNetworkInterfaceOutput( pxNetworkBuffer, xReleaseAfterSend );
	}
}
/*-----------------------------------------------------------*/


#if ( ipconfigHAS_PRINTF != 0 )
	
	#ifndef ipMONITOR_MAX_HEAP
		/* As long as the heap has more space than e.g. 1 MB, there
		will be no messages. */
		#define	ipMONITOR_MAX_HEAP			( 1024U * 1024U )
	#endif	/* ipMONITOR_MAX_HEAP */

	#ifndef ipMONITOR_PERCENTAGE_90
		/* Make this number lower to get less logging messages. */
		#define ipMONITOR_PERCENTAGE_90		( 90U )
	#endif

	#define ipMONITOR_PERCENTAGE_100		( 100U )

	void vPrintResourceStats( void )
	{
	static UBaseType_t uxLastMinBufferCount = ipconfigNUM_NETWORK_BUFFER_DESCRIPTORS;
	static size_t uxMinLastSize = 0u;
	UBaseType_t uxCurrentBufferCount;
	size_t uxMinSize;

		/* When setting up and testing a project with FreeRTOS+TCP, it is
		can be helpful to monitor a few resources: the number of network
		buffers and the amount of available heap.
		This function will issue some logging when a minimum value has
		changed. */
		uxCurrentBufferCount = uxGetMinimumFreeNetworkBuffers();

		if( uxLastMinBufferCount > uxCurrentBufferCount )
		{
			/* The logging produced below may be helpful
			 * while tuning +TCP: see how many buffers are in use. */
			uxLastMinBufferCount = uxCurrentBufferCount;
			FreeRTOS_printf( ( "Network buffers: %lu lowest %lu\n",
							   uxGetNumberOfFreeNetworkBuffers(),
							   uxCurrentBufferCount ) );
		}

		uxMinSize = xPortGetMinimumEverFreeHeapSize();
		if( uxMinLastSize == 0U )
		{
			/* Probably the first time this function is called. */
			uxMinLastSize = uxMinSize;
		}
		else if( uxMinSize >= ipMONITOR_MAX_HEAP )
		{
			/* There is more than enough heap space. No need for logging. */
		}
		/* Write logging if there is a 10% decrease since the last time logging was written. */
		else if( ( uxMinLastSize * ipMONITOR_PERCENTAGE_90 ) > ( uxMinSize * ipMONITOR_PERCENTAGE_100 ) )
		{
			uxMinLastSize = uxMinSize;
			FreeRTOS_printf( ( "Heap: current %lu lowest %lu\n", xPortGetFreeHeapSize(), uxMinSize ) );
		}
		else
		{
			/* Nothing to log. */
		}

		#if ( ipconfigCHECK_IP_QUEUE_SPACE != 0 )
		{
			static UBaseType_t uxLastMinQueueSpace = 0;
			UBaseType_t uxCurrentCount = 0u;

			uxCurrentCount = uxGetMinimumIPQueueSpace();

			if( uxLastMinQueueSpace != uxCurrentCount )
			{
				/* The logging produced below may be helpful
				 * while tuning +TCP: see how many buffers are in use. */
				uxLastMinQueueSpace = uxCurrentCount;
				FreeRTOS_printf( ( "Queue space: lowest %lu\n", uxCurrentCount ) );
			}
		}
		#endif /* ipconfigCHECK_IP_QUEUE_SPACE */
	}
#endif /* ( ipconfigHAS_PRINTF != 0 ) */
/*-----------------------------------------------------------*/

uint32_t FreeRTOS_GetIPAddress( void )
{
	/* Returns the IP address of the NIC. */
	return *ipLOCAL_IP_ADDRESS_POINTER;
}
/*-----------------------------------------------------------*/

void FreeRTOS_SetIPAddress( uint32_t ulIPAddress )
{
	/* Sets the IP address of the NIC. */
	*ipLOCAL_IP_ADDRESS_POINTER = ulIPAddress;
}
/*-----------------------------------------------------------*/

uint32_t FreeRTOS_GetGatewayAddress( void )
{
	return xNetworkAddressing.ulGatewayAddress;
}
/*-----------------------------------------------------------*/

uint32_t FreeRTOS_GetDNSServerAddress( void )
{
	return xNetworkAddressing.ulDNSServerAddress;
}
/*-----------------------------------------------------------*/

uint32_t FreeRTOS_GetNetmask( void )
{
	return xNetworkAddressing.ulNetMask;
}
/*-----------------------------------------------------------*/

void FreeRTOS_UpdateMACAddress( const uint8_t ucMACAddress[ipMAC_ADDRESS_LENGTH_BYTES] )
{
	/* Copy the MAC address at the start of the default packet header fragment. */
	( void ) memcpy( ipLOCAL_MAC_ADDRESS, ucMACAddress, ( size_t ) ipMAC_ADDRESS_LENGTH_BYTES );
}
/*-----------------------------------------------------------*/

const uint8_t * FreeRTOS_GetMACAddress( void )
{
	return ipLOCAL_MAC_ADDRESS;
}
/*-----------------------------------------------------------*/

void FreeRTOS_SetNetmask ( uint32_t ulNetmask )
{
	xNetworkAddressing.ulNetMask = ulNetmask;
}
/*-----------------------------------------------------------*/

void FreeRTOS_SetGatewayAddress ( uint32_t ulGatewayAddress )
{
	xNetworkAddressing.ulGatewayAddress = ulGatewayAddress;
}
/*-----------------------------------------------------------*/

#if( ipconfigUSE_DHCP == 1 )
	void vIPSetDHCPTimerEnableState( BaseType_t xEnableState )
	{
		if( xEnableState != pdFALSE )
		{
			xDHCPTimer.bActive = pdTRUE_UNSIGNED;
		}
		else
		{
			xDHCPTimer.bActive = pdFALSE_UNSIGNED;
		}
	}
#endif /* ipconfigUSE_DHCP */
/*-----------------------------------------------------------*/

#if( ipconfigUSE_DHCP == 1 )
	void vIPReloadDHCPTimer( uint32_t ulLeaseTime )
	{
		prvIPTimerReload( &xDHCPTimer, ulLeaseTime );
	}
#endif /* ipconfigUSE_DHCP */
/*-----------------------------------------------------------*/

#if( ipconfigDNS_USE_CALLBACKS == 1 )
	void vIPSetDnsTimerEnableState( BaseType_t xEnableState )
	{
		if( xEnableState != 0 )
		{
			xDNSTimer.bActive = pdTRUE;
		}
		else
		{
			xDNSTimer.bActive = pdFALSE;
		}
	}
#endif /* ipconfigUSE_DHCP */
/*-----------------------------------------------------------*/

#if( ipconfigDNS_USE_CALLBACKS != 0 )
	void vIPReloadDNSTimer( uint32_t ulCheckTime )
	{
		prvIPTimerReload( &xDNSTimer, ulCheckTime );
	}
#endif /* ipconfigDNS_USE_CALLBACKS != 0 */
/*-----------------------------------------------------------*/

BaseType_t xIPIsNetworkTaskReady( void )
{
	return xIPTaskInitialised;
}
/*-----------------------------------------------------------*/

BaseType_t FreeRTOS_IsNetworkUp( void )
{
	return xNetworkUp;
}
/*-----------------------------------------------------------*/

#if( ipconfigCHECK_IP_QUEUE_SPACE != 0 )
	UBaseType_t uxGetMinimumIPQueueSpace( void )
	{
		return uxQueueMinimumSpace;
	}
#endif
/*-----------------------------------------------------------*/

const char *FreeRTOS_strerror_r( BaseType_t xErrnum, char *pcBuffer, size_t uxLength )
{
const char *pcName;

	switch( xErrnum )
	{
		case pdFREERTOS_ERRNO_EADDRINUSE:     pcName = "EADDRINUSE"; break;
		case pdFREERTOS_ERRNO_ENOMEM:         pcName = "ENOMEM"; break;
		case pdFREERTOS_ERRNO_EADDRNOTAVAIL:  pcName = "EADDRNOTAVAIL"; break;
		case pdFREERTOS_ERRNO_ENOPROTOOPT:    pcName = "ENOPROTOOPT"; break;
		case pdFREERTOS_ERRNO_EBADF:          pcName = "EBADF"; break;
		case pdFREERTOS_ERRNO_ENOSPC:         pcName = "ENOSPC"; break;
		case pdFREERTOS_ERRNO_ECANCELED:      pcName = "ECANCELED"; break;
		case pdFREERTOS_ERRNO_ENOTCONN:       pcName = "ENOTCONN"; break;
		case pdFREERTOS_ERRNO_EINPROGRESS:    pcName = "EINPROGRESS"; break;
		case pdFREERTOS_ERRNO_EOPNOTSUPP:     pcName = "EOPNOTSUPP"; break;
		case pdFREERTOS_ERRNO_EINTR:          pcName = "EINTR"; break;
		case pdFREERTOS_ERRNO_ETIMEDOUT:      pcName = "ETIMEDOUT"; break;
		case pdFREERTOS_ERRNO_EINVAL:         pcName = "EINVAL"; break;
		case pdFREERTOS_ERRNO_EWOULDBLOCK:    pcName = "EWOULDBLOCK"; break; /* same as EAGAIN */
		case pdFREERTOS_ERRNO_EISCONN:        pcName = "EISCONN"; break;
		default:
			/* Using function "snprintf". */
			( void ) snprintf( pcBuffer, uxLength, "Errno %d", ( int32_t ) xErrnum );
			pcName = NULL;
			break;
	}
	if( pcName != NULL )
	{
		/* Using function "snprintf". */
		( void ) snprintf( pcBuffer, uxLength, "%s", pcName );
	}
	if( uxLength > 0U )
	{
		pcBuffer[ uxLength - 1U ] = '\0';
	}

	return pcBuffer;
}
/*-----------------------------------------------------------*/

/* Provide access to private members for verification. */
#ifdef FREERTOS_TCP_ENABLE_VERIFICATION
	#include "aws_freertos_ip_verification_access_ip_define.h"
#endif
<|MERGE_RESOLUTION|>--- conflicted
+++ resolved
@@ -1686,7 +1686,6 @@
 		{
 			/* The size of the IP-header is larger than 20 bytes.
 			The extra space is used for IP-options. */
-<<<<<<< HEAD
 			#if( ipconfigIP_PASS_PACKETS_WITH_IP_OPTIONS != 0 )
 			{
 				/* All structs of headers expect a IP header size of 20 bytes
@@ -1713,24 +1712,6 @@
 				return eReleaseBuffer;
 			}
 			#endif
-=======
-			/* All structs of headers expect a IP header size of 20 bytes
-			 * IP header options were included, we'll ignore them and cut them out. */
-			const size_t optlen = ( ( size_t ) uxHeaderLength ) - ipSIZE_OF_IPv4_HEADER;
-			/* From: the previous start of UDP/ICMP/TCP data. */
-			const uint8_t *pucSource = ( const uint8_t * ) &( pxNetworkBuffer->pucEthernetBuffer[ sizeof( EthernetHeader_t ) + uxHeaderLength ] );
-			/* To: the usual start of UDP/ICMP/TCP data at offset 20 (decimal ) from IP header. */
-			uint8_t *pucTarget = ( uint8_t * ) &( pxNetworkBuffer->pucEthernetBuffer[ sizeof( EthernetHeader_t ) + ipSIZE_OF_IPv4_HEADER ] );
-			/* How many: total length minus the options and the lower headers. */
-			const size_t  xMoveLen = pxNetworkBuffer->xDataLength - ( optlen + ipSIZE_OF_IPv4_HEADER + ipSIZE_OF_ETH_HEADER );
-
-			( void ) memmove( pucTarget, pucSource, xMoveLen );
-			pxNetworkBuffer->xDataLength -= optlen;
-
-			/* Fix-up new version/header length field in IP packet. */
-			pxIPHeader->ucVersionHeaderLength = ( pxIPHeader->ucVersionHeaderLength & 0xF0U ) | /* High nibble is the version. */
-												( ( ipSIZE_OF_IPv4_HEADER >> 2 ) & 0x0FU );
->>>>>>> ba756641
 		}
 
 		/* Add the IP and MAC addresses to the ARP table if they are not
