/*
 * FreeRTOS+TCP V2.2.1
 * Copyright (C) 2017 Amazon.com, Inc. or its affiliates.  All Rights Reserved.
 *
 * Permission is hereby granted, free of charge, to any person obtaining a copy of
 * this software and associated documentation files (the "Software"), to deal in
 * the Software without restriction, including without limitation the rights to
 * use, copy, modify, merge, publish, distribute, sublicense, and/or sell copies of
 * the Software, and to permit persons to whom the Software is furnished to do so,
 * subject to the following conditions:
 *
 * The above copyright notice and this permission notice shall be included in all
 * copies or substantial portions of the Software.
 *
 * THE SOFTWARE IS PROVIDED "AS IS", WITHOUT WARRANTY OF ANY KIND, EXPRESS OR
 * IMPLIED, INCLUDING BUT NOT LIMITED TO THE WARRANTIES OF MERCHANTABILITY, FITNESS
 * FOR A PARTICULAR PURPOSE AND NONINFRINGEMENT. IN NO EVENT SHALL THE AUTHORS OR
 * COPYRIGHT HOLDERS BE LIABLE FOR ANY CLAIM, DAMAGES OR OTHER LIABILITY, WHETHER
 * IN AN ACTION OF CONTRACT, TORT OR OTHERWISE, ARISING FROM, OUT OF OR IN
 * CONNECTION WITH THE SOFTWARE OR THE USE OR OTHER DEALINGS IN THE SOFTWARE.
 *
 * http://aws.amazon.com/freertos
 * http://www.FreeRTOS.org
 */

/* Standard includes. */
#include <stdint.h>
#include <stdio.h>
#include <string.h>

/* FreeRTOS includes. */
#include "FreeRTOS.h"
#include "task.h"
#include "queue.h"
#include "semphr.h"

/* FreeRTOS+TCP includes. */
#include "FreeRTOS_IP.h"
#include "FreeRTOS_Sockets.h"
#include "FreeRTOS_IP_Private.h"
#include "FreeRTOS_ARP.h"
#include "FreeRTOS_UDP_IP.h"
#include "FreeRTOS_DHCP.h"
#include "NetworkInterface.h"
#include "NetworkBufferManagement.h"
#include "FreeRTOS_DNS.h"


/* Used to ensure the structure packing is having the desired effect.  The
'volatile' is used to prevent compiler warnings about comparing a constant with
a constant. */
#ifndef _lint
	#define ipEXPECTED_EthernetHeader_t_SIZE	( ( size_t ) 14 )
	#define ipEXPECTED_ARPHeader_t_SIZE			( ( size_t ) 28 )
	#define ipEXPECTED_IPHeader_t_SIZE			( ( size_t ) 20 )
	#define ipEXPECTED_IGMPHeader_t_SIZE		( ( size_t ) 8 )
	#define ipEXPECTED_ICMPHeader_t_SIZE		( ( size_t ) 8 )
	#define ipEXPECTED_UDPHeader_t_SIZE			( ( size_t ) 8 )
	#define ipEXPECTED_TCPHeader_t_SIZE			( ( size_t ) 20 )
#endif

/* ICMP protocol definitions. */
#define ipICMP_ECHO_REQUEST				( ( uint8_t ) 8 )
#define ipICMP_ECHO_REPLY				( ( uint8_t ) 0 )

/* IPv4 multi-cast addresses range from 224.0.0.0.0 to 240.0.0.0. */
#define	ipFIRST_MULTI_CAST_IPv4		0xE0000000UL
#define	ipLAST_MULTI_CAST_IPv4		0xF0000000UL

/* The first byte in the IPv4 header combines the IP version (4) with
with the length of the IP header. */
#define	ipIPV4_VERSION_HEADER_LENGTH_MIN	0x45U
#define	ipIPV4_VERSION_HEADER_LENGTH_MAX	0x4FU
	
/* Time delay between repeated attempts to initialise the network hardware. */
#ifndef ipINITIALISATION_RETRY_DELAY
	#define ipINITIALISATION_RETRY_DELAY	( pdMS_TO_TICKS( 3000U ) )
#endif

/* Defines how often the ARP timer callback function is executed.  The time is
shorted in the Windows simulator as simulated time is not real time. */
#ifndef	ipARP_TIMER_PERIOD_MS
	#ifdef _WINDOWS_
		#define ipARP_TIMER_PERIOD_MS	( 500U ) /* For windows simulator builds. */
	#else
		#define ipARP_TIMER_PERIOD_MS	( 10000U )
	#endif
#endif

#ifndef iptraceIP_TASK_STARTING
	#define	iptraceIP_TASK_STARTING()	do {} while( ipFALSE_BOOL )
#endif

#if( ( ipconfigUSE_TCP == 1 ) && !defined( ipTCP_TIMER_PERIOD_MS ) )
	/* When initialising the TCP timer,
	give it an initial time-out of 1 second. */
	#define ipTCP_TIMER_PERIOD_MS	( 1000U )
#endif

/* If ipconfigETHERNET_DRIVER_FILTERS_FRAME_TYPES is set to 1, then the Ethernet
driver will filter incoming packets and only pass the stack those packets it
considers need processing.  In this case ipCONSIDER_FRAME_FOR_PROCESSING() can
be #defined away.  If ipconfigETHERNET_DRIVER_FILTERS_FRAME_TYPES is set to 0
then the Ethernet driver will pass all received packets to the stack, and the
stack must do the filtering itself.  In this case ipCONSIDER_FRAME_FOR_PROCESSING
needs to call eConsiderFrameForProcessing. */
#if ipconfigETHERNET_DRIVER_FILTERS_FRAME_TYPES == 0
	#define ipCONSIDER_FRAME_FOR_PROCESSING( pucEthernetBuffer ) eConsiderFrameForProcessing( ( pucEthernetBuffer ) )
#else
	#define ipCONSIDER_FRAME_FOR_PROCESSING( pucEthernetBuffer ) eProcessBuffer
#endif

#if( ipconfigETHERNET_DRIVER_FILTERS_PACKETS == 0 )
	#if( ipconfigBYTE_ORDER == pdFREERTOS_LITTLE_ENDIAN )
		/* The bits in the two byte IP header field that make up the fragment offset value. */
		#define ipFRAGMENT_OFFSET_BIT_MASK				( ( uint16_t ) 0xff0f )
	#else
		/* The bits in the two byte IP header field that make up the fragment offset value. */
		#define ipFRAGMENT_OFFSET_BIT_MASK				( ( uint16_t ) 0x0fff )
	#endif /* ipconfigBYTE_ORDER */
#endif /* ipconfigETHERNET_DRIVER_FILTERS_PACKETS */

/* The maximum time the IP task is allowed to remain in the Blocked state if no
events are posted to the network event queue. */
#ifndef	ipconfigMAX_IP_TASK_SLEEP_TIME
	#define ipconfigMAX_IP_TASK_SLEEP_TIME ( pdMS_TO_TICKS( 10000UL ) )
#endif

/* Returned as the (invalid) checksum when the protocol being checked is not
handled.  The value is chosen simply to be easy to spot when debugging. */
#define ipUNHANDLED_PROTOCOL		0x4321U

/* Returned to indicate a valid checksum. */
#define ipCORRECT_CRC				0xffffU

/* Returned to indicate incorrect checksum. */
#define ipWRONG_CRC					0x0000U

/* Returned as the (invalid) checksum when the length of the data being checked
had an invalid length. */
#define ipINVALID_LENGTH			0x1234U

/*-----------------------------------------------------------*/

/* Used in checksum calculation. */
typedef union _xUnion32
{
	uint32_t u32;
	uint16_t u16[ 2 ];
	uint8_t u8[ 4 ];
} xUnion32;

/* Used in checksum calculation. */
typedef union _xUnionPtr
{
	uint32_t *u32ptr;
	uint16_t *u16ptr;
	uint8_t *u8ptr;
} xUnionPtr;

/*-----------------------------------------------------------*/

/*
 * The main TCP/IP stack processing task.  This task receives commands/events
 * from the network hardware drivers and tasks that are using sockets.  It also
 * maintains a set of protocol timers.
 */
static void prvIPTask( void *pvParameters );

/*
 * Called when new data is available from the network interface.
 */
static void prvProcessEthernetPacket( NetworkBufferDescriptor_t * const pxNetworkBuffer );

/*
 * Process incoming IP packets.
 */
static eFrameProcessingResult_t prvProcessIPPacket( IPPacket_t * pxIPPacket, NetworkBufferDescriptor_t * const pxNetworkBuffer );

#if ( ipconfigREPLY_TO_INCOMING_PINGS == 1 ) || ( ipconfigSUPPORT_OUTGOING_PINGS == 1 )
	/*
	 * Process incoming ICMP packets.
	 */
	static eFrameProcessingResult_t prvProcessICMPPacket( ICMPPacket_t * const pxICMPPacket );
#endif /* ( ipconfigREPLY_TO_INCOMING_PINGS == 1 ) || ( ipconfigSUPPORT_OUTGOING_PINGS == 1 ) */

/*
 * Turns around an incoming ping request to convert it into a ping reply.
 */
#if ( ipconfigREPLY_TO_INCOMING_PINGS == 1 )
	static eFrameProcessingResult_t prvProcessICMPEchoRequest( ICMPPacket_t * const pxICMPPacket );
#endif /* ipconfigREPLY_TO_INCOMING_PINGS */

/*
 * Processes incoming ping replies.  The application callback function
 * vApplicationPingReplyHook() is called with the results.
 */
#if ( ipconfigSUPPORT_OUTGOING_PINGS == 1 )
	static void prvProcessICMPEchoReply( ICMPPacket_t * const pxICMPPacket );
#endif /* ipconfigSUPPORT_OUTGOING_PINGS */

/*
 * Called to create a network connection when the stack is first started, or
 * when the network connection is lost.
 */
static void prvProcessNetworkDownEvent( void );

/*
 * Checks the ARP, DHCP and TCP timers to see if any periodic or timeout
 * processing is required.
 */
static void prvCheckNetworkTimers( void );

/*
 * Determine how long the IP task can sleep for, which depends on when the next
 * periodic or timeout processing must be performed.
 */
static TickType_t prvCalculateSleepTime( void );

/*
 * The network card driver has received a packet.  In the case that it is part
 * of a linked packet chain, walk through it to handle every message.
 */
static void prvHandleEthernetPacket( NetworkBufferDescriptor_t *pxBuffer );

/*
 * Utility functions for the light weight IP timers.
 */
static void prvIPTimerStart( IPTimer_t *pxTimer, TickType_t xTime );
static BaseType_t prvIPTimerCheck( IPTimer_t *pxTimer );
static void prvIPTimerReload( IPTimer_t *pxTimer, TickType_t xTime );

/* The function 'prvAllowIPPacket()' checks if a packets should be processed. */
static eFrameProcessingResult_t prvAllowIPPacket( const IPPacket_t * const pxIPPacket,
												  const NetworkBufferDescriptor_t * const pxNetworkBuffer,
												  UBaseType_t uxHeaderLength );

#if( ipconfigDRIVER_INCLUDED_RX_IP_CHECKSUM == 1 )
	/* Even when the driver takes care of checksum calculations,
	the IP-task will still check if the length fields are OK. */
	static BaseType_t xCheckSizeFields( const uint8_t * const pucEthernetBuffer, size_t uxBufferLength );
#endif	/* ( ipconfigDRIVER_INCLUDED_RX_IP_CHECKSUM == 1 ) */

/*-----------------------------------------------------------*/

/* The queue used to pass events into the IP-task for processing. */
QueueHandle_t xNetworkEventQueue = NULL;

/*_RB_ Requires comment. */
uint16_t usPacketIdentifier = 0U;

/* For convenience, a MAC address of all 0xffs is defined const for quick
reference. */
const MACAddress_t xBroadcastMACAddress = { { 0xff, 0xff, 0xff, 0xff, 0xff, 0xff } };

/* Structure that stores the netmask, gateway address and DNS server addresses. */
NetworkAddressingParameters_t xNetworkAddressing = { 0, 0, 0, 0, 0 };

/* Default values for the above struct in case DHCP
does not lead to a confirmed request. */
/* coverity[misra_c_2012_rule_8_9_violation] */
/* "xDefaultAddressing" should be defined at block scope. */
NetworkAddressingParameters_t xDefaultAddressing = { 0, 0, 0, 0, 0 };

/* Used to ensure network down events cannot be missed when they cannot be
posted to the network event queue because the network event queue is already
full. */
static volatile BaseType_t xNetworkDownEventPending = pdFALSE;

/* Stores the handle of the task that handles the stack.  The handle is used
(indirectly) by some utility function to determine if the utility function is
being called by a task (in which case it is ok to block) or by the IP task
itself (in which case it is not ok to block). */
static TaskHandle_t xIPTaskHandle = NULL;

#if( ipconfigUSE_TCP != 0 )
	/* Set to a non-zero value if one or more TCP message have been processed
	within the last round. */
	static BaseType_t xProcessedTCPMessage;
#endif

/* Simple set to pdTRUE or pdFALSE depending on whether the network is up or
down (connected, not connected) respectively. */
static BaseType_t xNetworkUp = pdFALSE;

/*
A timer for each of the following processes, all of which need attention on a
regular basis:
	1. ARP, to check its table entries
	2. DPHC, to send requests and to renew a reservation
	3. TCP, to check for timeouts, resends
	4. DNS, to check for timeouts when looking-up a domain.
 */
static IPTimer_t xARPTimer;
#if( ipconfigUSE_DHCP != 0 )
	static IPTimer_t xDHCPTimer;
#endif
#if( ipconfigUSE_TCP != 0 )
	static IPTimer_t xTCPTimer;
#endif
#if( ipconfigDNS_USE_CALLBACKS != 0 )
	static IPTimer_t xDNSTimer;
#endif

/* Set to pdTRUE when the IP task is ready to start processing packets. */
/* coverity[misra_c_2012_rule_8_9_violation] */
/* "xIPTaskInitialised" should be defined at block scope. */
static BaseType_t xIPTaskInitialised = pdFALSE;

#if( ipconfigCHECK_IP_QUEUE_SPACE != 0 )
	/* Keep track of the lowest amount of space in 'xNetworkEventQueue'. */
	static UBaseType_t uxQueueMinimumSpace = ipconfigEVENT_QUEUE_LENGTH;
#endif

/*-----------------------------------------------------------*/

/* Coverity want to make pvParameters const, which would make it incompatible. */
/* coverity[misra_c_2012_rule_8_13_violation] */
static void prvIPTask( void *pvParameters )
{
IPStackEvent_t xReceivedEvent;
TickType_t xNextIPSleep;
FreeRTOS_Socket_t *pxSocket;
struct freertos_sockaddr xAddress;

	/* Just to prevent compiler warnings about unused parameters. */
	( void ) pvParameters;

	/* A possibility to set some additional task properties. */
	iptraceIP_TASK_STARTING();

	/* Generate a dummy message to say that the network connection has gone
	down.  This will cause this task to initialise the network interface.  After
	this it is the responsibility of the network interface hardware driver to
	send this message if a previously connected network is disconnected. */
	FreeRTOS_NetworkDown();

	#if( ipconfigUSE_TCP == 1 )
	{
		/* Initialise the TCP timer. */
		prvIPTimerReload( &xTCPTimer, pdMS_TO_TICKS( ipTCP_TIMER_PERIOD_MS ) );
	}
	#endif

	/* Initialisation is complete and events can now be processed. */
	xIPTaskInitialised = pdTRUE;

	FreeRTOS_debug_printf( ( "prvIPTask started\n" ) );

	/* Loop, processing IP events. */
	for( ;; )
	{
		ipconfigWATCHDOG_TIMER();

		/* Check the ARP, DHCP and TCP timers to see if there is any periodic
		or timeout processing to perform. */
		prvCheckNetworkTimers();

		/* Calculate the acceptable maximum sleep time. */
		xNextIPSleep = prvCalculateSleepTime();

		/* Wait until there is something to do. If the following call exits
		 * due to a time out rather than a message being received, set a
		 * 'NoEvent' value. */
		if ( xQueueReceive( xNetworkEventQueue, ipPOINTER_CAST( void *, &xReceivedEvent ), xNextIPSleep ) == pdFALSE ) 
		{
			xReceivedEvent.eEventType = eNoEvent;
		}

		#if( ipconfigCHECK_IP_QUEUE_SPACE != 0 )
		{
			if( xReceivedEvent.eEventType != eNoEvent )
			{
			UBaseType_t uxCount;

				uxCount = uxQueueSpacesAvailable( xNetworkEventQueue );
				if( uxQueueMinimumSpace > uxCount )
				{
					uxQueueMinimumSpace = uxCount;
				}
			}
		}
		#endif /* ipconfigCHECK_IP_QUEUE_SPACE */

		iptraceNETWORK_EVENT_RECEIVED( xReceivedEvent.eEventType );

		switch( xReceivedEvent.eEventType )
		{
			case eNetworkDownEvent :
				/* Attempt to establish a connection. */
				xNetworkUp = pdFALSE;
				prvProcessNetworkDownEvent();
				break;

			case eNetworkRxEvent:
				/* The network hardware driver has received a new packet.  A
				pointer to the received buffer is located in the pvData member
				of the received event structure. */
				prvHandleEthernetPacket( ipPOINTER_CAST( NetworkBufferDescriptor_t *, xReceivedEvent.pvData ) );
				break;

			case eNetworkTxEvent:
				/* Send a network packet. The ownership will  be transferred to
				the driver, which will release it after delivery. */
				( void ) xNetworkInterfaceOutput( ipPOINTER_CAST( NetworkBufferDescriptor_t *, xReceivedEvent.pvData ), pdTRUE );
				break;

			case eARPTimerEvent :
				/* The ARP timer has expired, process the ARP cache. */
				vARPAgeCache();
				break;

			case eSocketBindEvent:
				/* FreeRTOS_bind (a user API) wants the IP-task to bind a socket
				to a port. The port number is communicated in the socket field
				usLocalPort. vSocketBind() will actually bind the socket and the
				API will unblock as soon as the eSOCKET_BOUND event is
				triggered. */
				pxSocket = ipPOINTER_CAST( FreeRTOS_Socket_t *, xReceivedEvent.pvData );
				xAddress.sin_addr = 0U;	/* For the moment. */
				xAddress.sin_port = FreeRTOS_ntohs( pxSocket->usLocalPort );
				pxSocket->usLocalPort = 0U;
				( void ) vSocketBind( pxSocket, &xAddress, sizeof( xAddress ), pdFALSE );

				/* Before 'eSocketBindEvent' was sent it was tested that
				( xEventGroup != NULL ) so it can be used now to wake up the
				user. */
				pxSocket->xEventBits |= ( EventBits_t ) eSOCKET_BOUND;
				vSocketWakeUpUser( pxSocket );
				break;

			case eSocketCloseEvent :
				/* The user API FreeRTOS_closesocket() has sent a message to the
				IP-task to actually close a socket. This is handled in
				vSocketClose().  As the socket gets closed, there is no way to
				report back to the API, so the API won't wait for the result */
				( void ) vSocketClose( ipPOINTER_CAST( FreeRTOS_Socket_t *, xReceivedEvent.pvData ) );
				break;

			case eStackTxEvent :
				/* The network stack has generated a packet to send.  A
				pointer to the generated buffer is located in the pvData
				member of the received event structure. */
				vProcessGeneratedUDPPacket( ipPOINTER_CAST( NetworkBufferDescriptor_t *, xReceivedEvent.pvData ) );
				break;

			case eDHCPEvent:
				/* The DHCP state machine needs processing. */
				#if( ipconfigUSE_DHCP == 1 )
				{
					/* Process DHCP messages for a given end-point. */
					vDHCPProcess( pdFALSE );
				}
				#endif /* ipconfigUSE_DHCP */
				break;

			case eSocketSelectEvent :
				/* FreeRTOS_select() has got unblocked by a socket event,
				vSocketSelect() will check which sockets actually have an event
				and update the socket field xSocketBits. */
				#if( ipconfigSUPPORT_SELECT_FUNCTION == 1 )
				{
					#if( ipconfigSELECT_USES_NOTIFY != 0 )
					{
						SocketSelectMessage_t *pxMessage = ipPOINTER_CAST( SocketSelectMessage_t *, xReceivedEvent.pvData );
						vSocketSelect( pxMessage->pxSocketSet );
						( void ) xTaskNotifyGive( pxMessage->xTaskhandle );
					}
					#else
					{
						vSocketSelect( ipPOINTER_CAST( SocketSelect_t *, xReceivedEvent.pvData ) );
					}
					#endif	/* ( ipconfigSELECT_USES_NOTIFY != 0 ) */
				}
				#endif /* ipconfigSUPPORT_SELECT_FUNCTION == 1 */
				break;

			case eSocketSignalEvent :
				#if( ipconfigSUPPORT_SIGNALS != 0 )
				{
					/* Some task wants to signal the user of this socket in
					order to interrupt a call to recv() or a call to select(). */
					( void ) FreeRTOS_SignalSocket( ipPOINTER_CAST( Socket_t, xReceivedEvent.pvData ) );
				}
				#endif /* ipconfigSUPPORT_SIGNALS */
				break;

			case eTCPTimerEvent :
				#if( ipconfigUSE_TCP == 1 )
				{
					/* Simply mark the TCP timer as expired so it gets processed
					the next time prvCheckNetworkTimers() is called. */
					xTCPTimer.bExpired = pdTRUE_UNSIGNED;
				}
				#endif /* ipconfigUSE_TCP */
				break;

			case eTCPAcceptEvent:
				/* The API FreeRTOS_accept() was called, the IP-task will now
				check if the listening socket (communicated in pvData) actually
				received a new connection. */
				#if( ipconfigUSE_TCP == 1 )
				{
					pxSocket = ipPOINTER_CAST( FreeRTOS_Socket_t *, xReceivedEvent.pvData );

					if( xTCPCheckNewClient( pxSocket ) != pdFALSE )
					{
						pxSocket->xEventBits |= ( EventBits_t ) eSOCKET_ACCEPT;
						vSocketWakeUpUser( pxSocket );
					}
				}
				#endif /* ipconfigUSE_TCP */
				break;

			case eTCPNetStat:
				/* FreeRTOS_netstat() was called to have the IP-task print an
				overview of all sockets and their connections */
				#if( ( ipconfigUSE_TCP == 1 ) && ( ipconfigHAS_PRINTF == 1 ) )
				{
					vTCPNetStat();
				}
				#endif /* ipconfigUSE_TCP */
				break;

			case eNoEvent:
				/* xQueueReceive() returned because of a normal time-out. */
				break;

			default :
				/* Should not get here. */
				break;
		}

		if( xNetworkDownEventPending != pdFALSE )
		{
			/* A network down event could not be posted to the network event
			queue because the queue was full.
			As this code runs in the IP-task, it can be done directly by
			calling prvProcessNetworkDownEvent(). */
			prvProcessNetworkDownEvent();
		}
	}
}
/*-----------------------------------------------------------*/

BaseType_t xIsCallingFromIPTask( void )
{
BaseType_t xReturn;

	if( xTaskGetCurrentTaskHandle() == xIPTaskHandle )
	{
		xReturn = pdTRUE;
	}
	else
	{
		xReturn = pdFALSE;
	}

	return xReturn;
}
/*-----------------------------------------------------------*/

static void prvHandleEthernetPacket( NetworkBufferDescriptor_t *pxBuffer )
{
	#if( ipconfigUSE_LINKED_RX_MESSAGES == 0 )
	{
		/* When ipconfigUSE_LINKED_RX_MESSAGES is not set to 0 then only one
		buffer will be sent at a time.  This is the default way for +TCP to pass
		messages from the MAC to the TCP/IP stack. */
		prvProcessEthernetPacket( pxBuffer );
	}
	#else /* ipconfigUSE_LINKED_RX_MESSAGES */
	{
	NetworkBufferDescriptor_t *pxNextBuffer;

		/* An optimisation that is useful when there is high network traffic.
		Instead of passing received packets into the IP task one at a time the
		network interface can chain received packets together and pass them into
		the IP task in one go.  The packets are chained using the pxNextBuffer
		member.  The loop below walks through the chain processing each packet
		in the chain in turn. */
		do
		{
			/* Store a pointer to the buffer after pxBuffer for use later on. */
			pxNextBuffer = pxBuffer->pxNextBuffer;

			/* Make it NULL to avoid using it later on. */
			pxBuffer->pxNextBuffer = NULL;

			prvProcessEthernetPacket( pxBuffer );
			pxBuffer = pxNextBuffer;

		/* While there is another packet in the chain. */
		} while( pxBuffer != NULL );
	}
	#endif /* ipconfigUSE_LINKED_RX_MESSAGES */
}
/*-----------------------------------------------------------*/

static TickType_t prvCalculateSleepTime( void )
{
TickType_t xMaximumSleepTime;

	/* Start with the maximum sleep time, then check this against the remaining
	time in any other timers that are active. */
	xMaximumSleepTime = ipconfigMAX_IP_TASK_SLEEP_TIME;

	if( xARPTimer.bActive != pdFALSE_UNSIGNED )
	{
		if( xARPTimer.ulRemainingTime < xMaximumSleepTime )
		{
			xMaximumSleepTime = xARPTimer.ulReloadTime;
		}
	}

	#if( ipconfigUSE_DHCP == 1 )
	{
		if( xDHCPTimer.bActive != pdFALSE_UNSIGNED )
		{
			if( xDHCPTimer.ulRemainingTime < xMaximumSleepTime )
			{
				xMaximumSleepTime = xDHCPTimer.ulRemainingTime;
			}
		}
	}
	#endif /* ipconfigUSE_DHCP */

	#if( ipconfigUSE_TCP == 1 )
	{
		if( xTCPTimer.ulRemainingTime < xMaximumSleepTime )
		{
			xMaximumSleepTime = xTCPTimer.ulRemainingTime;
		}
	}
	#endif

	#if( ipconfigDNS_USE_CALLBACKS != 0 )
	{
		if( xDNSTimer.bActive != pdFALSE_UNSIGNED )
		{
			if( xDNSTimer.ulRemainingTime < xMaximumSleepTime )
			{
				xMaximumSleepTime = xDNSTimer.ulRemainingTime;
			}
		}
	}
	#endif

	return xMaximumSleepTime;
}
/*-----------------------------------------------------------*/

static void prvCheckNetworkTimers( void )
{
	/* Is it time for ARP processing? */
	if( prvIPTimerCheck( &xARPTimer ) != pdFALSE )
	{
		( void ) xSendEventToIPTask( eARPTimerEvent );
	}

	#if( ipconfigUSE_DHCP == 1 )
	{
		/* Is it time for DHCP processing? */
		if( prvIPTimerCheck( &xDHCPTimer ) != pdFALSE )
		{
			( void ) xSendEventToIPTask( eDHCPEvent );
		}
	}
	#endif /* ipconfigUSE_DHCP */

	#if( ipconfigDNS_USE_CALLBACKS != 0 )
	{
		/* Is it time for DNS processing? */
		if( prvIPTimerCheck( &xDNSTimer ) != pdFALSE )
		{
			vDNSCheckCallBack( NULL );
		}
	}
	#endif /* ipconfigDNS_USE_CALLBACKS */

	#if( ipconfigUSE_TCP == 1 )
	{
	BaseType_t xWillSleep;
	TickType_t xNextTime;
	BaseType_t xCheckTCPSockets;

		/* If the IP task has messages waiting to be processed then
		it will not sleep in any case. */
		if( uxQueueMessagesWaiting( xNetworkEventQueue ) == 0U )
		{
			xWillSleep = pdTRUE;
		}
		else
		{
			xWillSleep = pdFALSE;
		}

		/* Sockets need to be checked if the TCP timer has expired. */
		xCheckTCPSockets = prvIPTimerCheck( &xTCPTimer );

		/* Sockets will also be checked if there are TCP messages but the
		message queue is empty (indicated by xWillSleep being true). */
		if( ( xProcessedTCPMessage != pdFALSE ) && ( xWillSleep != pdFALSE ) )
		{
			xCheckTCPSockets = pdTRUE;
		}

		if( xCheckTCPSockets != pdFALSE )
		{
			/* Attend to the sockets, returning the period after which the
			check must be repeated. */
			xNextTime = xTCPTimerCheck( xWillSleep );
			prvIPTimerStart( &xTCPTimer, xNextTime );
			xProcessedTCPMessage = 0;
		}
	}
	#endif /* ipconfigUSE_TCP == 1 */
}
/*-----------------------------------------------------------*/

static void prvIPTimerStart( IPTimer_t *pxTimer, TickType_t xTime )
{
	vTaskSetTimeOutState( &pxTimer->xTimeOut );
	pxTimer->ulRemainingTime = xTime;

	if( xTime == ( TickType_t ) 0 )
	{
		pxTimer->bExpired = pdTRUE_UNSIGNED;
	}
	else
	{
		pxTimer->bExpired = pdFALSE_UNSIGNED;
	}

	pxTimer->bActive = pdTRUE_UNSIGNED;
}
/*-----------------------------------------------------------*/

static void prvIPTimerReload( IPTimer_t *pxTimer, TickType_t xTime )
{
	pxTimer->ulReloadTime = xTime;
	prvIPTimerStart( pxTimer, xTime );
}
/*-----------------------------------------------------------*/

static BaseType_t prvIPTimerCheck( IPTimer_t *pxTimer )
{
BaseType_t xReturn;

	if( pxTimer->bActive == pdFALSE_UNSIGNED )
	{
		/* The timer is not enabled. */
		xReturn = pdFALSE;
	}
	else
	{
		/* The timer might have set the bExpired flag already, if not, check the
		value of xTimeOut against ulRemainingTime. */
		if( pxTimer->bExpired == pdFALSE_UNSIGNED )
		{
			if( xTaskCheckForTimeOut( &( pxTimer->xTimeOut ), &( pxTimer->ulRemainingTime ) ) != pdFALSE )
			{
				pxTimer->bExpired = pdTRUE_UNSIGNED;
			}
		}
		if( pxTimer->bExpired != pdFALSE_UNSIGNED )
		{
			prvIPTimerStart( pxTimer, pxTimer->ulReloadTime );
			xReturn = pdTRUE;
		}
		else
		{
			xReturn = pdFALSE;
		}
	}

	return xReturn;
}
/*-----------------------------------------------------------*/

void FreeRTOS_NetworkDown( void )
{
static const IPStackEvent_t xNetworkDownEvent = { eNetworkDownEvent, NULL };
const TickType_t xDontBlock = ( TickType_t ) 0;

	/* Simply send the network task the appropriate event. */
	if( xSendEventStructToIPTask( &xNetworkDownEvent, xDontBlock ) != pdPASS )
	{
		/* Could not send the message, so it is still pending. */
		xNetworkDownEventPending = pdTRUE;
	}
	else
	{
		/* Message was sent so it is not pending. */
		xNetworkDownEventPending = pdFALSE;
	}

	iptraceNETWORK_DOWN();
}
/*-----------------------------------------------------------*/

BaseType_t FreeRTOS_NetworkDownFromISR( void )
{
static const IPStackEvent_t xNetworkDownEvent = { eNetworkDownEvent, NULL };
BaseType_t xHigherPriorityTaskWoken = pdFALSE;

	/* Simply send the network task the appropriate event. */
	if( xQueueSendToBackFromISR( xNetworkEventQueue, &xNetworkDownEvent, &xHigherPriorityTaskWoken ) != pdPASS )
	{
		xNetworkDownEventPending = pdTRUE;
	}
	else
	{
		xNetworkDownEventPending = pdFALSE;
	}

	iptraceNETWORK_DOWN();

	return xHigherPriorityTaskWoken;
}
/*-----------------------------------------------------------*/

void *FreeRTOS_GetUDPPayloadBuffer( size_t uxRequestedSizeBytes, TickType_t uxBlockTimeTicks )
{
NetworkBufferDescriptor_t *pxNetworkBuffer;
void *pvReturn;
TickType_t uxBlockTime = uxBlockTimeTicks;

	/* Cap the block time.  The reason for this is explained where
	ipconfigUDP_MAX_SEND_BLOCK_TIME_TICKS is defined (assuming an official
	FreeRTOSIPConfig.h header file is being used). */
	if( uxBlockTime > ( ( TickType_t ) ipconfigUDP_MAX_SEND_BLOCK_TIME_TICKS ) )
	{
		uxBlockTime = ( ( TickType_t ) ipconfigUDP_MAX_SEND_BLOCK_TIME_TICKS );
	}

	/* Obtain a network buffer with the required amount of storage. */
	pxNetworkBuffer = pxGetNetworkBufferWithDescriptor( sizeof( UDPPacket_t ) + uxRequestedSizeBytes, uxBlockTime );

	if( pxNetworkBuffer != NULL )
	{
		/* Set the actual packet size in case a bigger buffer was returned. */
		pxNetworkBuffer->xDataLength = sizeof( UDPPacket_t ) + uxRequestedSizeBytes;
		/* Skip 3 headers. */
		pvReturn = &( pxNetworkBuffer->pucEthernetBuffer[ sizeof( UDPPacket_t ) ] );
	}
	else
	{
		pvReturn = NULL;
	}

	return ( void * ) pvReturn;
}
/*-----------------------------------------------------------*/

NetworkBufferDescriptor_t *pxDuplicateNetworkBufferWithDescriptor( const NetworkBufferDescriptor_t * const pxNetworkBuffer,
	size_t uxNewLength )
{
NetworkBufferDescriptor_t * pxNewBuffer;

	/* This function is only used when 'ipconfigZERO_COPY_TX_DRIVER' is set to 1.
	The transmit routine wants to have ownership of the network buffer
	descriptor, because it will pass the buffer straight to DMA. */
	pxNewBuffer = pxGetNetworkBufferWithDescriptor( uxNewLength, ( TickType_t ) 0 );

	if( pxNewBuffer != NULL )
	{
		/* Set the actual packet size in case a bigger buffer than requested
		was returned. */
		pxNewBuffer->xDataLength = uxNewLength;

		/* Copy the original packet information. */
		pxNewBuffer->ulIPAddress = pxNetworkBuffer->ulIPAddress;
		pxNewBuffer->usPort = pxNetworkBuffer->usPort;
		pxNewBuffer->usBoundPort = pxNetworkBuffer->usBoundPort;
		( void ) memcpy( pxNewBuffer->pucEthernetBuffer, pxNetworkBuffer->pucEthernetBuffer, pxNetworkBuffer->xDataLength );
	}

	return pxNewBuffer;
}
/*-----------------------------------------------------------*/

#if( ipconfigZERO_COPY_TX_DRIVER != 0 ) || ( ipconfigZERO_COPY_RX_DRIVER != 0 )

	NetworkBufferDescriptor_t *pxPacketBuffer_to_NetworkBuffer( const void *pvBuffer )
	{
	const uint8_t *pucBuffer;
	NetworkBufferDescriptor_t *pxResult;

		if( pvBuffer == NULL )
		{
			pxResult = NULL;
		}
		else
		{
			/* Obtain the network buffer from the zero copy pointer. */
			pucBuffer = ipPOINTER_CAST( const uint8_t *, pvBuffer );

			/* The input here is a pointer to a payload buffer.  Subtract the
			size of the header in the network buffer, usually 8 + 2 bytes. */
			pucBuffer -= ipBUFFER_PADDING;

			/* Here a pointer was placed to the network descriptor.  As a
			pointer is dereferenced, make sure it is well aligned. */
			if( ( ( ( size_t ) pucBuffer ) & ( sizeof( pucBuffer ) - 1U ) ) == ( size_t ) 0U )
			{
				pxResult = * ( ipPOINTER_CAST( NetworkBufferDescriptor_t **, pucBuffer ) );
			}
			else
			{
				pxResult = NULL;
			}
		}

		return pxResult;
	}

#endif /* ipconfigZERO_COPY_TX_DRIVER != 0 */
/*-----------------------------------------------------------*/

NetworkBufferDescriptor_t *pxUDPPayloadBuffer_to_NetworkBuffer( const void * pvBuffer )
{
const uint8_t *pucBuffer;
NetworkBufferDescriptor_t *pxResult;

	if( pvBuffer == NULL )
	{
		pxResult = NULL;
	}
	else
	{
		/* Obtain the network buffer from the zero copy pointer. */
		pucBuffer = ipPOINTER_CAST( const uint8_t *, pvBuffer );

		/* The input here is a pointer to a payload buffer.  Subtract
		the total size of a UDP/IP header plus the size of the header in
		the network buffer, usually 8 + 2 bytes. */
		pucBuffer -= ( sizeof( UDPPacket_t ) + ( ( size_t ) ipBUFFER_PADDING ) );

		/* Here a pointer was placed to the network descriptor,
		As a pointer is dereferenced, make sure it is well aligned */
		if( ( ( ( size_t ) pucBuffer ) & ( sizeof( pucBuffer ) - 1U ) ) == 0U )
		{
			/* The following statement may trigger a:
			warning: cast increases required alignment of target type [-Wcast-align].
			It has been confirmed though that the alignment is suitable. */
			pxResult = * ( ipPOINTER_CAST( NetworkBufferDescriptor_t **, pucBuffer ) );
		}
		else
		{
			pxResult = NULL;
		}
	}

	return pxResult;
}
/*-----------------------------------------------------------*/

void FreeRTOS_ReleaseUDPPayloadBuffer( void const * pvBuffer )
{
	vReleaseNetworkBufferAndDescriptor( pxUDPPayloadBuffer_to_NetworkBuffer( pvBuffer ) );
}
/*-----------------------------------------------------------*/

/*_RB_ Should we add an error or assert if the task priorities are set such that the servers won't function as expected? */
/*_HT_ There was a bug in FreeRTOS_TCP_IP.c that only occurred when the applications' priority was too high.
 As that bug has been repaired, there is not an urgent reason to warn.
 It is better though to use the advised priority scheme. */
BaseType_t FreeRTOS_IPInit( const uint8_t ucIPAddress[ ipIP_ADDRESS_LENGTH_BYTES ], const uint8_t ucNetMask[ ipIP_ADDRESS_LENGTH_BYTES ], const uint8_t ucGatewayAddress[ ipIP_ADDRESS_LENGTH_BYTES ], const uint8_t ucDNSServerAddress[ ipIP_ADDRESS_LENGTH_BYTES ], const uint8_t ucMACAddress[ ipMAC_ADDRESS_LENGTH_BYTES ] )
{
BaseType_t xReturn = pdFALSE;

	/* This function should only be called once. */
	configASSERT( xIPIsNetworkTaskReady() == pdFALSE );
	configASSERT( xNetworkEventQueue == NULL );
	configASSERT( xIPTaskHandle == NULL );

	#ifndef _lint
	{
		/* Check if MTU is big enough. */
		configASSERT( ( ( size_t ) ipconfigNETWORK_MTU ) >= ( ipSIZE_OF_IPv4_HEADER + ipSIZE_OF_TCP_HEADER + ipconfigTCP_MSS ) );
		/* Check structure packing is correct. */
		configASSERT( sizeof( EthernetHeader_t ) == ipEXPECTED_EthernetHeader_t_SIZE );
		configASSERT( sizeof( ARPHeader_t ) == ipEXPECTED_ARPHeader_t_SIZE );
		configASSERT( sizeof( IPHeader_t ) == ipEXPECTED_IPHeader_t_SIZE );
		configASSERT( sizeof( ICMPHeader_t ) == ipEXPECTED_ICMPHeader_t_SIZE );
		configASSERT( sizeof( UDPHeader_t ) == ipEXPECTED_UDPHeader_t_SIZE );
	}
	#endif
	/* Attempt to create the queue used to communicate with the IP task. */
	xNetworkEventQueue = xQueueCreate( ( UBaseType_t ) ipconfigEVENT_QUEUE_LENGTH, ( UBaseType_t ) sizeof( IPStackEvent_t ) );
	configASSERT( xNetworkEventQueue != NULL );

	if( xNetworkEventQueue != NULL )
	{
		#if ( configQUEUE_REGISTRY_SIZE > 0 )
		{
			/* A queue registry is normally used to assist a kernel aware
			debugger.  If one is in use then it will be helpful for the debugger
			to show information about the network event queue. */
			vQueueAddToRegistry( xNetworkEventQueue, "NetEvnt" );
		}
		#endif /* configQUEUE_REGISTRY_SIZE */

		if( xNetworkBuffersInitialise() == pdPASS )
		{
			/* Store the local IP and MAC address. */
			xNetworkAddressing.ulDefaultIPAddress = FreeRTOS_inet_addr_quick( ucIPAddress[ 0 ], ucIPAddress[ 1 ], ucIPAddress[ 2 ], ucIPAddress[ 3 ] );
			xNetworkAddressing.ulNetMask = FreeRTOS_inet_addr_quick( ucNetMask[ 0 ], ucNetMask[ 1 ], ucNetMask[ 2 ], ucNetMask[ 3 ] );
			xNetworkAddressing.ulGatewayAddress = FreeRTOS_inet_addr_quick( ucGatewayAddress[ 0 ], ucGatewayAddress[ 1 ], ucGatewayAddress[ 2 ], ucGatewayAddress[ 3 ] );
			xNetworkAddressing.ulDNSServerAddress = FreeRTOS_inet_addr_quick( ucDNSServerAddress[ 0 ], ucDNSServerAddress[ 1 ], ucDNSServerAddress[ 2 ], ucDNSServerAddress[ 3 ] );
			xNetworkAddressing.ulBroadcastAddress = ( xNetworkAddressing.ulDefaultIPAddress & xNetworkAddressing.ulNetMask ) |  ~xNetworkAddressing.ulNetMask;

			( void ) memcpy( &xDefaultAddressing, &xNetworkAddressing, sizeof( xDefaultAddressing ) );

			#if ipconfigUSE_DHCP == 1
			{
				/* The IP address is not set until DHCP completes. */
				*ipLOCAL_IP_ADDRESS_POINTER = 0x00UL;
			}
			#else
			{
				/* The IP address is set from the value passed in. */
				*ipLOCAL_IP_ADDRESS_POINTER = xNetworkAddressing.ulDefaultIPAddress;

				/* Added to prevent ARP flood to gateway.  Ensure the
				gateway is on the same subnet as the IP	address. */
				if( xNetworkAddressing.ulGatewayAddress != 0UL )
				{
					configASSERT( ( ( *ipLOCAL_IP_ADDRESS_POINTER ) & xNetworkAddressing.ulNetMask ) == ( xNetworkAddressing.ulGatewayAddress & xNetworkAddressing.ulNetMask ) );
				}
			}
			#endif /* ipconfigUSE_DHCP == 1 */

			/* The MAC address is stored in the start of the default packet
			header fragment, which is used when sending UDP packets. */
			( void ) memcpy( ipLOCAL_MAC_ADDRESS, ucMACAddress, ( size_t ) ipMAC_ADDRESS_LENGTH_BYTES );

			/* Prepare the sockets interface. */
			vNetworkSocketsInit();

			/* Create the task that processes Ethernet and stack events. */
			xReturn = xTaskCreate( prvIPTask,
								   "IP-task",
								   ( uint16_t )ipconfigIP_TASK_STACK_SIZE_WORDS,
								   NULL,
								   ( UBaseType_t )ipconfigIP_TASK_PRIORITY,
								   &( xIPTaskHandle ) );
		}
		else
		{
			FreeRTOS_debug_printf( ( "FreeRTOS_IPInit: xNetworkBuffersInitialise() failed\n") );

			/* Clean up. */
			vQueueDelete( xNetworkEventQueue );
			xNetworkEventQueue = NULL;
		}
	}
	else
	{
		FreeRTOS_debug_printf( ( "FreeRTOS_IPInit: Network event queue could not be created\n") );
	}

	return xReturn;
}
/*-----------------------------------------------------------*/

void FreeRTOS_GetAddressConfiguration( uint32_t *pulIPAddress,
									   uint32_t *pulNetMask,
									   uint32_t *pulGatewayAddress,
									   uint32_t *pulDNSServerAddress )
{
	/* Return the address configuration to the caller. */

	if( pulIPAddress != NULL )
	{
		*pulIPAddress = *ipLOCAL_IP_ADDRESS_POINTER;
	}

	if( pulNetMask != NULL )
	{
		*pulNetMask = xNetworkAddressing.ulNetMask;
	}

	if( pulGatewayAddress != NULL )
	{
		*pulGatewayAddress = xNetworkAddressing.ulGatewayAddress;
	}

	if( pulDNSServerAddress != NULL )
	{
		*pulDNSServerAddress = xNetworkAddressing.ulDNSServerAddress;
	}
}
/*-----------------------------------------------------------*/

void FreeRTOS_SetAddressConfiguration( const uint32_t *pulIPAddress,
									   const uint32_t *pulNetMask,
									   const uint32_t *pulGatewayAddress,
									   const uint32_t *pulDNSServerAddress )
{
	/* Update the address configuration. */

	if( pulIPAddress != NULL )
	{
		*ipLOCAL_IP_ADDRESS_POINTER = *pulIPAddress;
	}

	if( pulNetMask != NULL )
	{
		xNetworkAddressing.ulNetMask = *pulNetMask;
	}

	if( pulGatewayAddress != NULL )
	{
		xNetworkAddressing.ulGatewayAddress = *pulGatewayAddress;
	}

	if( pulDNSServerAddress != NULL )
	{
		xNetworkAddressing.ulDNSServerAddress = *pulDNSServerAddress;
	}
}
/*-----------------------------------------------------------*/

#if ( ipconfigSUPPORT_OUTGOING_PINGS == 1 )

	BaseType_t FreeRTOS_SendPingRequest( uint32_t ulIPAddress, size_t uxNumberOfBytesToSend, TickType_t uxBlockTimeTicks )
	{
	NetworkBufferDescriptor_t *pxNetworkBuffer;
	ICMPHeader_t *pxICMPHeader;
	EthernetHeader_t *pxEthernetHeader;
	BaseType_t xReturn = pdFAIL;
	static uint16_t usSequenceNumber = 0;
	uint8_t *pucChar;
	size_t uxTotalLength;
	IPStackEvent_t xStackTxEvent = { eStackTxEvent, NULL };

		uxTotalLength = uxNumberOfBytesToSend + sizeof( ICMPPacket_t );
		pxNetworkBuffer = pxGetNetworkBufferWithDescriptor( uxTotalLength, uxBlockTimeTicks );

		if( pxNetworkBuffer != NULL )
		{
		BaseType_t xEnoughSpace;

			if( uxNumberOfBytesToSend < ( ipconfigNETWORK_MTU - ( sizeof( IPHeader_t ) + sizeof( ICMPHeader_t ) ) ) )
			{
				xEnoughSpace = pdTRUE;
			}
			else
			{
				xEnoughSpace = pdFALSE;
			}
			if( ( uxGetNumberOfFreeNetworkBuffers() >= 3U ) && ( uxNumberOfBytesToSend >= 1U ) && ( xEnoughSpace != pdFALSE ) )
			{
				pxEthernetHeader = ipPOINTER_CAST( EthernetHeader_t *, pxNetworkBuffer->pucEthernetBuffer );
				pxEthernetHeader->usFrameType = ipIPv4_FRAME_TYPE;
				

				pxICMPHeader = ipPOINTER_CAST( ICMPHeader_t *, &( pxNetworkBuffer->pucEthernetBuffer[ ipIP_PAYLOAD_OFFSET ] ) );
				usSequenceNumber++;

				/* Fill in the basic header information. */
				pxICMPHeader->ucTypeOfMessage = ipICMP_ECHO_REQUEST;
				pxICMPHeader->ucTypeOfService = 0;
				pxICMPHeader->usIdentifier = usSequenceNumber;
				pxICMPHeader->usSequenceNumber = usSequenceNumber;

				/* Find the start of the data. */
				pucChar = ( uint8_t * ) pxICMPHeader;
				pucChar = &(pucChar[ sizeof( ICMPHeader_t ) ] );

				/* Just memset the data to a fixed value. */
				( void ) memset( pucChar, ( int ) ipECHO_DATA_FILL_BYTE, uxNumberOfBytesToSend );

				/* The message is complete, IP and checksum's are handled by
				vProcessGeneratedUDPPacket */
				pxNetworkBuffer->pucEthernetBuffer[ ipSOCKET_OPTIONS_OFFSET ] = FREERTOS_SO_UDPCKSUM_OUT;
				pxNetworkBuffer->ulIPAddress = ulIPAddress;
				pxNetworkBuffer->usPort = ipPACKET_CONTAINS_ICMP_DATA;
				/* xDataLength is the size of the total packet, including the Ethernet header. */
				pxNetworkBuffer->xDataLength = uxTotalLength;

				/* Send to the stack. */
				xStackTxEvent.pvData = pxNetworkBuffer;

				if( xSendEventStructToIPTask( &( xStackTxEvent ), uxBlockTimeTicks ) != pdPASS )
				{
					vReleaseNetworkBufferAndDescriptor( pxNetworkBuffer );
					iptraceSTACK_TX_EVENT_LOST( ipSTACK_TX_EVENT );
				}
				else
				{
					xReturn = ( BaseType_t ) usSequenceNumber;
				}
			}
		}
		else
		{
			/* The requested number of bytes will not fit in the available space
			in the network buffer. */
		}

		return xReturn;
	}

#endif /* ipconfigSUPPORT_OUTGOING_PINGS == 1 */
/*-----------------------------------------------------------*/

BaseType_t xSendEventToIPTask( eIPEvent_t eEvent )
{
IPStackEvent_t xEventMessage;
const TickType_t xDontBlock = ( TickType_t ) 0;

	xEventMessage.eEventType = eEvent;
	xEventMessage.pvData = ( void* )NULL;

	return xSendEventStructToIPTask( &xEventMessage, xDontBlock );
}
/*-----------------------------------------------------------*/

BaseType_t xSendEventStructToIPTask( const IPStackEvent_t *pxEvent, TickType_t uxTimeout )
{
BaseType_t xReturn, xSendMessage;
TickType_t uxUseTimeout = uxTimeout;

	if( ( xIPIsNetworkTaskReady() == pdFALSE ) && ( pxEvent->eEventType != eNetworkDownEvent ) )
	{
		/* Only allow eNetworkDownEvent events if the IP task is not ready
		yet.  Not going to attempt to send the message so the send failed. */
		xReturn = pdFAIL;
	}
	else
	{
		xSendMessage = pdTRUE;

		#if( ipconfigUSE_TCP == 1 )
		{
			if( pxEvent->eEventType == eTCPTimerEvent )
			{
				/* TCP timer events are sent to wake the timer task when
				xTCPTimer has expired, but there is no point sending them if the
				IP task is already awake processing other message. */
				xTCPTimer.bExpired = pdTRUE_UNSIGNED;

				if( uxQueueMessagesWaiting( xNetworkEventQueue ) != 0U )
				{
					/* Not actually going to send the message but this is not a
					failure as the message didn't need to be sent. */
					xSendMessage = pdFALSE;
				}
			}
		}
		#endif /* ipconfigUSE_TCP */

		if( xSendMessage != pdFALSE )
		{
			/* The IP task cannot block itself while waiting for itself to
			respond. */
			if( ( xIsCallingFromIPTask() == pdTRUE ) && ( uxUseTimeout > ( TickType_t ) 0U ) )
			{
				uxUseTimeout = ( TickType_t ) 0;
			}

			xReturn = xQueueSendToBack( xNetworkEventQueue, pxEvent, uxUseTimeout );

			if( xReturn == pdFAIL )
			{
				/* A message should have been sent to the IP task, but wasn't. */
				FreeRTOS_debug_printf( ( "xSendEventStructToIPTask: CAN NOT ADD %d\n", pxEvent->eEventType ) );
				iptraceSTACK_TX_EVENT_LOST( pxEvent->eEventType );
			}
		}
		else
		{
			/* It was not necessary to send the message to process the event so
			even though the message was not sent the call was successful. */
			xReturn = pdPASS;
		}
	}

	return xReturn;
}
/*-----------------------------------------------------------*/

eFrameProcessingResult_t eConsiderFrameForProcessing( const uint8_t * const pucEthernetBuffer )
{
eFrameProcessingResult_t eReturn;
const EthernetHeader_t *pxEthernetHeader;

	pxEthernetHeader = ipPOINTER_CAST( const EthernetHeader_t *, pucEthernetBuffer );

	if( memcmp( ipLOCAL_MAC_ADDRESS, pxEthernetHeader->xDestinationAddress.ucBytes, sizeof( MACAddress_t ) ) == 0 )
	{
		/* The packet was directed to this node - process it. */
		eReturn = eProcessBuffer;
	}
	else if( memcmp( xBroadcastMACAddress.ucBytes, pxEthernetHeader->xDestinationAddress.ucBytes, sizeof( MACAddress_t ) ) == 0 )
	{
		/* The packet was a broadcast - process it. */
		eReturn = eProcessBuffer;
	}
	else
#if( ipconfigUSE_LLMNR == 1 )
	if( memcmp( xLLMNR_MacAdress.ucBytes, pxEthernetHeader->xDestinationAddress.ucBytes, sizeof( MACAddress_t ) ) == 0 )
	{
		/* The packet is a request for LLMNR - process it. */
		eReturn = eProcessBuffer;
	}
	else
#endif /* ipconfigUSE_LLMNR */
	{
		/* The packet was not a broadcast, or for this node, just release
		the buffer without taking any other action. */
		eReturn = eReleaseBuffer;
	}

	#if( ipconfigFILTER_OUT_NON_ETHERNET_II_FRAMES == 1 )
	{
	uint16_t usFrameType;

		if( eReturn == eProcessBuffer )
		{
			usFrameType = pxEthernetHeader->usFrameType;
			usFrameType = FreeRTOS_ntohs( usFrameType );

			if( usFrameType <= 0x600U )
			{
				/* Not an Ethernet II frame. */
				eReturn = eReleaseBuffer;
			}
		}
	}
	#endif /* ipconfigFILTER_OUT_NON_ETHERNET_II_FRAMES == 1  */

	return eReturn;
}
/*-----------------------------------------------------------*/

static void prvProcessNetworkDownEvent( void )
{
	/* Stop the ARP timer while there is no network. */
	xARPTimer.bActive = pdFALSE_UNSIGNED;

	#if ipconfigUSE_NETWORK_EVENT_HOOK == 1
	{
		static BaseType_t xCallEventHook = pdFALSE;

		/* The first network down event is generated by the IP stack itself to
		initialise the network hardware, so do not call the network down event
		the first time through. */
		if( xCallEventHook == pdTRUE )
		{
			vApplicationIPNetworkEventHook( eNetworkDown );
		}
		xCallEventHook = pdTRUE;
	}
	#endif

	/* Per the ARP Cache Validation section of https://tools.ietf.org/html/rfc1122, 
	treat network down as a "delivery problem" and flush the ARP cache for this
	interface. */
	FreeRTOS_ClearARP( );

	/* The network has been disconnected (or is being initialised for the first
	time).  Perform whatever hardware processing is necessary to bring it up
	again, or wait for it to be available again.  This is hardware dependent. */
	if( xNetworkInterfaceInitialise() != pdPASS )
	{
		/* Ideally the network interface initialisation function will only
		return when the network is available.  In case this is not the case,
		wait a while before retrying the initialisation. */
		vTaskDelay( ipINITIALISATION_RETRY_DELAY );
		FreeRTOS_NetworkDown();
	}
	else
	{
		/* Set remaining time to 0 so it will become active immediately. */
		#if ipconfigUSE_DHCP == 1
		{
			/* The network is not up until DHCP has completed. */
			vDHCPProcess( pdTRUE );
			( void ) xSendEventToIPTask( eDHCPEvent );
		}
		#else
		{
			/* Perform any necessary 'network up' processing. */
			vIPNetworkUpCalls();
		}
		#endif
	}
}
/*-----------------------------------------------------------*/

void vIPNetworkUpCalls( void )
{
	xNetworkUp = pdTRUE;

	#if( ipconfigUSE_NETWORK_EVENT_HOOK == 1 )
	{
		vApplicationIPNetworkEventHook( eNetworkUp );
	}
	#endif /* ipconfigUSE_NETWORK_EVENT_HOOK */

	#if( ipconfigDNS_USE_CALLBACKS != 0 )
	{
		/* The following function is declared in FreeRTOS_DNS.c	and 'private' to
		this library */
		extern void vDNSInitialise( void );
		vDNSInitialise();
	}
	#endif /* ipconfigDNS_USE_CALLBACKS != 0 */

	/* Set remaining time to 0 so it will become active immediately. */
	prvIPTimerReload( &xARPTimer, pdMS_TO_TICKS( ipARP_TIMER_PERIOD_MS ) );
}
/*-----------------------------------------------------------*/

static void prvProcessEthernetPacket( NetworkBufferDescriptor_t * const pxNetworkBuffer )
{
const EthernetHeader_t *pxEthernetHeader;
eFrameProcessingResult_t eReturned = eReleaseBuffer;

	configASSERT( pxNetworkBuffer != NULL );

	/* Interpret the Ethernet frame. */
	if( pxNetworkBuffer->xDataLength >= sizeof( EthernetHeader_t ) )
	{
		eReturned = ipCONSIDER_FRAME_FOR_PROCESSING( pxNetworkBuffer->pucEthernetBuffer );
		pxEthernetHeader = ipPOINTER_CAST( const EthernetHeader_t *, pxNetworkBuffer->pucEthernetBuffer );

		/* The condition "eReturned == eProcessBuffer" must be true. */
		#if( ipconfigETHERNET_DRIVER_FILTERS_FRAME_TYPES == 0 )
		if( eReturned == eProcessBuffer )
		#endif
		{
			/* Interpret the received Ethernet packet. */
			switch( pxEthernetHeader->usFrameType )
			{
			case ipARP_FRAME_TYPE:
				/* The Ethernet frame contains an ARP packet. */
				if( pxNetworkBuffer->xDataLength >= sizeof( ARPPacket_t ) )
				{
					eReturned = eARPProcessPacket( ipPOINTER_CAST( ARPPacket_t *, pxNetworkBuffer->pucEthernetBuffer ) );
				}
				else
				{
					eReturned = eReleaseBuffer;
				}
				break;

			case ipIPv4_FRAME_TYPE:
				/* The Ethernet frame contains an IP packet. */
				if( pxNetworkBuffer->xDataLength >= sizeof( IPPacket_t ) )
				{
					eReturned = prvProcessIPPacket( ipPOINTER_CAST( IPPacket_t *, pxNetworkBuffer->pucEthernetBuffer ), pxNetworkBuffer );
				}
				else
				{
					eReturned = eReleaseBuffer;
				}
				break;

			default:
				/* No other packet types are handled.  Nothing to do. */
				eReturned = eReleaseBuffer;
				break;
			}
		}
	}

	/* Perform any actions that resulted from processing the Ethernet frame. */
	switch( eReturned )
	{
		case eReturnEthernetFrame :
			/* The Ethernet frame will have been updated (maybe it was
			an ARP request or a PING request?) and should be sent back to
			its source. */
			vReturnEthernetFrame( pxNetworkBuffer, pdTRUE );
			/* parameter pdTRUE: the buffer must be released once
			the frame has been transmitted */
			break;

		case eFrameConsumed :
			/* The frame is in use somewhere, don't release the buffer
			yet. */
			break;

		case eReleaseBuffer :
		case eProcessBuffer :
		default :
			/* The frame is not being used anywhere, and the
			NetworkBufferDescriptor_t structure containing the frame should
			just be	released back to the list of free buffers. */
			vReleaseNetworkBufferAndDescriptor( pxNetworkBuffer );
			break;
	}
}
/*-----------------------------------------------------------*/

BaseType_t xIsIPv4Multicast( uint32_t ulIPAddress )
{
BaseType_t xReturn;
uint32_t ulIP = FreeRTOS_ntohl( ulIPAddress );

	if( ( ulIP >= ipFIRST_MULTI_CAST_IPv4 ) && ( ulIP < ipLAST_MULTI_CAST_IPv4 ) )
	{
		xReturn = pdTRUE;
	}
	else
	{
		xReturn = pdFALSE;
	}
	return xReturn;
}
/*-----------------------------------------------------------*/

void vSetMultiCastIPv4MacAddress( uint32_t ulIPAddress, MACAddress_t *pxMACAddress )
{
uint32_t ulIP = FreeRTOS_ntohl( ulIPAddress );

	pxMACAddress->ucBytes[ 0 ] = ( uint8_t ) 0x01U;
	pxMACAddress->ucBytes[ 1 ] = ( uint8_t ) 0x00U;
	pxMACAddress->ucBytes[ 2 ] = ( uint8_t ) 0x5EU;
	pxMACAddress->ucBytes[ 3 ] = ( uint8_t ) ( ( ulIP >> 16 ) & 0x7fU );	/* Use 7 bits. */
	pxMACAddress->ucBytes[ 4 ] = ( uint8_t ) ( ( ulIP >>  8 ) & 0xffU );	/* Use 8 bits. */
	pxMACAddress->ucBytes[ 5 ] = ( uint8_t ) ( ( ulIP       ) & 0xffU );	/* Use 8 bits. */
}
/*-----------------------------------------------------------*/

static eFrameProcessingResult_t prvAllowIPPacket( const IPPacket_t * const pxIPPacket,
	const NetworkBufferDescriptor_t * const pxNetworkBuffer, UBaseType_t uxHeaderLength )
{
eFrameProcessingResult_t eReturn = eProcessBuffer;

#if( ( ipconfigETHERNET_DRIVER_FILTERS_PACKETS == 0 ) || ( ipconfigDRIVER_INCLUDED_RX_IP_CHECKSUM == 0 ) )
	const IPHeader_t * pxIPHeader = &( pxIPPacket->xIPHeader );
#else
	/* or else, the parameter won't be used and the function will be optimised
	away */
	( void ) pxIPPacket;
#endif

	#if( ipconfigETHERNET_DRIVER_FILTERS_PACKETS == 0 )
	{
		/* In systems with a very small amount of RAM, it might be advantageous
		to have incoming messages checked earlier, by the network card driver.
		This method may decrease the usage of sparse network buffers. */
		uint32_t ulDestinationIPAddress = pxIPHeader->ulDestinationIPAddress;

			/* Ensure that the incoming packet is not fragmented (only outgoing
			packets can be fragmented) as these are the only handled IP frames
			currently. */
			if( ( pxIPHeader->usFragmentOffset & ipFRAGMENT_OFFSET_BIT_MASK ) != 0U )
			{
				/* Can not handle, fragmented packet. */
				eReturn = eReleaseBuffer;
			}
			/* Test if the length of the IP-header is between 20 and 60 bytes,
			and if the IP-version is 4. */
			else if( ( pxIPHeader->ucVersionHeaderLength < ipIPV4_VERSION_HEADER_LENGTH_MIN ) ||
					 ( pxIPHeader->ucVersionHeaderLength > ipIPV4_VERSION_HEADER_LENGTH_MAX ) )
			{
				/* Can not handle, unknown or invalid header version. */
				eReturn = eReleaseBuffer;
			}
				/* Is the packet for this IP address? */
			else if( ( ulDestinationIPAddress != *ipLOCAL_IP_ADDRESS_POINTER ) &&
				/* Is it the global broadcast address 255.255.255.255 ? */
				( ulDestinationIPAddress != ipBROADCAST_IP_ADDRESS ) &&
				/* Is it a specific broadcast address 192.168.1.255 ? */
				( ulDestinationIPAddress != xNetworkAddressing.ulBroadcastAddress ) &&
			#if( ipconfigUSE_LLMNR == 1 )
				/* Is it the LLMNR multicast address? */
				( ulDestinationIPAddress != ipLLMNR_IP_ADDR ) &&
			#endif
				/* Or (during DHCP negotiation) we have no IP-address yet? */
				( *ipLOCAL_IP_ADDRESS_POINTER != 0UL ) )
			{
				/* Packet is not for this node, release it */
				eReturn = eReleaseBuffer;
			}
			else
			{
				/* Packet is not fragemented, destination is this device. */
			}
	}
	#endif /* ipconfigETHERNET_DRIVER_FILTERS_PACKETS */

	#if( ipconfigDRIVER_INCLUDED_RX_IP_CHECKSUM == 0 )
	{
		/* Some drivers of NIC's with checksum-offloading will enable the above
		define, so that the checksum won't be checked again here */
		if (eReturn == eProcessBuffer )
		{
			/* Is the IP header checksum correct? */
			if( ( pxIPHeader->ucProtocol != ( uint8_t ) ipPROTOCOL_ICMP ) &&
				( usGenerateChecksum( 0U, ( uint8_t * ) &( pxIPHeader->ucVersionHeaderLength ), ( size_t ) uxHeaderLength ) != ipCORRECT_CRC ) )
			{
				/* Check sum in IP-header not correct. */
				eReturn = eReleaseBuffer;
			}
			/* Is the upper-layer checksum (TCP/UDP/ICMP) correct? */
			else if( usGenerateProtocolChecksum( ( uint8_t * )( pxNetworkBuffer->pucEthernetBuffer ), pxNetworkBuffer->xDataLength, pdFALSE ) != ipCORRECT_CRC )
			{
				/* Protocol checksum not accepted. */
				eReturn = eReleaseBuffer;
			}
			else
			{
				/* The checksum of the received packet is OK. */
			}
		}
	}
	#else
	{
<<<<<<< HEAD
		if (eReturn == eProcessBuffer )
		{
			if( xCheckSizeFields( ( uint8_t * )( pxNetworkBuffer->pucEthernetBuffer ), pxNetworkBuffer->xDataLength ) != pdPASS )
			{
				/* Some of the lengths checks was not successful. */
				eReturn = eReleaseBuffer;
			}
		}
=======
		#if( ipconfigUDP_PASS_ZERO_CHECKSUM_PACKETS == 0 )
		{
			/* Check if this is a UDP packet without a checksum. */
			if (eReturn == eProcessBuffer )
			{
				/* ipconfigUDP_PASS_ZERO_CHECKSUM_PACKETS is defined as 0,
				and so UDP packets carrying a protocol checksum of 0, will
				be dropped. */

				/* Identify the next protocol. */
				if( pxIPPacket->xIPHeader.ucProtocol == ( uint8_t ) ipPROTOCOL_UDP )
				{
				ProtocolPacket_t *pxProtPack;
				uint16_t *pusChecksum;

					/* pxProtPack will point to the offset were the protocols begin. */
					pxProtPack = ipPOINTER_CAST( ProtocolPacket_t *, &( pxNetworkBuffer->pucEthernetBuffer[ uxHeaderLength - ipSIZE_OF_IPv4_HEADER ] ) );
					pusChecksum = ( uint16_t * ) ( &( pxProtPack->xUDPPacket.xUDPHeader.usChecksum ) );
					if( *pusChecksum == ( uint16_t ) 0U )
					{
						#if( ipconfigHAS_PRINTF != 0 )
						{
						static BaseType_t xCount = 0;

							if( xCount < 5 )
							{
								FreeRTOS_printf( ( "prvAllowIPPacket: UDP packet from %xip without CRC dropped\n",
									FreeRTOS_ntohl( pxIPPacket->xIPHeader.ulSourceIPAddress ) ) );
								xCount++;
							}
						}
						#endif	/* ( ipconfigHAS_PRINTF != 0 ) */

						/* Protocol checksum not accepted. */
						eReturn = eReleaseBuffer;
					}
				}
			}
		}
		#endif	/* ( ipconfigUDP_PASS_ZERO_CHECKSUM_PACKETS == 0 ) */
>>>>>>> f9b4dd75
		/* to avoid warning unused parameters */
		( void ) uxHeaderLength;
	}
	#endif /* ipconfigDRIVER_INCLUDED_RX_IP_CHECKSUM == 0 */

	return eReturn;
}
/*-----------------------------------------------------------*/

static eFrameProcessingResult_t prvProcessIPPacket( IPPacket_t * pxIPPacket, NetworkBufferDescriptor_t * const pxNetworkBuffer )
{
eFrameProcessingResult_t eReturn;
IPHeader_t * pxIPHeader = &( pxIPPacket->xIPHeader );
size_t uxLength = ( size_t ) pxIPHeader->ucVersionHeaderLength;
UBaseType_t uxHeaderLength = ( UBaseType_t ) ( ( uxLength & 0x0FU ) << 2 );
uint8_t ucProtocol;

	/* Bound the calculated header length: take away the Ethernet header size,
	then check if the IP header is claiming to be longer than the remaining
	total packet size. Also check for minimal header field length. */
	if( ( uxHeaderLength > ( pxNetworkBuffer->xDataLength - ipSIZE_OF_ETH_HEADER ) ) ||
		( uxHeaderLength < ipSIZE_OF_IPv4_HEADER ) )
	{
		return eReleaseBuffer;
	}

	ucProtocol = pxIPPacket->xIPHeader.ucProtocol;
	/* Check if the IP headers are acceptable and if it has our destination. */
	eReturn = prvAllowIPPacket( pxIPPacket, pxNetworkBuffer, uxHeaderLength );

	if( eReturn == eProcessBuffer )
	{
		/* Are there IP-options. */
		if( uxHeaderLength > ipSIZE_OF_IPv4_HEADER )
		{
			/* The size of the IP-header is larger than 20 bytes.
			The extra space is used for IP-options. */
<<<<<<< HEAD
			/* All structs of headers expect a IP header size of 20 bytes
			 * IP header options were included, we'll ignore them and cut them out. */
			const size_t optlen = ( ( size_t ) uxHeaderLength ) - ipSIZE_OF_IPv4_HEADER;
			/* From: the previous start of UDP/ICMP/TCP data. */
			const uint8_t *pucSource = ( const uint8_t * ) &( pxNetworkBuffer->pucEthernetBuffer[ sizeof( EthernetHeader_t ) + uxHeaderLength ] );
			/* To: the usual start of UDP/ICMP/TCP data at offset 20 (decimal ) from IP header. */
			uint8_t *pucTarget = ( uint8_t * ) &( pxNetworkBuffer->pucEthernetBuffer[ sizeof( EthernetHeader_t ) + ipSIZE_OF_IPv4_HEADER ] );
			/* How many: total length minus the options and the lower headers. */
			const size_t  xMoveLen = pxNetworkBuffer->xDataLength - ( optlen + ipSIZE_OF_IPv4_HEADER + ipSIZE_OF_ETH_HEADER );

			( void ) memmove( pucTarget, pucSource, xMoveLen );
			pxNetworkBuffer->xDataLength -= optlen;

			/* Fix-up new version/header length field in IP packet. */
			pxIPHeader->ucVersionHeaderLength = ( pxIPHeader->ucVersionHeaderLength & 0xF0U ) | /* High nibble is the version. */
												( ( ipSIZE_OF_IPv4_HEADER >> 2 ) & 0x0FU );
=======
			#if( ipconfigIP_PASS_PACKETS_WITH_IP_OPTIONS != 0 )
			{
				/* All structs of headers expect a IP header size of 20 bytes
				 * IP header options were included, we'll ignore them and cut them out. */
				const size_t optlen = ( ( size_t ) uxHeaderLength ) - ipSIZE_OF_IPv4_HEADER;
				/* From: the previous start of UDP/ICMP/TCP data. */
				const uint8_t *pucSource = ( const uint8_t * ) &( pxNetworkBuffer->pucEthernetBuffer[ sizeof( EthernetHeader_t ) + uxHeaderLength ] );
				/* To: the usual start of UDP/ICMP/TCP data at offset 20 (decimal ) from IP header. */
				uint8_t *pucTarget = ( uint8_t * ) &( pxNetworkBuffer->pucEthernetBuffer[ sizeof( EthernetHeader_t ) + ipSIZE_OF_IPv4_HEADER ] );
				/* How many: total length minus the options and the lower headers. */
				const size_t  xMoveLen = pxNetworkBuffer->xDataLength - ( optlen + ipSIZE_OF_IPv4_HEADER + ipSIZE_OF_ETH_HEADER );

				( void ) memmove( pucTarget, pucSource, xMoveLen );
				pxNetworkBuffer->xDataLength -= optlen;

				/* Rewrite the Version/IHL byte to indicate that this packet has no IP options. */
				pxIPHeader->ucVersionHeaderLength = ( pxIPHeader->ucVersionHeaderLength & 0xF0U ) | /* High nibble is the version. */
													( ( ipSIZE_OF_IPv4_HEADER >> 2 ) & 0x0FU );
			}
			#else
			{
				/* 'ipconfigIP_PASS_PACKETS_WITH_IP_OPTIONS' is not set, so packets carrying
				IP-options will be dropped. */
				return eReleaseBuffer;
			}
			#endif
>>>>>>> f9b4dd75
		}

		/* Add the IP and MAC addresses to the ARP table if they are not
		already there - otherwise refresh the age of the existing
		entry. */
		if( ucProtocol != ( uint8_t ) ipPROTOCOL_UDP )
		{
			/* Refresh the ARP cache with the IP/MAC-address of the received
			packet. For UDP packets, this will be done later in
			xProcessReceivedUDPPacket(), as soon as it's know that the message
			will be handled.  This will prevent the ARP cache getting
			overwritten with the IP address of useless broadcast packets. */
			vARPRefreshCacheEntry( &( pxIPPacket->xEthernetHeader.xSourceAddress ), pxIPHeader->ulSourceIPAddress );
		}
		switch( ucProtocol )
		{
			case ipPROTOCOL_ICMP :
				/* The IP packet contained an ICMP frame.  Don't bother checking
				the ICMP checksum, as if it is wrong then the wrong data will
				also be returned, and the source of the ping will know something
				went wrong because it will not be able to validate what it
				receives. */
				#if ( ipconfigREPLY_TO_INCOMING_PINGS == 1 ) || ( ipconfigSUPPORT_OUTGOING_PINGS == 1 )
				{
					if( pxNetworkBuffer->xDataLength >= sizeof( ICMPPacket_t ) )
					{
						ICMPPacket_t *pxICMPPacket = ipPOINTER_CAST( ICMPPacket_t *, pxNetworkBuffer->pucEthernetBuffer );
						if( pxIPHeader->ulDestinationIPAddress == *ipLOCAL_IP_ADDRESS_POINTER )
						{
							eReturn = prvProcessICMPPacket( pxICMPPacket );
						}
					}
					else
					{
						eReturn = eReleaseBuffer;
					}
				}
				#endif /* ( ipconfigREPLY_TO_INCOMING_PINGS == 1 ) || ( ipconfigSUPPORT_OUTGOING_PINGS == 1 ) */
				break;

			case ipPROTOCOL_UDP :
				{
				/* The IP packet contained a UDP frame. */
				const UDPPacket_t *pxUDPPacket = ipPOINTER_CAST( const UDPPacket_t *, pxNetworkBuffer->pucEthernetBuffer );
				uint16_t usLength;

					/* Note the header values required prior to the checksum
					generation as the checksum pseudo header may clobber some of
					these values. */
					usLength = FreeRTOS_ntohs( pxUDPPacket->xUDPHeader.usLength  );
					if ( ( pxNetworkBuffer->xDataLength >= sizeof( UDPPacket_t ) ) &&
						 ( ( ( size_t ) usLength ) >= sizeof( UDPHeader_t ) ) )
					{
					size_t uxPayloadSize_1, uxPayloadSize_2;
						/* Ensure that downstream UDP packet handling has the lesser
						of: the actual network buffer Ethernet frame length, or
						the sender's UDP packet header payload length, minus the
						size of the UDP header.

						The size of the UDP packet structure in this implementation
						includes the size of the Ethernet header, the size of
						the IP header, and the size of the UDP header. */
						uxPayloadSize_1 = pxNetworkBuffer->xDataLength - sizeof( UDPPacket_t );
						uxPayloadSize_2 = ( ( size_t ) usLength ) - sizeof( UDPHeader_t );
						if( uxPayloadSize_1 > uxPayloadSize_2 )
						{
							pxNetworkBuffer->xDataLength = uxPayloadSize_2 + sizeof( UDPPacket_t );
						}

						/* Fields in pxNetworkBuffer (usPort, ulIPAddress) are network order. */
						pxNetworkBuffer->usPort = pxUDPPacket->xUDPHeader.usSourcePort;
						pxNetworkBuffer->ulIPAddress = pxUDPPacket->xIPHeader.ulSourceIPAddress;

						/* ipconfigDRIVER_INCLUDED_RX_IP_CHECKSUM:
						In some cases, the upper-layer checksum has been calculated
						by the NIC driver. */

						/* Pass the packet payload to the UDP sockets
						implementation. */
						if( xProcessReceivedUDPPacket( pxNetworkBuffer,
													   pxUDPPacket->xUDPHeader.usDestinationPort ) == pdPASS )
						{
							eReturn = eFrameConsumed;
						}
					}
					else
					{
						eReturn = eReleaseBuffer;
					}
				}
				break;

#if ipconfigUSE_TCP == 1
			case ipPROTOCOL_TCP :
				{

					if( xProcessReceivedTCPPacket( pxNetworkBuffer ) == pdPASS )
					{
						eReturn = eFrameConsumed;
					}

					/* Setting this variable will cause xTCPTimerCheck()
					to be called just before the IP-task blocks. */
					xProcessedTCPMessage++;
				}
				break;
#endif
			default	:
				/* Not a supported frame type. */
				break;
		}
	}

	return eReturn;
}
/*-----------------------------------------------------------*/

#if ( ipconfigSUPPORT_OUTGOING_PINGS == 1 )

	static void prvProcessICMPEchoReply( ICMPPacket_t * const pxICMPPacket )
	{
	ePingReplyStatus_t eStatus = eSuccess;
	uint16_t usDataLength, usCount;
	uint8_t *pucByte;

		/* Find the total length of the IP packet. */
		usDataLength = pxICMPPacket->xIPHeader.usLength;
		usDataLength = FreeRTOS_ntohs( usDataLength );

		/* Remove the length of the IP headers to obtain the length of the ICMP
		message itself. */
		usDataLength = ( uint16_t ) ( ( ( uint32_t ) usDataLength ) - ipSIZE_OF_IPv4_HEADER );

		/* Remove the length of the ICMP header, to obtain the length of
		data contained in the ping. */
		usDataLength = ( uint16_t ) ( ( ( uint32_t ) usDataLength ) - ipSIZE_OF_ICMP_HEADER );

		/* Checksum has already been checked before in prvProcessIPPacket */

		/* Find the first byte of the data within the ICMP packet. */
		pucByte = ( uint8_t * ) pxICMPPacket;
		pucByte = &( pucByte[ sizeof( ICMPPacket_t ) ] );

		/* Check each byte. */
		for( usCount = 0; usCount < usDataLength; usCount++ )
		{
			if( *pucByte != ( uint8_t ) ipECHO_DATA_FILL_BYTE )
			{
				eStatus = eInvalidData;
				break;
			}

			pucByte++;
		}

		/* Call back into the application to pass it the result. */
		vApplicationPingReplyHook( eStatus, pxICMPPacket->xICMPHeader.usIdentifier );
	}

#endif
/*-----------------------------------------------------------*/

#if ( ipconfigREPLY_TO_INCOMING_PINGS == 1 )

	static eFrameProcessingResult_t prvProcessICMPEchoRequest( ICMPPacket_t * const pxICMPPacket )
	{
	ICMPHeader_t *pxICMPHeader;
	IPHeader_t *pxIPHeader;
	uint16_t usRequest;

		pxICMPHeader = &( pxICMPPacket->xICMPHeader );
		pxIPHeader = &( pxICMPPacket->xIPHeader );

		/* HT:endian: changed back */
		iptraceSENDING_PING_REPLY( pxIPHeader->ulSourceIPAddress );

		/* The checksum can be checked here - but a ping reply should be
		returned even if the checksum is incorrect so the other end can
		tell that the ping was received - even if the ping reply contains
		invalid data. */
		pxICMPHeader->ucTypeOfMessage = ( uint8_t ) ipICMP_ECHO_REPLY;
		pxIPHeader->ulDestinationIPAddress = pxIPHeader->ulSourceIPAddress;
		pxIPHeader->ulSourceIPAddress = *ipLOCAL_IP_ADDRESS_POINTER;

		/* Update the checksum because the ucTypeOfMessage member in the header
		has been changed to ipICMP_ECHO_REPLY.  This is faster than calling
		usGenerateChecksum(). */

		/* due to compiler warning "integer operation result is out of range" */

		usRequest = ( uint16_t ) ( ( uint16_t )ipICMP_ECHO_REQUEST << 8 );

		if( pxICMPHeader->usChecksum >= FreeRTOS_htons( 0xFFFFU - usRequest ) )
		{
			pxICMPHeader->usChecksum = pxICMPHeader->usChecksum + FreeRTOS_htons( usRequest + 1U );
		}
		else
		{
			pxICMPHeader->usChecksum = pxICMPHeader->usChecksum + FreeRTOS_htons( usRequest );
		}
		return eReturnEthernetFrame;
	}

#endif /* ipconfigREPLY_TO_INCOMING_PINGS == 1 */
/*-----------------------------------------------------------*/

#if ( ipconfigREPLY_TO_INCOMING_PINGS == 1 ) || ( ipconfigSUPPORT_OUTGOING_PINGS == 1 )

	static eFrameProcessingResult_t prvProcessICMPPacket( ICMPPacket_t * const pxICMPPacket )
	{
	eFrameProcessingResult_t eReturn = eReleaseBuffer;

		iptraceICMP_PACKET_RECEIVED();
		switch( pxICMPPacket->xICMPHeader.ucTypeOfMessage )
		{
			case ipICMP_ECHO_REQUEST	:
				#if ( ipconfigREPLY_TO_INCOMING_PINGS == 1 )
				{
					eReturn = prvProcessICMPEchoRequest( pxICMPPacket );
				}
				#endif /* ( ipconfigREPLY_TO_INCOMING_PINGS == 1 ) */
				break;

			case ipICMP_ECHO_REPLY		:
				#if ( ipconfigSUPPORT_OUTGOING_PINGS == 1 )
				{
					prvProcessICMPEchoReply( pxICMPPacket );
				}
				#endif /* ipconfigSUPPORT_OUTGOING_PINGS */
				break;

			default	:
				/* Only ICMP echo packets are handled. */
				break;
		}

		return eReturn;
	}

#endif /* ( ipconfigREPLY_TO_INCOMING_PINGS == 1 ) || ( ipconfigSUPPORT_OUTGOING_PINGS == 1 ) */
/*-----------------------------------------------------------*/

#if( ipconfigDRIVER_INCLUDED_RX_IP_CHECKSUM == 1 )
	/* Although the driver will take care of checksum calculations,
	the IP-task will still check if the length fields are OK. */
	static BaseType_t xCheckSizeFields( const uint8_t * const pucEthernetBuffer, size_t uxBufferLength )
	{
	size_t uxLength;
	const IPPacket_t * pxIPPacket;
	UBaseType_t uxIPHeaderLength;
	ProtocolPacket_t *pxProtPack;
	uint8_t ucProtocol;
	uint16_t usLength;
	uint16_t ucVersionHeaderLength;
	BaseType_t xLocation = 0;
	size_t uxMinimumLength;
	BaseType_t xResult = pdFAIL;

		do
		{
			/* Check for minimum packet size: Ethernet header and an IP-header, 34 bytes */
			if( uxBufferLength < sizeof( IPPacket_t ) )
			{
				xLocation = 1;
				break;
			}

			/* Parse the packet length. */
			pxIPPacket = ipPOINTER_CAST( const IPPacket_t *, pucEthernetBuffer );

			ucVersionHeaderLength = pxIPPacket->xIPHeader.ucVersionHeaderLength;
			/* Test if the length of the IP-header is between 20 and 60 bytes,
			and if the IP-version is 4. */
			if( ( ucVersionHeaderLength < ipIPV4_VERSION_HEADER_LENGTH_MIN ) ||
				( ucVersionHeaderLength > ipIPV4_VERSION_HEADER_LENGTH_MAX ) )
			{
				xLocation = 2;
				break;
			}
			ucVersionHeaderLength = ( ucVersionHeaderLength & ( uint8_t ) 0x0FU ) << 2;
			uxIPHeaderLength = ( UBaseType_t ) ucVersionHeaderLength;

			/* Check if the complete IP-header is transferred. */
			if( uxBufferLength < ( ipSIZE_OF_ETH_HEADER + uxIPHeaderLength ) )
			{
				xLocation = 3;
				break;
			}
			/* Check if the complete IP-header plus protocol data have been transferred: */
			usLength = pxIPPacket->xIPHeader.usLength;
			usLength = FreeRTOS_ntohs( usLength );
			if( uxBufferLength < ( size_t ) ( ipSIZE_OF_ETH_HEADER + ( size_t ) usLength ) )
			{
				xLocation = 4;
				break;
			}

			/* Identify the next protocol. */
			ucProtocol = pxIPPacket->xIPHeader.ucProtocol;

			/* N.B., if this IP packet header includes Options, then the following
			assignment results in a pointer into the protocol packet with the Ethernet
			and IP headers incorrectly aligned. However, either way, the "third"
			protocol (Layer 3 or 4) header will be aligned, which is the convenience
			of this calculation. */
			pxProtPack = ipPOINTER_CAST( ProtocolPacket_t *, &( pucEthernetBuffer[ uxIPHeaderLength - ipSIZE_OF_IPv4_HEADER ] ) );

			/* Switch on the Layer 3/4 protocol. */
			if( ucProtocol == ( uint8_t ) ipPROTOCOL_UDP )
			{
				/* Expect at least a complete UDP header. */
				uxMinimumLength = uxIPHeaderLength + ipSIZE_OF_ETH_HEADER + ipSIZE_OF_UDP_HEADER;
			}
			else if( ucProtocol == ( uint8_t ) ipPROTOCOL_TCP )
			{
				uxMinimumLength = uxIPHeaderLength + ipSIZE_OF_ETH_HEADER + ipSIZE_OF_TCP_HEADER;
			}
			else if( ( ucProtocol == ( uint8_t ) ipPROTOCOL_ICMP ) ||
					 ( ucProtocol == ( uint8_t ) ipPROTOCOL_IGMP ) )
			{
				uxMinimumLength = uxIPHeaderLength + ipSIZE_OF_ETH_HEADER + ipSIZE_OF_ICMP_HEADER;
			}
			else
			{
				/* Unhandled protocol, other than ICMP, IGMP, UDP, or TCP. */
				xLocation = 5;
				break;
			}
			if( uxBufferLength < uxMinimumLength )
			{
				xLocation = 6;
				break;
			}

			uxLength = ( size_t ) usLength;
			uxLength -= ( ( uint16_t ) uxIPHeaderLength ); /* normally minus 20 */

			if( ( uxLength < ( ( size_t ) sizeof( pxProtPack->xUDPPacket.xUDPHeader ) ) ) ||
				( uxLength > ( ( size_t ) ipconfigNETWORK_MTU - ( size_t ) uxIPHeaderLength ) ) )
			{
				/* Again, in a 16-bit return value there is no space to indicate an
				error.  For incoming packets, 0x1234 will cause dropping of the packet.
				For outgoing packets, there is a serious problem with the
				format/length */
				xLocation = 7;
				break;
			}
			xResult = pdPASS;
		} while( ipFALSE_BOOL );

		if( xResult != pdPASS )
		{
			FreeRTOS_printf( ( "xCheckSizeFields: location %ld\n", xLocation ) );
		}

		return xResult;
	}
#endif /* ( ipconfigDRIVER_INCLUDED_RX_IP_CHECKSUM == 1 ) */
/*-----------------------------------------------------------*/

uint16_t usGenerateProtocolChecksum( const uint8_t * const pucEthernetBuffer, size_t uxBufferLength, BaseType_t xOutgoingPacket )
{
uint32_t ulLength;
uint16_t usChecksum, *pusChecksum;
const IPPacket_t * pxIPPacket;
UBaseType_t uxIPHeaderLength;
ProtocolPacket_t *pxProtPack;
uint8_t ucProtocol;
#if( ipconfigHAS_DEBUG_PRINTF != 0 )
	const char *pcType;
#endif
uint16_t usLength;
uint16_t ucVersionHeaderLength;


BaseType_t location = 0;

	/* Check for minimum packet size. */
	if( uxBufferLength < sizeof( IPPacket_t ) )
	{
	 	usChecksum = ipINVALID_LENGTH;
		location = 1;
	 	goto error_exit;
	}

	/* Parse the packet length. */
	pxIPPacket = ipPOINTER_CAST( const IPPacket_t *, pucEthernetBuffer );

	/* Per https://tools.ietf.org/html/rfc791, the four-bit Internet Header
	Length field contains the length of the internet header in 32-bit words. */
	ucVersionHeaderLength = pxIPPacket->xIPHeader.ucVersionHeaderLength;
	ucVersionHeaderLength = ( ucVersionHeaderLength & ( uint8_t ) 0x0FU ) << 2;
	uxIPHeaderLength = ( UBaseType_t ) ucVersionHeaderLength;

	/* Check for minimum packet size. */
	if( uxBufferLength < ( sizeof( IPPacket_t ) + ( uxIPHeaderLength - ipSIZE_OF_IPv4_HEADER ) ) )
	{
	 	usChecksum = ipINVALID_LENGTH;
		location = 2;
	 	goto error_exit;
	}
	usLength = pxIPPacket->xIPHeader.usLength;
	usLength = FreeRTOS_ntohs( usLength );
	if( uxBufferLength < ( size_t ) ( ipSIZE_OF_ETH_HEADER + ( size_t ) usLength ) )
	{
	 	usChecksum = ipINVALID_LENGTH;
		location = 3;
	 	goto error_exit;
	}

	/* Identify the next protocol. */
	ucProtocol = pxIPPacket->xIPHeader.ucProtocol;

	/* N.B., if this IP packet header includes Options, then the following
	assignment results in a pointer into the protocol packet with the Ethernet
	and IP headers incorrectly aligned. However, either way, the "third"
	protocol (Layer 3 or 4) header will be aligned, which is the convenience
	of this calculation. */
	pxProtPack = ipPOINTER_CAST( ProtocolPacket_t *, &( pucEthernetBuffer[ uxIPHeaderLength - ipSIZE_OF_IPv4_HEADER ] ) );

	/* Switch on the Layer 3/4 protocol. */
	if( ucProtocol == ( uint8_t ) ipPROTOCOL_UDP )
	{
		if( uxBufferLength < ( uxIPHeaderLength + ipSIZE_OF_ETH_HEADER + ipSIZE_OF_UDP_HEADER ) )
		{
			usChecksum = ipINVALID_LENGTH;
			location = 4;
			goto error_exit;
		}

		pusChecksum = ( uint16_t * ) ( &( pxProtPack->xUDPPacket.xUDPHeader.usChecksum ) );
		#if( ipconfigHAS_DEBUG_PRINTF != 0 )
		{
			pcType = "UDP";
		}
		#endif	/* ipconfigHAS_DEBUG_PRINTF != 0 */
	}
	else if( ucProtocol == ( uint8_t ) ipPROTOCOL_TCP )
	{
		if( uxBufferLength < ( uxIPHeaderLength + ipSIZE_OF_ETH_HEADER + ipSIZE_OF_TCP_HEADER ) )
		{
			usChecksum = ipINVALID_LENGTH;
			location = 5;
			goto error_exit;
		}

		pusChecksum = ( uint16_t * ) ( &( pxProtPack->xTCPPacket.xTCPHeader.usChecksum ) );
		#if( ipconfigHAS_DEBUG_PRINTF != 0 )
		{
			pcType = "TCP";
		}
		#endif	/* ipconfigHAS_DEBUG_PRINTF != 0 */
	}
	else if( ( ucProtocol == ( uint8_t ) ipPROTOCOL_ICMP ) ||
			( ucProtocol == ( uint8_t ) ipPROTOCOL_IGMP ) )
	{
		if( uxBufferLength < ( uxIPHeaderLength + ipSIZE_OF_ETH_HEADER + ipSIZE_OF_ICMP_HEADER ) )
		{
			usChecksum = ipINVALID_LENGTH;
			location = 6;
			goto error_exit;
		}

		pusChecksum = ( uint16_t * ) ( &( pxProtPack->xICMPPacket.xICMPHeader.usChecksum ) );
		#if( ipconfigHAS_DEBUG_PRINTF != 0 )
		{
			if( ucProtocol == ( uint8_t ) ipPROTOCOL_ICMP )
			{
				pcType = "ICMP";
			}
			else
			{
				pcType = "IGMP";
			}
		}
		#endif	/* ipconfigHAS_DEBUG_PRINTF != 0 */
	}
	else
	{
		/* Unhandled protocol, other than ICMP, IGMP, UDP, or TCP. */
		usChecksum = ipUNHANDLED_PROTOCOL;
		location = 7;
		goto error_exit;
	}

	/* The protocol and checksum field have been identified. Check the direction
	of the packet. */
	if( xOutgoingPacket != pdFALSE )
	{
		/* This is an outgoing packet. Before calculating the checksum, set it
		to zero. */
		*( pusChecksum ) = 0U;
	}
	else if( ( *pusChecksum == 0U ) && ( ucProtocol == ( uint8_t ) ipPROTOCOL_UDP ) )
	{
		#if( ipconfigUDP_PASS_ZERO_CHECKSUM_PACKETS == 0 )
		{
			/* Sender hasn't set the checksum, drop the packet because
			ipconfigUDP_PASS_ZERO_CHECKSUM_PACKETS is not set. */
			usChecksum = ipWRONG_CRC;
			#if( ipconfigHAS_PRINTF != 0 )
			{
			static BaseType_t xCount = 0;

				if( xCount < 5 )
				{
					FreeRTOS_printf( ( "usGenerateProtocolChecksum: UDP packet from %xip without CRC dropped\n",
						FreeRTOS_ntohl( pxIPPacket->xIPHeader.ulSourceIPAddress ) ) );
					xCount++;
				}
			}
			#endif	/* ( ipconfigHAS_PRINTF != 0 ) */
		}
		#else
		{
			/* Sender hasn't set the checksum, no use to calculate it. */
			usChecksum = ipCORRECT_CRC;
		}
		#endif
		location = 8;
		goto error_exit;
	}
	else
	{
		/* Other incoming packet than UDP. */
	}

	usLength = pxIPPacket->xIPHeader.usLength;
	usLength = FreeRTOS_ntohs( usLength );
	ulLength = ( uint32_t ) usLength;
	ulLength -= ( ( uint16_t ) uxIPHeaderLength ); /* normally minus 20 */

	if( ( ulLength < ( ( uint32_t ) sizeof( pxProtPack->xUDPPacket.xUDPHeader ) ) ) ||
		( ulLength > ( ( uint32_t ) ipconfigNETWORK_MTU - ( uint32_t ) uxIPHeaderLength ) ) )
	{
		#if( ipconfigHAS_DEBUG_PRINTF != 0 )
		{
			FreeRTOS_debug_printf( ( "usGenerateProtocolChecksum[%s]: len invalid: %lu\n", pcType, ulLength ) );
		}
		#endif	/* ipconfigHAS_DEBUG_PRINTF != 0 */

		/* Again, in a 16-bit return value there is no space to indicate an
		error.  For incoming packets, 0x1234 will cause dropping of the packet.
		For outgoing packets, there is a serious problem with the
		format/length */
		usChecksum = ipINVALID_LENGTH;
		location = 9;
		goto error_exit;
	}
	if( ucProtocol <= ( uint8_t ) ipPROTOCOL_IGMP )
	{
		/* ICMP/IGMP do not have a pseudo header for CRC-calculation. */
		usChecksum = ( uint16_t )
			( ~usGenerateChecksum( 0U,
				( uint8_t * ) &( pxProtPack->xTCPPacket.xTCPHeader ), ( size_t ) ulLength ) );
	}
	else
	{
		/* For UDP and TCP, sum the pseudo header, i.e. IP protocol + length
		fields */
		usChecksum = ( uint16_t ) ( ulLength + ( ( uint16_t ) ucProtocol ) );

		/* And then continue at the IPv4 source and destination addresses. */
		usChecksum = ( uint16_t )
				( ~usGenerateChecksum( usChecksum,
									   ipPOINTER_CAST( const uint8_t *, &( pxIPPacket->xIPHeader.ulSourceIPAddress ) ),
									   ( size_t )( ( 2U * ipSIZE_OF_IPv4_ADDRESS ) + ulLength ) ) );
		/* Sum TCP header and data. */
	}

	if( xOutgoingPacket == pdFALSE )
	{
		/* This is in incoming packet. If the CRC is correct, it should be zero. */
		if( usChecksum == 0U )
		{
			usChecksum = ( uint16_t )ipCORRECT_CRC;
		}
	}
	else
	{
		if( ( usChecksum == 0U ) && ( ucProtocol == ( uint8_t ) ipPROTOCOL_UDP ) )
		{
			/* In case of UDP, a calculated checksum of 0x0000 is transmitted
			as 0xffff. A value of zero would mean that the checksum is not used. */
			#if( ipconfigHAS_DEBUG_PRINTF != 0 )
			{
				if( xOutgoingPacket != pdFALSE )
				{
					FreeRTOS_debug_printf( ( "usGenerateProtocolChecksum[%s]: crc swap: %04X\n", pcType, usChecksum ) );
				}
			}
			#endif	/* ipconfigHAS_DEBUG_PRINTF != 0 */

			usChecksum = ( uint16_t )0xffffu;
		}
	}
	usChecksum = FreeRTOS_htons( usChecksum );

	if( xOutgoingPacket != pdFALSE )
	{
		*( pusChecksum ) = usChecksum;
	}
	#if( ipconfigHAS_DEBUG_PRINTF != 0 )
	else if( ( xOutgoingPacket == pdFALSE ) && ( usChecksum != ipCORRECT_CRC ) )
	{
		FreeRTOS_debug_printf( ( "usGenerateProtocolChecksum[%s]: ID %04X: from %lxip to %lxip bad crc: %04X\n",
			pcType,
			FreeRTOS_ntohs( pxIPPacket->xIPHeader.usIdentification ),
			FreeRTOS_ntohl( pxIPPacket->xIPHeader.ulSourceIPAddress ),
			FreeRTOS_ntohl( pxIPPacket->xIPHeader.ulDestinationIPAddress ),
			FreeRTOS_ntohs( *pusChecksum ) ) );
	}
	else
	{
		/* Nothing. */
	}
	#endif	/* ipconfigHAS_DEBUG_PRINTF != 0 */

 error_exit:

	if( ( usChecksum == ipUNHANDLED_PROTOCOL ) || 
		( usChecksum == ipINVALID_LENGTH ) )
	{
		FreeRTOS_printf( ( "CRC error: %04x location %ld\n", usChecksum, location ) );
	}

	return usChecksum;
}
/*-----------------------------------------------------------*/

/**
 * This method generates a checksum for a given IPv4 header, per RFC791 (page 14).
 * The checksum algorithm is decribed as:
 *   "[T]he 16 bit one's complement of the one's complement sum of all 16 bit words in the
 *   header.  For purposes of computing the checksum, the value of the checksum field is zero."
 *
 * In a nutshell, that means that each 16-bit 'word' must be summed, after which
 * the number of 'carries' (overflows) is added to the result. If that addition
 * produces an overflow, that 'carry' must also be added to the final result. The final checksum
 * should be the bitwise 'not' (ones-complement) of the result if the packet is
 * meant to be transmitted, but this method simply returns the raw value, probably
 * because when a packet is received, the checksum is verified by checking that
 * ((received & calculated) == 0) without applying a bitwise 'not' to the 'calculated' checksum.
 *
 * This logic is optimized for microcontrollers which have limited resources, so the logic looks odd.
 * It iterates over the full range of 16-bit words, but it does so by processing several 32-bit
 * words at once whenever possible. Its first step is to align the memory pointer to a 32-bit boundary,
 * after which it runs a fast loop to process multiple 32-bit words at once and adding their 'carries'.
 * Finally, it finishes up by processing any remaining 16-bit words, and adding up all of the 'carries'.
 * With 32-bit arithmetic, the number of 16-bit 'carries' produced by sequential additions can be found
 * by looking at the 16 most-significant bits of the 32-bit integer, since a 32-bit int will continue
 * counting up instead of overflowing after 16 bits. That is why the actual checksum calculations look like:
 *   union.u32 = ( uint32_t ) union.u16[ 0 ] + union.u16[ 1 ];
 *
 * Arguments:
 *   ulSum: This argument provides a value to initialize the progressive summation
 *	 of the header's values to. It is often 0, but protocols like TCP or UDP
 *	 can have pseudo-header fields which need to be included in the checksum.
 *   pucNextData: This argument contains the address of the first byte which this
 *	 method should process. The method's memory iterator is initialized to this value.
 *   uxDataLengthBytes: This argument contains the number of bytes that this method
 *	 should process.
 */
uint16_t usGenerateChecksum( uint16_t usSum, const uint8_t * pucNextData, size_t uxByteCount )
{
/* MISRA/PC-lint doesn't like the use of unions. Here, they are a great
aid though to optimise the calculations. */
xUnion32 xSum2, xSum, xTerm;
xUnionPtr xSource;
xUnionPtr xLastSource;
uint32_t ulAlignBits, ulCarry = 0UL;
uint16_t usTemp;
size_t uxDataLengthBytes = uxByteCount;

	/* Small MCUs often spend up to 30% of the time doing checksum calculations
	This function is optimised for 32-bit CPUs; Each time it will try to fetch
	32-bits, sums it with an accumulator and counts the number of carries. */

	/* Swap the input (little endian platform only). */
	usTemp = FreeRTOS_ntohs( usSum );
	xSum.u32 = ( uint32_t ) usTemp;
	xTerm.u32 = 0UL;

	xSource.u8ptr = ipPOINTER_CAST( uint8_t *, pucNextData );
	/* coverity[misra_c_2012_rule_11_4_violation] */
	/* The object pointer expression "pucNextData" of type "uint8_t const *" is cast to an integer type "unsigned int". */
	ulAlignBits = ( ( ( uint32_t ) pucNextData ) & 0x03U ); /*lint !e9078 !e923*/	/* gives 0, 1, 2, or 3 */

	/* If byte (8-bit) aligned... */
	if( ( ( ulAlignBits & 1UL ) != 0UL ) && ( uxDataLengthBytes >= ( size_t ) 1 ) )
	{
		xTerm.u8[ 1 ] = *( xSource.u8ptr );
		xSource.u8ptr++;
		uxDataLengthBytes--;
		/* Now xSource is word (16-bit) aligned. */
	}

	/* If half-word (16-bit) aligned... */
	if( ( ( ulAlignBits == 1U ) || ( ulAlignBits == 2U ) ) && ( uxDataLengthBytes >= 2U ) )
	{
		xSum.u32 += *(xSource.u16ptr);
		xSource.u16ptr++;
		uxDataLengthBytes -= 2U;
		/* Now xSource is word (32-bit) aligned. */
	}

	/* Word (32-bit) aligned, do the most part. */
	xLastSource.u32ptr = ( xSource.u32ptr + ( uxDataLengthBytes / 4U ) ) - 3U;

	/* In this loop, four 32-bit additions will be done, in total 16 bytes.
	Indexing with constants (0,1,2,3) gives faster code than using
	post-increments. */
	while( xSource.u32ptr < xLastSource.u32ptr )
	{
		/* Use a secondary Sum2, just to see if the addition produced an
		overflow. */
		xSum2.u32 = xSum.u32 + xSource.u32ptr[ 0 ];
		if( xSum2.u32 < xSum.u32 )
		{
			ulCarry++;
		}

		/* Now add the secondary sum to the major sum, and remember if there was
		a carry. */
		xSum.u32 = xSum2.u32 + xSource.u32ptr[ 1 ];
		if( xSum2.u32 > xSum.u32 )
		{
			ulCarry++;
		}

		/* And do the same trick once again for indexes 2 and 3 */
		xSum2.u32 = xSum.u32 + xSource.u32ptr[ 2 ];
		if( xSum2.u32 < xSum.u32 )
		{
			ulCarry++;
		}

		xSum.u32 = xSum2.u32 + xSource.u32ptr[ 3 ];

		if( xSum2.u32 > xSum.u32 )
		{
			ulCarry++;
		}

		/* And finally advance the pointer 4 * 4 = 16 bytes. */
		xSource.u32ptr = &( xSource.u32ptr[ 4 ] );
	}

	/* Now add all carries. */
	xSum.u32 = ( uint32_t )xSum.u16[ 0 ] + xSum.u16[ 1 ] + ulCarry;

	uxDataLengthBytes %= 16U;
	xLastSource.u8ptr = ( uint8_t * ) ( xSource.u8ptr + ( uxDataLengthBytes & ~( ( size_t ) 1 ) ) );

	/* Half-word aligned. */
	/* The operator "<" is being applied to the pointers "xSource.u16ptr" and "xLastSource.u16ptr", which do not point into the same object. */
	while( xSource.u16ptr < xLastSource.u16ptr )
	{
		/* At least one more short. */
		xSum.u32 += xSource.u16ptr[ 0 ];
		xSource.u16ptr++;
	}

	if( ( uxDataLengthBytes & ( size_t ) 1 ) != 0U )	/* Maybe one more ? */
	{
		xTerm.u8[ 0 ] = xSource.u8ptr[ 0 ];
	}
	xSum.u32 += xTerm.u32;

	/* Now add all carries again. */
	/* Assigning value from "xTerm.u32" to "xSum.u32" here, but that stored value is overwritten before it can be used.
	Coverity doesn't understand about union variables. */
	xSum.u32 = ( uint32_t ) xSum.u16[ 0 ] + xSum.u16[ 1 ];

	/* coverity[value_overwrite] */
	xSum.u32 = ( uint32_t ) xSum.u16[ 0 ] + xSum.u16[ 1 ];

	if( ( ulAlignBits & 1U ) != 0U )
	{
		/* Quite unlikely, but pucNextData might be non-aligned, which would
		 mean that a checksum is calculated starting at an odd position. */
		xSum.u32 = ( ( xSum.u32 & 0xffU ) << 8 ) | ( ( xSum.u32 & 0xff00U ) >> 8 );
	}

	/* swap the output (little endian platform only). */
	return FreeRTOS_htons( ( (uint16_t) xSum.u32 ) );
}
/*-----------------------------------------------------------*/

void vReturnEthernetFrame( NetworkBufferDescriptor_t * pxNetworkBuffer, BaseType_t xReleaseAfterSend )
{
EthernetHeader_t *pxEthernetHeader;

#if( ipconfigZERO_COPY_TX_DRIVER != 0 )
	NetworkBufferDescriptor_t *pxNewBuffer;
#endif

	#if defined( ipconfigETHERNET_MINIMUM_PACKET_BYTES )
	{
		if( pxNetworkBuffer->xDataLength < ( size_t ) ipconfigETHERNET_MINIMUM_PACKET_BYTES )
		{
		BaseType_t xIndex;

			FreeRTOS_printf( ( "vReturnEthernetFrame: length %u\n", ( unsigned ) pxNetworkBuffer->xDataLength ) );
			for( xIndex = ( BaseType_t ) pxNetworkBuffer->xDataLength; xIndex < ( BaseType_t ) ipconfigETHERNET_MINIMUM_PACKET_BYTES; xIndex++ )
			{
				pxNetworkBuffer->pucEthernetBuffer[ xIndex ] = 0U;
			}
			pxNetworkBuffer->xDataLength = ( size_t ) ipconfigETHERNET_MINIMUM_PACKET_BYTES;
		}
	}
	#endif

#if( ipconfigZERO_COPY_TX_DRIVER != 0 )

	if( xReleaseAfterSend == pdFALSE )
	{
		pxNewBuffer = pxDuplicateNetworkBufferWithDescriptor( pxNetworkBuffer, pxNetworkBuffer->xDataLength );
		xReleaseAfterSend = pdTRUE;
		/* Want no rounding up. */
		pxNewBuffer->xDataLength = pxNetworkBuffer->xDataLength;
		pxNetworkBuffer = pxNewBuffer;
	}

	if( pxNetworkBuffer != NULL )
#endif
	{
		pxEthernetHeader = ipPOINTER_CAST( EthernetHeader_t *, pxNetworkBuffer->pucEthernetBuffer );

		/* Swap source and destination MAC addresses. */
		( void ) memcpy( &( pxEthernetHeader->xDestinationAddress ), &( pxEthernetHeader->xSourceAddress ), sizeof( pxEthernetHeader->xDestinationAddress ) );
		( void ) memcpy( &( pxEthernetHeader->xSourceAddress) , ipLOCAL_MAC_ADDRESS, ( size_t ) ipMAC_ADDRESS_LENGTH_BYTES );

		/* Send! */
		( void ) xNetworkInterfaceOutput( pxNetworkBuffer, xReleaseAfterSend );
	}
}
/*-----------------------------------------------------------*/


#if ( ipconfigHAS_PRINTF != 0 )
	
	#ifndef ipMONITOR_MAX_HEAP
		/* As long as the heap has more space than e.g. 1 MB, there
		will be no messages. */
		#define	ipMONITOR_MAX_HEAP			( 1024U * 1024U )
	#endif	/* ipMONITOR_MAX_HEAP */

	#ifndef ipMONITOR_PERCENTAGE_90
		/* Make this number lower to get less logging messages. */
		#define ipMONITOR_PERCENTAGE_90		( 90U )
	#endif

	#define ipMONITOR_PERCENTAGE_100		( 100U )

	void vPrintResourceStats( void )
	{
	static UBaseType_t uxLastMinBufferCount = ipconfigNUM_NETWORK_BUFFER_DESCRIPTORS;
	static size_t uxMinLastSize = 0u;
	UBaseType_t uxCurrentBufferCount;
	size_t uxMinSize;

		/* When setting up and testing a project with FreeRTOS+TCP, it is
		can be helpful to monitor a few resources: the number of network
		buffers and the amount of available heap.
		This function will issue some logging when a minimum value has
		changed. */
		uxCurrentBufferCount = uxGetMinimumFreeNetworkBuffers();

		if( uxLastMinBufferCount > uxCurrentBufferCount )
		{
			/* The logging produced below may be helpful
			 * while tuning +TCP: see how many buffers are in use. */
			uxLastMinBufferCount = uxCurrentBufferCount;
			FreeRTOS_printf( ( "Network buffers: %lu lowest %lu\n",
							   uxGetNumberOfFreeNetworkBuffers(),
							   uxCurrentBufferCount ) );
		}

		uxMinSize = xPortGetMinimumEverFreeHeapSize();
		if( uxMinLastSize == 0U )
		{
			/* Probably the first time this function is called. */
			uxMinLastSize = uxMinSize;
		}
		else if( uxMinSize >= ipMONITOR_MAX_HEAP )
		{
			/* There is more than enough heap space. No need for logging. */
		}
		/* Write logging if there is a 10% decrease since the last time logging was written. */
		else if( ( uxMinLastSize * ipMONITOR_PERCENTAGE_90 ) > ( uxMinSize * ipMONITOR_PERCENTAGE_100 ) )
		{
			uxMinLastSize = uxMinSize;
			FreeRTOS_printf( ( "Heap: current %lu lowest %lu\n", xPortGetFreeHeapSize(), uxMinSize ) );
		}
		else
		{
			/* Nothing to log. */
		}

		#if ( ipconfigCHECK_IP_QUEUE_SPACE != 0 )
		{
			static UBaseType_t uxLastMinQueueSpace = 0;
			UBaseType_t uxCurrentCount = 0u;

			uxCurrentCount = uxGetMinimumIPQueueSpace();

			if( uxLastMinQueueSpace != uxCurrentCount )
			{
				/* The logging produced below may be helpful
				 * while tuning +TCP: see how many buffers are in use. */
				uxLastMinQueueSpace = uxCurrentCount;
				FreeRTOS_printf( ( "Queue space: lowest %lu\n", uxCurrentCount ) );
			}
		}
		#endif /* ipconfigCHECK_IP_QUEUE_SPACE */
	}
#endif /* ( ipconfigHAS_PRINTF != 0 ) */
/*-----------------------------------------------------------*/

uint32_t FreeRTOS_GetIPAddress( void )
{
	/* Returns the IP address of the NIC. */
	return *ipLOCAL_IP_ADDRESS_POINTER;
}
/*-----------------------------------------------------------*/

void FreeRTOS_SetIPAddress( uint32_t ulIPAddress )
{
	/* Sets the IP address of the NIC. */
	*ipLOCAL_IP_ADDRESS_POINTER = ulIPAddress;
}
/*-----------------------------------------------------------*/

uint32_t FreeRTOS_GetGatewayAddress( void )
{
	return xNetworkAddressing.ulGatewayAddress;
}
/*-----------------------------------------------------------*/

uint32_t FreeRTOS_GetDNSServerAddress( void )
{
	return xNetworkAddressing.ulDNSServerAddress;
}
/*-----------------------------------------------------------*/

uint32_t FreeRTOS_GetNetmask( void )
{
	return xNetworkAddressing.ulNetMask;
}
/*-----------------------------------------------------------*/

void FreeRTOS_UpdateMACAddress( const uint8_t ucMACAddress[ipMAC_ADDRESS_LENGTH_BYTES] )
{
	/* Copy the MAC address at the start of the default packet header fragment. */
	( void ) memcpy( ipLOCAL_MAC_ADDRESS, ucMACAddress, ( size_t ) ipMAC_ADDRESS_LENGTH_BYTES );
}
/*-----------------------------------------------------------*/

const uint8_t * FreeRTOS_GetMACAddress( void )
{
	return ipLOCAL_MAC_ADDRESS;
}
/*-----------------------------------------------------------*/

void FreeRTOS_SetNetmask ( uint32_t ulNetmask )
{
	xNetworkAddressing.ulNetMask = ulNetmask;
}
/*-----------------------------------------------------------*/

void FreeRTOS_SetGatewayAddress ( uint32_t ulGatewayAddress )
{
	xNetworkAddressing.ulGatewayAddress = ulGatewayAddress;
}
/*-----------------------------------------------------------*/

#if( ipconfigUSE_DHCP == 1 )
	void vIPSetDHCPTimerEnableState( BaseType_t xEnableState )
	{
		if( xEnableState != pdFALSE )
		{
			xDHCPTimer.bActive = pdTRUE_UNSIGNED;
		}
		else
		{
			xDHCPTimer.bActive = pdFALSE_UNSIGNED;
		}
	}
#endif /* ipconfigUSE_DHCP */
/*-----------------------------------------------------------*/

#if( ipconfigUSE_DHCP == 1 )
	void vIPReloadDHCPTimer( uint32_t ulLeaseTime )
	{
		prvIPTimerReload( &xDHCPTimer, ulLeaseTime );
	}
#endif /* ipconfigUSE_DHCP */
/*-----------------------------------------------------------*/

#if( ipconfigDNS_USE_CALLBACKS == 1 )
	void vIPSetDnsTimerEnableState( BaseType_t xEnableState )
	{
		if( xEnableState != 0 )
		{
			xDNSTimer.bActive = pdTRUE;
		}
		else
		{
			xDNSTimer.bActive = pdFALSE;
		}
	}
#endif /* ipconfigUSE_DHCP */
/*-----------------------------------------------------------*/

#if( ipconfigDNS_USE_CALLBACKS != 0 )
	void vIPReloadDNSTimer( uint32_t ulCheckTime )
	{
		prvIPTimerReload( &xDNSTimer, ulCheckTime );
	}
#endif /* ipconfigDNS_USE_CALLBACKS != 0 */
/*-----------------------------------------------------------*/

BaseType_t xIPIsNetworkTaskReady( void )
{
	return xIPTaskInitialised;
}
/*-----------------------------------------------------------*/

BaseType_t FreeRTOS_IsNetworkUp( void )
{
	return xNetworkUp;
}
/*-----------------------------------------------------------*/

#if( ipconfigCHECK_IP_QUEUE_SPACE != 0 )
	UBaseType_t uxGetMinimumIPQueueSpace( void )
	{
		return uxQueueMinimumSpace;
	}
#endif
/*-----------------------------------------------------------*/

const char *FreeRTOS_strerror_r( BaseType_t xErrnum, char *pcBuffer, size_t uxLength )
{
const char *pcName;

	switch( xErrnum )
	{
		case pdFREERTOS_ERRNO_EADDRINUSE:     pcName = "EADDRINUSE"; break;
		case pdFREERTOS_ERRNO_ENOMEM:         pcName = "ENOMEM"; break;
		case pdFREERTOS_ERRNO_EADDRNOTAVAIL:  pcName = "EADDRNOTAVAIL"; break;
		case pdFREERTOS_ERRNO_ENOPROTOOPT:    pcName = "ENOPROTOOPT"; break;
		case pdFREERTOS_ERRNO_EBADF:          pcName = "EBADF"; break;
		case pdFREERTOS_ERRNO_ENOSPC:         pcName = "ENOSPC"; break;
		case pdFREERTOS_ERRNO_ECANCELED:      pcName = "ECANCELED"; break;
		case pdFREERTOS_ERRNO_ENOTCONN:       pcName = "ENOTCONN"; break;
		case pdFREERTOS_ERRNO_EINPROGRESS:    pcName = "EINPROGRESS"; break;
		case pdFREERTOS_ERRNO_EOPNOTSUPP:     pcName = "EOPNOTSUPP"; break;
		case pdFREERTOS_ERRNO_EINTR:          pcName = "EINTR"; break;
		case pdFREERTOS_ERRNO_ETIMEDOUT:      pcName = "ETIMEDOUT"; break;
		case pdFREERTOS_ERRNO_EINVAL:         pcName = "EINVAL"; break;
		case pdFREERTOS_ERRNO_EWOULDBLOCK:    pcName = "EWOULDBLOCK"; break; /* same as EAGAIN */
		case pdFREERTOS_ERRNO_EISCONN:        pcName = "EISCONN"; break;
		default:
			/* Using function "snprintf". */
			( void ) snprintf( pcBuffer, uxLength, "Errno %d", ( int32_t ) xErrnum );
			pcName = NULL;
			break;
	}
	if( pcName != NULL )
	{
		/* Using function "snprintf". */
		( void ) snprintf( pcBuffer, uxLength, "%s", pcName );
	}
	if( uxLength > 0U )
	{
		pcBuffer[ uxLength - 1U ] = '\0';
	}

	return pcBuffer;
}
/*-----------------------------------------------------------*/

/* Provide access to private members for verification. */
#ifdef FREERTOS_TCP_ENABLE_VERIFICATION
	#include "aws_freertos_ip_verification_access_ip_define.h"
#endif
<|MERGE_RESOLUTION|>--- conflicted
+++ resolved
@@ -1614,7 +1614,7 @@
 	}
 	#else
 	{
-<<<<<<< HEAD
+
 		if (eReturn == eProcessBuffer )
 		{
 			if( xCheckSizeFields( ( uint8_t * )( pxNetworkBuffer->pucEthernetBuffer ), pxNetworkBuffer->xDataLength ) != pdPASS )
@@ -1623,7 +1623,7 @@
 				eReturn = eReleaseBuffer;
 			}
 		}
-=======
+
 		#if( ipconfigUDP_PASS_ZERO_CHECKSUM_PACKETS == 0 )
 		{
 			/* Check if this is a UDP packet without a checksum. */
@@ -1664,7 +1664,7 @@
 			}
 		}
 		#endif	/* ( ipconfigUDP_PASS_ZERO_CHECKSUM_PACKETS == 0 ) */
->>>>>>> f9b4dd75
+
 		/* to avoid warning unused parameters */
 		( void ) uxHeaderLength;
 	}
@@ -1702,24 +1702,6 @@
 		{
 			/* The size of the IP-header is larger than 20 bytes.
 			The extra space is used for IP-options. */
-<<<<<<< HEAD
-			/* All structs of headers expect a IP header size of 20 bytes
-			 * IP header options were included, we'll ignore them and cut them out. */
-			const size_t optlen = ( ( size_t ) uxHeaderLength ) - ipSIZE_OF_IPv4_HEADER;
-			/* From: the previous start of UDP/ICMP/TCP data. */
-			const uint8_t *pucSource = ( const uint8_t * ) &( pxNetworkBuffer->pucEthernetBuffer[ sizeof( EthernetHeader_t ) + uxHeaderLength ] );
-			/* To: the usual start of UDP/ICMP/TCP data at offset 20 (decimal ) from IP header. */
-			uint8_t *pucTarget = ( uint8_t * ) &( pxNetworkBuffer->pucEthernetBuffer[ sizeof( EthernetHeader_t ) + ipSIZE_OF_IPv4_HEADER ] );
-			/* How many: total length minus the options and the lower headers. */
-			const size_t  xMoveLen = pxNetworkBuffer->xDataLength - ( optlen + ipSIZE_OF_IPv4_HEADER + ipSIZE_OF_ETH_HEADER );
-
-			( void ) memmove( pucTarget, pucSource, xMoveLen );
-			pxNetworkBuffer->xDataLength -= optlen;
-
-			/* Fix-up new version/header length field in IP packet. */
-			pxIPHeader->ucVersionHeaderLength = ( pxIPHeader->ucVersionHeaderLength & 0xF0U ) | /* High nibble is the version. */
-												( ( ipSIZE_OF_IPv4_HEADER >> 2 ) & 0x0FU );
-=======
 			#if( ipconfigIP_PASS_PACKETS_WITH_IP_OPTIONS != 0 )
 			{
 				/* All structs of headers expect a IP header size of 20 bytes
@@ -1746,7 +1728,6 @@
 				return eReleaseBuffer;
 			}
 			#endif
->>>>>>> f9b4dd75
 		}
 
 		/* Add the IP and MAC addresses to the ARP table if they are not
