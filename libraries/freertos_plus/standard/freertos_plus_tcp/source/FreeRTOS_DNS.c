/*
 * FreeRTOS+TCP V2.2.1
 * Copyright (C) 2017 Amazon.com, Inc. or its affiliates.  All Rights Reserved.
 *
 * Permission is hereby granted, free of charge, to any person obtaining a copy of
 * this software and associated documentation files (the "Software"), to deal in
 * the Software without restriction, including without limitation the rights to
 * use, copy, modify, merge, publish, distribute, sublicense, and/or sell copies of
 * the Software, and to permit persons to whom the Software is furnished to do so,
 * subject to the following conditions:
 *
 * The above copyright notice and this permission notice shall be included in all
 * copies or substantial portions of the Software.
 *
 * THE SOFTWARE IS PROVIDED "AS IS", WITHOUT WARRANTY OF ANY KIND, EXPRESS OR
 * IMPLIED, INCLUDING BUT NOT LIMITED TO THE WARRANTIES OF MERCHANTABILITY, FITNESS
 * FOR A PARTICULAR PURPOSE AND NONINFRINGEMENT. IN NO EVENT SHALL THE AUTHORS OR
 * COPYRIGHT HOLDERS BE LIABLE FOR ANY CLAIM, DAMAGES OR OTHER LIABILITY, WHETHER
 * IN AN ACTION OF CONTRACT, TORT OR OTHERWISE, ARISING FROM, OUT OF OR IN
 * CONNECTION WITH THE SOFTWARE OR THE USE OR OTHER DEALINGS IN THE SOFTWARE.
 *
 * http://aws.amazon.com/freertos
 * http://www.FreeRTOS.org
 */

/* Standard includes. */
#include <stdint.h>
#include <stdio.h>

/* FreeRTOS includes. */
#include "FreeRTOS.h"
#include "task.h"
#include "semphr.h"

/* FreeRTOS+TCP includes. */
#include "FreeRTOS_IP.h"
#include "FreeRTOS_Sockets.h"
#include "FreeRTOS_IP_Private.h"
#include "FreeRTOS_UDP_IP.h"
#include "FreeRTOS_DNS.h"
#include "FreeRTOS_DHCP.h"
#include "NetworkBufferManagement.h"
#include "NetworkInterface.h"

/* Exclude the entire file if DNS is not enabled. */
#if( ipconfigUSE_DNS != 0 )

#if( ipconfigBYTE_ORDER == pdFREERTOS_LITTLE_ENDIAN )
	#define dnsDNS_PORT						0x3500U
	#define dnsONE_QUESTION					0x0100U
	#define dnsOUTGOING_FLAGS				0x0001U /* Standard query. */
	#define dnsRX_FLAGS_MASK				0x0f80U /* The bits of interest in the flags field of incoming DNS messages. */
	#define dnsEXPECTED_RX_FLAGS			0x0080U /* Should be a response, without any errors. */
#else
	#define dnsDNS_PORT						0x0035U
	#define dnsONE_QUESTION					0x0001U
	#define dnsOUTGOING_FLAGS				0x0100U /* Standard query. */
	#define dnsRX_FLAGS_MASK				0x800fU /* The bits of interest in the flags field of incoming DNS messages. */
	#define dnsEXPECTED_RX_FLAGS			0x8000U /* Should be a response, without any errors. */

#endif /* ipconfigBYTE_ORDER */

/* The maximum number of times a DNS request should be sent out if a response
is not received, before giving up. */
#ifndef ipconfigDNS_REQUEST_ATTEMPTS
	#define ipconfigDNS_REQUEST_ATTEMPTS		5
#endif

/* If the top two bits in the first character of a name field are set then the
name field is an offset to the string, rather than the string itself. */
#define dnsNAME_IS_OFFSET					( ( uint8_t ) 0xc0 )

/* NBNS flags. */
#if( ipconfigUSE_NBNS == 1 )
	#define dnsNBNS_FLAGS_RESPONSE				0x8000U
	#define dnsNBNS_FLAGS_OPCODE_MASK			0x7800U
	#define dnsNBNS_FLAGS_OPCODE_QUERY			0x0000U
#endif	/* ( ipconfigUSE_NBNS == 1 ) */

/* Host types. */
#define dnsTYPE_A_HOST							0x01U
#define dnsCLASS_IN								0x01U

#ifndef _lint
	/* LLMNR constants. */
	#define dnsLLMNR_TTL_VALUE					300000UL
	#define dnsLLMNR_FLAGS_IS_REPONSE			0x8000U
#endif	/* _lint */

/* NBNS constants. */
#if( ipconfigUSE_NBNS != 0 )
	#define dnsNBNS_TTL_VALUE					3600UL /* 1 hour valid */
	#define dnsNBNS_TYPE_NET_BIOS				0x0020U
	#define dnsNBNS_CLASS_IN					0x01U
	#define dnsNBNS_NAME_FLAGS					0x6000U
	#define dnsNBNS_ENCODED_NAME_LENGTH			32

	/* If the queried NBNS name matches with the device's name,
	the query will be responded to with these flags: */
	#define dnsNBNS_QUERY_RESPONSE_FLAGS		( 0x8500U )
#endif	/* ( ipconfigUSE_NBNS != 0 ) */

/* Flag DNS parsing errors in situations where an IPv4 address is the return
type. */
#define dnsPARSE_ERROR							0UL

#ifndef _lint
	#if( ipconfigUSE_DNS_CACHE == 0 )
		#if( ipconfigDNS_CACHE_ADDRESSES_PER_ENTRY != 1 )
			#error When DNS caching is disabled, please make ipconfigDNS_CACHE_ADDRESSES_PER_ENTRY equal to 1.
		#endif
	#endif
#endif

/* Define the ASCII value of '.' (Period/Full-stop). */
#define ASCII_BASELINE_DOT						46UL

/*
 * Create a socket and bind it to the standard DNS port number.  Return the
 * the created socket - or NULL if the socket could not be created or bound.
 */
static Socket_t prvCreateDNSSocket( void );

/*
 * Create the DNS message in the zero copy buffer passed in the first parameter.
 */
static size_t prvCreateDNSMessage( uint8_t *pucUDPPayloadBuffer,
								   const char *pcHostName,
								   TickType_t uxIdentifier );

/*
 * Simple routine that jumps over the NAME field of a resource record.
 * It returns the number of bytes read.
 */
static size_t prvSkipNameField( const uint8_t *pucByte,
								size_t uxLength );

/*
 * Process a response packet from a DNS server.
 * The parameter 'xExpected' indicates whether the identifier in the reply
 * was expected, and thus if the DNS cache may be updated with the reply.
 */
static uint32_t prvParseDNSReply( uint8_t *pucUDPPayloadBuffer,
								  size_t uxBufferLength,
								  BaseType_t xExpected );

/*
 * Check if hostname is already known. If not, call prvGetHostByName() to send a DNS request.
 */
#if( ipconfigDNS_USE_CALLBACKS == 1 )
	static uint32_t prvPrepareLookup( const char *pcHostName,
									  FOnDNSEvent pCallback,
									  void *pvSearchID,
									  TickType_t uxTimeout );
#else
	static uint32_t prvPrepareLookup( const char *pcHostName );
#endif

/*
 * Prepare and send a message to a DNS server.  'uxReadTimeOut_ticks' will be passed as
 * zero, in case the user has supplied a call-back function.
 */
static uint32_t prvGetHostByName( const char *pcHostName,
								  TickType_t uxIdentifier,
								  TickType_t uxReadTimeOut_ticks );

#if( ipconfigDNS_USE_CALLBACKS != 0 )
	static void vDNSSetCallBack( const char *pcHostName,
								 void *pvSearchID,
								 FOnDNSEvent pCallbackFunction,
								 TickType_t uxTimeout,
								 TickType_t uxIdentifier );
#endif	/* ipconfigDNS_USE_CALLBACKS */

#if( ipconfigDNS_USE_CALLBACKS != 0 )
	static BaseType_t xDNSDoCallback( TickType_t uxIdentifier,
									  const char *pcName,
									  uint32_t ulIPAddress );
#endif	/* ipconfigDNS_USE_CALLBACKS */

/*
 * The NBNS and the LLMNR protocol share this reply function.
 */
#if( ( ipconfigUSE_NBNS == 1 ) || ( ipconfigUSE_LLMNR == 1 ) )
	static void prvReplyDNSMessage( NetworkBufferDescriptor_t *pxNetworkBuffer,
									BaseType_t lNetLength );
#endif

#if( ipconfigUSE_NBNS == 1 )
	static portINLINE void prvTreatNBNS( uint8_t *pucPayload,
										 size_t uxBufferLength,
										 uint32_t ulIPAddress );
#endif /* ipconfigUSE_NBNS */


#if( ipconfigUSE_DNS_CACHE == 1 ) || ( ipconfigDNS_USE_CALLBACKS == 1 )
	static size_t prvReadNameField( const uint8_t *pucByte,
									size_t uxRemainingBytes,
									char *pcName,
									size_t uxDestLen );
#endif	/* ipconfigUSE_DNS_CACHE || ipconfigDNS_USE_CALLBACKS */

#if( ipconfigUSE_DNS_CACHE == 1 )
	static BaseType_t prvProcessDNSCache( const char *pcName,
										  uint32_t *pulIP,
										  uint32_t ulTTL,
										  BaseType_t xLookUp );

	typedef struct xDNS_CACHE_TABLE_ROW
	{
		uint32_t ulIPAddresses[ ipconfigDNS_CACHE_ADDRESSES_PER_ENTRY ]; /* The IP address(es) of an ARP cache entry. */
		char pcName[ ipconfigDNS_CACHE_NAME_LENGTH ]; /* The name of the host */
		uint32_t ulTTL;                               /* Time-to-Live (in seconds) from the DNS server. */
		uint32_t ulTimeWhenAddedInSeconds;
#if( ipconfigDNS_CACHE_ADDRESSES_PER_ENTRY > 1 )
		uint8_t  ucNumIPAddresses;
		uint8_t  ucCurrentIPAddress;
#endif
	} DNSCacheRow_t;

	static DNSCacheRow_t xDNSCache[ ipconfigDNS_CACHE_ENTRIES ];

	/* Utility function: Clear DNS cache by calling this function. */
	void FreeRTOS_dnsclear( void )
	{
		( void ) memset( xDNSCache, 0x0, sizeof( xDNSCache ) );
	}
#endif /* ipconfigUSE_DNS_CACHE == 1 */

#if( ipconfigUSE_LLMNR == 1 )
	const MACAddress_t xLLMNR_MacAdress = { { 0x01, 0x00, 0x5e, 0x00, 0x00, 0xfc } };
#endif /* ipconfigUSE_LLMNR == 1 */

/*-----------------------------------------------------------*/

/* Below #include just tells the compiler to pack the structure. 
 * It is included in to make the code more readable */
#include "pack_struct_start.h"
struct xDNSMessage
{
	uint16_t usIdentifier;
	uint16_t usFlags;
	uint16_t usQuestions;
	uint16_t usAnswers;
	uint16_t usAuthorityRRs;
	uint16_t usAdditionalRRs;
}
#include "pack_struct_end.h"
typedef struct xDNSMessage DNSMessage_t;

/* A DNS query consists of a header, as described in 'struct xDNSMessage'
It is followed by 1 or more queries, each one consisting of a name and a tail,
with two fields: type and class
*/
#include "pack_struct_start.h"
struct xDNSTail
{
	uint16_t usType;
	uint16_t usClass;
}
#include "pack_struct_end.h"
typedef struct xDNSTail DNSTail_t;

/* DNS answer record header. */
#include "pack_struct_start.h"
struct xDNSAnswerRecord
{
	uint16_t usType;
	uint16_t usClass;
	uint32_t ulTTL;
	uint16_t usDataLength;
}
#include "pack_struct_end.h"
typedef struct xDNSAnswerRecord DNSAnswerRecord_t;

#if( ipconfigUSE_LLMNR == 1 )

	#include "pack_struct_start.h"
	struct xLLMNRAnswer
	{
		uint8_t ucNameCode;
		uint8_t ucNameOffset;   /* The name is not repeated in the answer, only the offset is given with "0xc0 <offs>" */
		uint16_t usType;
		uint16_t usClass;
		uint32_t ulTTL;
		uint16_t usDataLength;
		uint32_t ulIPAddress;
	}
	#include "pack_struct_end.h"
	typedef struct xLLMNRAnswer LLMNRAnswer_t;

#endif /* ipconfigUSE_LLMNR == 1 */

#if( ipconfigUSE_NBNS == 1 )

	#include "pack_struct_start.h"
	struct xNBNSRequest
	{
		uint16_t usRequestId;
		uint16_t usFlags;
		uint16_t ulRequestCount;
		uint16_t usAnswerRSS;
		uint16_t usAuthRSS;
		uint16_t usAdditionalRSS;
		uint8_t ucNameSpace;
		uint8_t ucName[ dnsNBNS_ENCODED_NAME_LENGTH ];
		uint8_t ucNameZero;
		uint16_t usType;
		uint16_t usClass;
	}
	#include "pack_struct_end.h"
	typedef struct xNBNSRequest NBNSRequest_t;

	#include "pack_struct_start.h"
	struct xNBNSAnswer
	{
		uint16_t usType;
		uint16_t usClass;
		uint32_t ulTTL;
		uint16_t usDataLength;
		uint16_t usNbFlags;     /* NetBIOS flags 0x6000 : IP-address, big-endian */
		uint32_t ulIPAddress;
	}
	#include "pack_struct_end.h"
	typedef struct xNBNSAnswer NBNSAnswer_t;

	#endif /* ipconfigUSE_NBNS == 1 */

/*-----------------------------------------------------------*/

#if( ipconfigUSE_DNS_CACHE == 1 )
	uint32_t FreeRTOS_dnslookup( const char *pcHostName )
	{
	uint32_t ulIPAddress = 0UL;

		( void ) prvProcessDNSCache( pcHostName, &ulIPAddress, 0, pdTRUE );
		return ulIPAddress;
	}
#endif /* ipconfigUSE_DNS_CACHE == 1 */
/*-----------------------------------------------------------*/

#if( ipconfigDNS_USE_CALLBACKS == 1 )

	typedef struct xDNS_Callback
	{
		TickType_t uxRemaningTime;		/* Timeout in ms */
		FOnDNSEvent pCallbackFunction;	/* Function to be called when the address has been found or when a timeout has beeen reached */
		TimeOut_t uxTimeoutState;
		void *pvSearchID;
		struct xLIST_ITEM xListItem;
		char pcName[ 1 ];
	} DNSCallback_t;

	static List_t xCallbackList;

	/* Define FreeRTOS_gethostbyname() as a normal blocking call. */
	uint32_t FreeRTOS_gethostbyname( const char *pcHostName )
	{
		return FreeRTOS_gethostbyname_a( pcHostName, NULL, ( void * ) NULL, 0 );
	}
	/*-----------------------------------------------------------*/

	/* Initialise the list of call-back structures. */
	void vDNSInitialise( void )
	{
		vListInitialise( &xCallbackList );
	}
	/*-----------------------------------------------------------*/

	/* Iterate through the list of call-back structures and remove
	old entries which have reached a timeout.
	As soon as the list hase become empty, the DNS timer will be stopped
	In case pvSearchID is supplied, the user wants to cancel a DNS request
	*/
	void vDNSCheckCallBack( void *pvSearchID )
	{
	const ListItem_t * pxIterator;
	const ListItem_t * xEnd = ipPOINTER_CAST( const ListItem_t *, listGET_END_MARKER( &xCallbackList ) );

		vTaskSuspendAll();
		{
			for( pxIterator  = ( const ListItem_t * ) listGET_NEXT( xEnd );
				 pxIterator != xEnd;
				 )
			{
				DNSCallback_t *pxCallback = ipPOINTER_CAST( DNSCallback_t *, listGET_LIST_ITEM_OWNER( pxIterator ) );
				/* Move to the next item because we might remove this item */
				pxIterator = ( const ListItem_t * ) listGET_NEXT( pxIterator );
				if( ( pvSearchID != NULL ) && ( pvSearchID == pxCallback->pvSearchID ) )
				{
					( void ) uxListRemove( &( pxCallback->xListItem ) );
					vPortFree( pxCallback );
				}
				else if( xTaskCheckForTimeOut( &pxCallback->uxTimeoutState, &pxCallback->uxRemaningTime ) != pdFALSE )
				{
					pxCallback->pCallbackFunction( pxCallback->pcName, pxCallback->pvSearchID, 0 );
					( void ) uxListRemove( &( pxCallback->xListItem ) );
					vPortFree( pxCallback );
				}
				else
				{
					/* This call-back is still waiting for a reply or a time-out. */
				}
			}
		}
		( void ) xTaskResumeAll();

		if( listLIST_IS_EMPTY( &xCallbackList ) != pdFALSE )
		{
			vIPSetDnsTimerEnableState( pdFALSE );
		}
	}
	/*-----------------------------------------------------------*/

	void FreeRTOS_gethostbyname_cancel( void *pvSearchID )
	{
		/* _HT_ Should better become a new API call to have the IP-task remove the callback */
		vDNSCheckCallBack( pvSearchID );
	}
	/*-----------------------------------------------------------*/

	/* FreeRTOS_gethostbyname_a() was called along with callback parameters.
	Store them in a list for later reference. */
	static void vDNSSetCallBack( const char *pcHostName,
								 void *pvSearchID,
								 FOnDNSEvent pCallbackFunction,
								 TickType_t uxTimeout,
								 TickType_t uxIdentifier )
	{
	size_t lLength = strlen( pcHostName );
	DNSCallback_t *pxCallback = ipPOINTER_CAST( DNSCallback_t *, pvPortMalloc( sizeof( *pxCallback ) + lLength ) );

		/* Translate from ms to number of clock ticks. */
		uxTimeout /= portTICK_PERIOD_MS;

		if( pxCallback != NULL )
		{
			if( listLIST_IS_EMPTY( &xCallbackList ) != pdFALSE )
			{
				/* This is the first one, start the DNS timer to check for timeouts */
				vIPReloadDNSTimer( FreeRTOS_min_uint32( 1000U, uxTimeout ) );
			}

			( void ) strcpy( pxCallback->pcName, pcHostName );
			pxCallback->pCallbackFunction = pCallbackFunction;
			pxCallback->pvSearchID = pvSearchID;
			pxCallback->uxRemaningTime = uxTimeout;
			vTaskSetTimeOutState( &pxCallback->uxTimeoutState );
			listSET_LIST_ITEM_OWNER( &( pxCallback->xListItem ), ipPOINTER_CAST( void *, pxCallback ) );
			listSET_LIST_ITEM_VALUE( &( pxCallback->xListItem ), uxIdentifier );
			vTaskSuspendAll();
			{
				vListInsertEnd( &xCallbackList, &pxCallback->xListItem );
			}
			( void ) xTaskResumeAll();
		}
	}
	/*-----------------------------------------------------------*/

	/* A DNS reply was received, see if there is any matching entry and
	call the handler.  Returns pdTRUE if uxIdentifier was recognised. */
	static BaseType_t xDNSDoCallback( TickType_t uxIdentifier,
									  const char *pcName,
									  uint32_t ulIPAddress )
	{
	BaseType_t xResult = pdFALSE;
	const ListItem_t * pxIterator;
	const ListItem_t * xEnd = ipPOINTER_CAST( const ListItem_t *, listGET_END_MARKER( &xCallbackList ) );

		vTaskSuspendAll();
		{
			for( pxIterator  = ( const ListItem_t * ) listGET_NEXT( xEnd );
				 pxIterator != ( const ListItem_t * ) xEnd;
				 pxIterator  = ( const ListItem_t * ) listGET_NEXT( pxIterator ) )
			{
				if( listGET_LIST_ITEM_VALUE( pxIterator ) == uxIdentifier )
				{
				DNSCallback_t *pxCallback = ipPOINTER_CAST( DNSCallback_t *, listGET_LIST_ITEM_OWNER( pxIterator ) );

					pxCallback->pCallbackFunction( pcName, pxCallback->pvSearchID, ulIPAddress );
					( void ) uxListRemove( &pxCallback->xListItem );
					vPortFree( pxCallback );

					if( listLIST_IS_EMPTY( &xCallbackList ) != pdFALSE )
					{
						/* The list of outstanding requests is empty. No need for periodic polling. */
						vIPSetDnsTimerEnableState( pdFALSE );
					}

					xResult = pdTRUE;
					break;
				}
			}
		}
		( void ) xTaskResumeAll();
		return xResult;
	}

#endif /* ipconfigDNS_USE_CALLBACKS == 1 */
/*-----------------------------------------------------------*/

#if( ipconfigDNS_USE_CALLBACKS == 0 )
	uint32_t FreeRTOS_gethostbyname( const char *pcHostName )
	{
		return prvPrepareLookup( pcHostName );
	}
#else
	uint32_t FreeRTOS_gethostbyname_a( const char *pcHostName,
									   FOnDNSEvent pCallback,
									   void *pvSearchID,
									   TickType_t uxTimeout )
	{
		return prvPrepareLookup( pcHostName, pCallback, pvSearchID, uxTimeout );
	}
#endif

#if( ipconfigDNS_USE_CALLBACKS == 1 )
	static uint32_t prvPrepareLookup( const char *pcHostName,
									  FOnDNSEvent pCallback,
									  void *pvSearchID,
									  TickType_t uxTimeout )
#else
	static uint32_t prvPrepareLookup( const char *pcHostName )
#endif
{
uint32_t ulIPAddress = 0UL;
TickType_t uxReadTimeOut_ticks = ipconfigDNS_RECEIVE_BLOCK_TIME_TICKS;
/* Generate a unique identifier for this query. Keep it in a local variable
 as gethostbyname() may be called from different threads */
BaseType_t xHasRandom = pdFALSE;
TickType_t uxIdentifier = 0U;
#if( ipconfigUSE_DNS_CACHE != 0 )
	BaseType_t xLengthOk = pdFALSE;
#endif

	#if( ipconfigUSE_DNS_CACHE != 0 )
	{
		if( pcHostName != NULL )
		{
		size_t xLength = strlen( pcHostName ) + 1;

			if( xLength <= ipconfigDNS_CACHE_NAME_LENGTH )
			{
				/* The name is not too long. */
				xLengthOk = pdTRUE;
			}
			else
			{
				FreeRTOS_printf( ( "prvPrepareLookup: name is too long ( %lu > %lu )\n",
								   ( unsigned long ) xLength,
								   ( unsigned long ) ipconfigDNS_CACHE_NAME_LENGTH ) );
			}
		}
	}
	if( ( pcHostName != NULL ) && ( xLengthOk != pdFALSE ) )
	#else
	if( pcHostName != NULL )
	#endif	/* ( ipconfigUSE_DNS_CACHE != 0 ) */
	{
		/* If the supplied hostname is IP address, convert it to uint32_t
		and return. */
		#if( ipconfigINCLUDE_FULL_INET_ADDR == 1 )
		{
			ulIPAddress = FreeRTOS_inet_addr( pcHostName );
		}
		#endif /* ipconfigINCLUDE_FULL_INET_ADDR == 1 */

		/* If a DNS cache is used then check the cache before issuing another DNS
		request. */
		#if( ipconfigUSE_DNS_CACHE == 1 )
		{
			if( ulIPAddress == 0UL )
			{
				ulIPAddress = FreeRTOS_dnslookup( pcHostName );

				if( ulIPAddress != 0UL )
				{
					FreeRTOS_debug_printf( ( "FreeRTOS_gethostbyname: found '%s' in cache: %lxip\n", pcHostName, ulIPAddress ) );
				}
				else
				{
					/* prvGetHostByName will be called to start a DNS lookup. */
				}
			}
		}
		#endif /* ipconfigUSE_DNS_CACHE == 1 */

		/* Generate a unique identifier. */
		if( ulIPAddress == 0UL )
		{
		uint32_t ulNumber;

			xHasRandom = xApplicationGetRandomNumber( &( ulNumber ) );
			/* DNS identifiers are 16-bit. */
			uxIdentifier = ( TickType_t ) ( ulNumber & 0xffffU );
		}

		#if( ipconfigDNS_USE_CALLBACKS == 1 )
		{
			if( pCallback != NULL )
			{
				if( ulIPAddress == 0UL )
				{
					/* The user has provided a callback function, so do not block on recvfrom() */
					if( xHasRandom != pdFALSE )
					{
						uxReadTimeOut_ticks = 0U;
						vDNSSetCallBack( pcHostName, pvSearchID, pCallback, uxTimeout, uxIdentifier );
					}
				}
				else
				{
					/* The IP address is known, do the call-back now. */
					pCallback( pcHostName, pvSearchID, ulIPAddress );
				}
			}
		}
		#endif /* if ( ipconfigDNS_USE_CALLBACKS == 1 ) */

		if( ( ulIPAddress == 0UL ) && ( xHasRandom != pdFALSE ) )
		{
			ulIPAddress = prvGetHostByName( pcHostName, uxIdentifier, uxReadTimeOut_ticks );
		}
	}
	return ulIPAddress;
}
/*-----------------------------------------------------------*/

static uint32_t prvGetHostByName( const char *pcHostName,
								  TickType_t uxIdentifier,
								  TickType_t uxReadTimeOut_ticks )
{
struct freertos_sockaddr xAddress;
Socket_t xDNSSocket;
uint32_t ulIPAddress = 0UL;
uint32_t ulAddressLength = sizeof( struct freertos_sockaddr );
BaseType_t xAttempt;
int32_t lBytes;
size_t uxPayloadLength, uxExpectedPayloadLength;
TickType_t uxWriteTimeOut_ticks = ipconfigDNS_SEND_BLOCK_TIME_TICKS;

#if( ipconfigUSE_LLMNR == 1 )
	BaseType_t bHasDot = pdFALSE;
#endif /* ipconfigUSE_LLMNR == 1 */

	/* If LLMNR is being used then determine if the host name includes a '.' -
	if not then LLMNR can be used as the lookup method. */
	#if( ipconfigUSE_LLMNR == 1 )
	{
	const char *pucPtr;

		for( pucPtr = pcHostName; *pucPtr != ( char ) 0; pucPtr++ )
		{
			if( *pucPtr == '.' )
			{
				bHasDot = pdTRUE;
				break;
			}
		}
	}
	#endif /* ipconfigUSE_LLMNR == 1 */

	/* Two is added at the end for the count of characters in the first
	subdomain part and the string end byte. */
	uxExpectedPayloadLength = sizeof( DNSMessage_t ) + strlen( pcHostName ) + sizeof( uint16_t ) + sizeof( uint16_t ) + 2U;

	xDNSSocket = prvCreateDNSSocket();

	if( xDNSSocket != NULL )
	{
		/* Ideally we should check for the return value. But since we are passing
		correct parameters, and xDNSSocket is != NULL, the return value is 
		going to be '0' i.e. success. Thus, return value is discarded */
		( void ) FreeRTOS_setsockopt( xDNSSocket, 0, FREERTOS_SO_SNDTIMEO, &( uxWriteTimeOut_ticks ), sizeof( TickType_t ) );
		( void ) FreeRTOS_setsockopt( xDNSSocket, 0, FREERTOS_SO_RCVTIMEO, &( uxReadTimeOut_ticks ),  sizeof( TickType_t ) );

		for( xAttempt = 0; xAttempt < ipconfigDNS_REQUEST_ATTEMPTS; xAttempt++ )
		{
		size_t uxHeaderBytes;
		NetworkBufferDescriptor_t *pxNetworkBuffer;
		uint8_t *pucUDPPayloadBuffer = NULL, *pucReceiveBuffer;

			/* Get a buffer.  This uses a maximum delay, but the delay will be
			capped to ipconfigUDP_MAX_SEND_BLOCK_TIME_TICKS so the return value
			still needs to be tested. */

			uxHeaderBytes = ipSIZE_OF_ETH_HEADER + ipSIZE_OF_IPv4_HEADER + ipSIZE_OF_UDP_HEADER;

			pxNetworkBuffer = pxGetNetworkBufferWithDescriptor( uxHeaderBytes + uxExpectedPayloadLength, 0UL );
			if( pxNetworkBuffer != NULL )
			{
				pucUDPPayloadBuffer = &( pxNetworkBuffer->pucEthernetBuffer[ uxHeaderBytes ] );
			}

			if( pucUDPPayloadBuffer != NULL )
			{
				/* Create the message in the obtained buffer. */
				uxPayloadLength = prvCreateDNSMessage( pucUDPPayloadBuffer, pcHostName, uxIdentifier );

				iptraceSENDING_DNS_REQUEST();

				/* Obtain the DNS server address. */
				FreeRTOS_GetAddressConfiguration( NULL, NULL, NULL, &ulIPAddress );

				/* Send the DNS message. */
#if( ipconfigUSE_LLMNR == 1 )
				if( bHasDot == pdFALSE )
				{
					/* Use LLMNR addressing. */
					( ipPOINTER_CAST( DNSMessage_t *, pucUDPPayloadBuffer ) )->usFlags = 0;
					xAddress.sin_addr = ipLLMNR_IP_ADDR; /* Is in network byte order. */
					xAddress.sin_port = ipLLMNR_PORT;
					xAddress.sin_port = FreeRTOS_ntohs( xAddress.sin_port );
				}
				else
#endif
				{
					/* Use DNS server. */
					xAddress.sin_addr = ulIPAddress;
					xAddress.sin_port = dnsDNS_PORT;
				}

				ulIPAddress = 0UL;

				if( FreeRTOS_sendto( xDNSSocket, pucUDPPayloadBuffer, uxPayloadLength, FREERTOS_ZERO_COPY, &xAddress, sizeof( xAddress ) ) != 0 )
				{
					/* Wait for the reply. */
					lBytes = FreeRTOS_recvfrom( xDNSSocket, &pucReceiveBuffer, 0, FREERTOS_ZERO_COPY, &xAddress, &ulAddressLength );

					if( lBytes > 0 )
					{
					BaseType_t xExpected;
					const DNSMessage_t *pxDNSMessageHeader = ipPOINTER_CAST( DNSMessage_t *, pucReceiveBuffer );

						/* See if the identifiers match. */
						if( uxIdentifier == ( TickType_t ) pxDNSMessageHeader->usIdentifier )
						{
							xExpected = pdTRUE;
						}
						else
						{
							/* The reply was not expected. */
							xExpected = pdFALSE;
						}

						/* The reply was received.  Process it. */
					#if( ipconfigDNS_USE_CALLBACKS == 0 )
						/* It is useless to analyse the unexpected reply
						unless asynchronous look-ups are enabled. */
						if( xExpected != pdFALSE )
					#endif /* ipconfigDNS_USE_CALLBACKS == 0 */
						{
							ulIPAddress = prvParseDNSReply( pucReceiveBuffer, ( size_t ) lBytes, xExpected );
						}

						/* Finished with the buffer.  The zero copy interface
						is being used, so the buffer must be freed by the
						task. */
						FreeRTOS_ReleaseUDPPayloadBuffer( pucReceiveBuffer );

						if( ulIPAddress != 0UL )
						{
							/* All done. */
							/* coverity[break_stmt] : Break statement terminating the loop */
							break;
						}
					}
				}
				else
				{
					/* The message was not sent so the stack will not be
					releasing the zero copy - it must be released here. */
					vReleaseNetworkBufferAndDescriptor( pxNetworkBuffer );
				}
			}

			if( uxReadTimeOut_ticks == 0U )
			{
				/* This DNS lookup is asynchronous, using a call-back:
				send the request only once. */
				break;
			}
		}

		/* Finished with the socket. */
		( void ) FreeRTOS_closesocket( xDNSSocket );
	}

	return ulIPAddress;
}
/*-----------------------------------------------------------*/

static size_t prvCreateDNSMessage( uint8_t *pucUDPPayloadBuffer,
								   const char *pcHostName,
								   TickType_t uxIdentifier )
{
DNSMessage_t *pxDNSMessageHeader;
uint8_t *pucStart, *pucByte;
DNSTail_t const * pxTail;
static const DNSMessage_t xDefaultPartDNSHeader =
{
	0,                 /* The identifier will be overwritten. */
	dnsOUTGOING_FLAGS, /* Flags set for standard query. */
	dnsONE_QUESTION,   /* One question is being asked. */
	0,                 /* No replies are included. */
	0,                 /* No authorities. */
	0                  /* No additional authorities. */
};

	/* Copy in the const part of the header. Intentionally using different
	 * pointers with memcpy() to put the information in to correct place. */
	( void ) memcpy( pucUDPPayloadBuffer, &( xDefaultPartDNSHeader ), sizeof( xDefaultPartDNSHeader ) );

	/* Write in a unique identifier. Cast the Payload Buffer to DNSMessage_t
	 * to easily access fields of the DNS Message. */
	pxDNSMessageHeader = ipPOINTER_CAST( DNSMessage_t *, pucUDPPayloadBuffer );
	pxDNSMessageHeader->usIdentifier = ( uint16_t ) uxIdentifier;

	/* Create the resource record at the end of the header.  First
	find the end of the header. */
	pucStart = &( pucUDPPayloadBuffer[ sizeof( xDefaultPartDNSHeader ) ] );

	/* Leave a gap for the first length bytes. */
	pucByte = &( pucStart[ 1 ] );

	/* Copy in the host name. */
	( void ) strcpy( ( char * ) pucByte, pcHostName );

	/* Mark the end of the string. */
	pucByte = &( pucByte[ strlen( pcHostName ) ] );
	*pucByte = 0x00U;

	/* Walk the string to replace the '.' characters with byte counts.
	pucStart holds the address of the byte count.  Walking the string
	starts after the byte count position. */
	pucByte = pucStart;

	do
	{
		pucByte++;

		while( ( *pucByte != ( uint8_t ) 0U ) && ( *pucByte != ( uint8_t ) ASCII_BASELINE_DOT ) )
		{
			pucByte++;
		}

		/* Fill in the byte count, then move the pucStart pointer up to
		the found byte position. */
		*pucStart = ( uint8_t ) ( ( uint32_t ) pucByte - ( uint32_t ) pucStart );
		( *pucStart )--;

		pucStart = pucByte;
	} while( *pucByte != ( uint8_t ) 0U );

	/* Finish off the record. Cast the record onto DNSTail_t stucture to easily
	 * access the fields of the DNS Message. */
	pxTail = ipPOINTER_CAST(DNSTail_t *, &( pucByte[ 1 ] ) );

	#if defined( _lint ) || defined( __COVERITY__ )
	( void ) pxTail;
	#else
	vSetField16( pxTail, DNSTail_t, usType, dnsTYPE_A_HOST );
	vSetField16( pxTail, DNSTail_t, usClass, dnsCLASS_IN );
	#endif

	/* Return the total size of the generated message, which is the space from
	the last written byte to the beginning of the buffer. */
	return ( ( uint32_t ) pucByte - ( uint32_t ) pucUDPPayloadBuffer + 1U ) + sizeof( DNSTail_t );
}
/*-----------------------------------------------------------*/

#if( ipconfigUSE_DNS_CACHE == 1 ) || ( ipconfigDNS_USE_CALLBACKS == 1 )

	static size_t prvReadNameField( const uint8_t *pucByte,
									size_t uxRemainingBytes,
									char *pcName,
									size_t uxDestLen )
	{
	size_t uxNameLen = 0U;
	size_t uxIndex = 0U;
	size_t uxSourceLen = uxRemainingBytes;

	/* uxCount gets the valus from pucByte and counts down to 0.
	No need to have a different type than that of pucByte */
	size_t uxCount;  

		if( uxSourceLen == ( size_t ) 0U )
		{
			/* Return 0 value in case of error. */
			uxIndex = 0U;
		}
		/* Determine if the name is the fully coded name, or an offset to the name
		elsewhere in the message. */
		else if( ( pucByte[ uxIndex ] & dnsNAME_IS_OFFSET ) == dnsNAME_IS_OFFSET )
		{
			/* Jump over the two byte offset. */
			if( uxSourceLen > sizeof( uint16_t ) )
			{
				uxIndex += sizeof( uint16_t );
			}
			else
			{
				uxIndex = 0U;
			}
		}
		else
		{
			/* 'uxIndex' points to the full name. Walk over the string. */
			while( ( uxIndex < uxSourceLen ) && ( pucByte[ uxIndex ] != ( uint8_t )0x00U ) )
			{
				/* If this is not the first time through the loop, then add a
				separator in the output. */
				if( ( uxNameLen > 0U ) )
				{
					if( uxNameLen >= uxDestLen )
					{
						uxIndex = 0U;
						/* coverity[break_stmt] : Break statement terminating the loop */
						break;
					}
					pcName[ uxNameLen ] = '.';
					uxNameLen++;
				}

				/* Process the first/next sub-string. */
				uxCount = ( size_t ) pucByte[ uxIndex ];
				uxIndex++;
				if( ( uxIndex + uxCount ) > uxSourceLen )
				{
					uxIndex = 0U;
					break;
				}

				while( ( uxCount-- != 0U ) && ( uxIndex < uxSourceLen ) )
				{
					if( uxNameLen >= uxDestLen )
					{
						uxIndex = 0U;
						break;
						/* break out of inner loop here
						break out of outer loop at the test uxNameLen >= uxDestLen. */
					}
					pcName[ uxNameLen ] = ( char ) pucByte[ uxIndex ];
					uxNameLen++;
					uxIndex++;
				}
			}

			/* Confirm that a fully formed name was found. */
			if( uxIndex > 0U )
			{
				if( ( uxNameLen < uxDestLen ) && ( uxIndex < uxSourceLen ) && ( pucByte[ uxIndex ] == 0U ) )
				{
					pcName[ uxNameLen ] = '\0';
					uxIndex++;
				}
				else
				{
					uxIndex = 0U;
				}
			}
		}

		return uxIndex;
	}
#endif	/* ipconfigUSE_DNS_CACHE || ipconfigDNS_USE_CALLBACKS */
/*-----------------------------------------------------------*/

static size_t prvSkipNameField( const uint8_t *pucByte,
								size_t uxLength )
{
size_t uxChunkLength;
size_t uxSourceLenCpy = uxLength;
size_t uxIndex = 0U;

	if( uxSourceLenCpy == 0U )
	{
		uxIndex = 0U;
	}
	/* Determine if the name is the fully coded name, or an offset to the name
	elsewhere in the message. */
	else if( ( pucByte[ uxIndex ] & dnsNAME_IS_OFFSET ) == dnsNAME_IS_OFFSET )
	{
		/* Jump over the two byte offset. */
		if( uxSourceLenCpy > sizeof( uint16_t ) )
		{
			uxIndex += sizeof( uint16_t );
		}
		else
		{
			uxIndex = 0U;
		}
	}
	else
	{
		/* pucByte points to the full name. Walk over the string. */
		while( ( pucByte[ uxIndex ] != 0U ) && ( uxSourceLenCpy > 1U ) )
		{
			/* Conversion to size_t causes addition to be done
			in size_t */
			uxChunkLength = ( ( size_t ) pucByte[ uxIndex ] ) + 1U;

			if( uxSourceLenCpy > uxChunkLength )
			{
				uxSourceLenCpy -= uxChunkLength;
				uxIndex += uxChunkLength;
			}
			else
			{
				uxIndex = 0U;
				break;
			}
		}

		/* Confirm that a fully formed name was found. */
		if( uxIndex > 0U )
		{
			if( pucByte[ uxIndex ] == 0U )
			{
				uxIndex++;
			}
			else
			{
				uxIndex = 0U;
			}
		}
	}

	return uxIndex;
}
/*-----------------------------------------------------------*/

/* The function below will only be called :
when ipconfigDNS_USE_CALLBACKS == 1
when ipconfigUSE_LLMNR == 1
for testing purposes, by the module iot_test_freertos_tcp.c
*/
uint32_t ulDNSHandlePacket( const NetworkBufferDescriptor_t *pxNetworkBuffer )
{
DNSMessage_t *pxDNSMessageHeader;
size_t uxPayloadSize;

	/* Only proceed if the payload length indicated in the header
	appears to be valid. */
	if( pxNetworkBuffer->xDataLength >= sizeof( UDPPacket_t ) )
	{
		uxPayloadSize = pxNetworkBuffer->xDataLength - sizeof( UDPPacket_t );

		if( uxPayloadSize >= sizeof( DNSMessage_t ) )
		{
			pxDNSMessageHeader =
				ipPOINTER_CAST( DNSMessage_t *, &( pxNetworkBuffer->pucEthernetBuffer [ sizeof( UDPPacket_t ) ] ) );

			/* The parameter pdFALSE indicates that the reply was not expected. */
			( void ) prvParseDNSReply( ( uint8_t * ) pxDNSMessageHeader,
				uxPayloadSize,
				pdFALSE );
		}
	}

	/* The packet was not consumed. */
	return pdFAIL;
}
/*-----------------------------------------------------------*/

#if( ipconfigUSE_NBNS == 1 )

	uint32_t ulNBNSHandlePacket( NetworkBufferDescriptor_t * pxNetworkBuffer )
	{
	UDPPacket_t *pxUDPPacket = ipPOINTER_CAST( UDPPacket_t *, pxNetworkBuffer->pucEthernetBuffer );
	uint8_t *pucUDPPayloadBuffer = &( pxNetworkBuffer->pucEthernetBuffer[ sizeof( *pxUDPPacket ) ] );

		prvTreatNBNS( pucUDPPayloadBuffer,
					  pxNetworkBuffer->xDataLength,
					  pxUDPPacket->xIPHeader.ulSourceIPAddress );

		/* The packet was not consumed. */
		return pdFAIL;
	}

#endif /* ipconfigUSE_NBNS */
/*-----------------------------------------------------------*/

static uint32_t prvParseDNSReply( uint8_t *pucUDPPayloadBuffer,
								  size_t uxBufferLength,
								  BaseType_t xExpected )
{
DNSMessage_t *pxDNSMessageHeader;
/* This pointer is not used to modify anything */
const DNSAnswerRecord_t *pxDNSAnswerRecord; 
uint32_t ulIPAddress = 0UL;
#if( ipconfigUSE_LLMNR == 1 )
	char *pcRequestedName = NULL;
#endif
uint8_t *pucByte;
size_t uxSourceBytesRemaining;
uint16_t x, usDataLength, usQuestions;
uint16_t usType = 0U;
BaseType_t xReturn = pdTRUE;

#if( ipconfigUSE_LLMNR == 1 )
	uint16_t usClass = 0U;
#endif
#if( ipconfigUSE_DNS_CACHE == 1 ) || ( ipconfigDNS_USE_CALLBACKS == 1 )
	BaseType_t xDoStore = xExpected;
	char pcName[ ipconfigDNS_CACHE_NAME_LENGTH ] = "";
#endif

	/* Ensure that the buffer is of at least minimal DNS message length. */
	if( uxBufferLength < sizeof( DNSMessage_t ) )
	{
		xReturn = pdFALSE;
	}

	uxSourceBytesRemaining = uxBufferLength;

	/* Parse the DNS message header. Map the byte stream onto a structure 
	 * for easier access. */
	pxDNSMessageHeader = ipPOINTER_CAST( DNSMessage_t *, pucUDPPayloadBuffer );

	if( xReturn != pdFALSE )
	{
		/* Introduce a do {} while (0) to allow the use of breaks. */
		do
		{
		size_t uxBytesRead = 0U;
		size_t uxResult;

			/* Start at the first byte after the header. */
			pucByte = &( pucUDPPayloadBuffer [ sizeof( DNSMessage_t ) ] );
			uxSourceBytesRemaining -= sizeof( DNSMessage_t );

			/* Skip any question records. */
			usQuestions = FreeRTOS_ntohs( pxDNSMessageHeader->usQuestions );

			for( x = 0U; x < usQuestions; x++ )
			{
				#if( ipconfigUSE_LLMNR == 1 )
				{
					if( x == 0U )
					{
						pcRequestedName = ( char * ) pucByte;
					}
				}
				#endif

#if( ipconfigUSE_DNS_CACHE == 1 ) || ( ipconfigDNS_USE_CALLBACKS == 1 )
				if( x == 0U )
				{
					uxResult = prvReadNameField( pucByte,
												 uxSourceBytesRemaining,
												 pcName,
												 sizeof( pcName ) );

					/* Check for a malformed response. */
					if( uxResult == 0U )
					{
						xReturn = pdFALSE;
						break;
					}
					uxBytesRead += uxResult;
					pucByte = &( pucByte[ uxResult ] );
					uxSourceBytesRemaining -= uxResult;
				}
				else
#endif /* ipconfigUSE_DNS_CACHE || ipconfigDNS_USE_CALLBACKS */
				{
					/* Skip the variable length pcName field. */
					uxResult = prvSkipNameField( pucByte,
												 uxSourceBytesRemaining );

					/* Check for a malformed response. */
					if( uxResult == 0U )
					{
						xReturn = pdFALSE;
						break;
					}
					uxBytesRead += uxResult;
					pucByte = &( pucByte[ uxResult ] );
					uxSourceBytesRemaining -= uxResult;
				}

				/* Check the remaining buffer size. */
				if( uxSourceBytesRemaining >= sizeof( uint32_t ) )
				{
					#if( ipconfigUSE_LLMNR == 1 )
					{
						/* usChar2u16 returns value in host endianness. */
						usType = usChar2u16( pucByte );
						usClass = usChar2u16( &( pucByte[ 2 ] ) );
					}
					#endif /* ipconfigUSE_LLMNR */

					/* Skip the type and class fields. */
					pucByte = &( pucByte[ sizeof( uint32_t ) ] );
					uxSourceBytesRemaining -= sizeof( uint32_t );
				}
				else
				{
					xReturn = pdFALSE;
					break;
				}
			}

			if( xReturn == pdFAIL )
			{
				/* No need to proceed. Break out of the do-while loop. */
				break;
			}

<<<<<<< HEAD
			/* Search through the answer records. */
			pxDNSMessageHeader->usAnswers = FreeRTOS_ntohs( pxDNSMessageHeader->usAnswers );

			if( ( pxDNSMessageHeader->usFlags & dnsRX_FLAGS_MASK ) == dnsEXPECTED_RX_FLAGS )
			{
				const uint16_t usCount = ( uint16_t ) ipconfigDNS_CACHE_ADDRESSES_PER_ENTRY;
=======
		if( ( pxDNSMessageHeader->usFlags & dnsRX_FLAGS_MASK ) == dnsEXPECTED_RX_FLAGS )
		{
			const uint16_t usCount = ( uint16_t ) ipconfigDNS_CACHE_ADDRESSES_PER_ENTRY;
			uint16_t usNumARecordsStored = 0;

			for( x = 0U; ( x < pxDNSMessageHeader->usAnswers ) && ( usNumARecordsStored < usCount ); x++ )
			{
				BaseType_t xDoAccept;

				uxResult = prvSkipNameField( pucByte,
											 uxSourceBytesRemaining );
>>>>>>> c547721e

				for( x = 0U; ( x < pxDNSMessageHeader->usAnswers ) && ( x < usCount ); x++ )
				{
				BaseType_t xDoAccept;

					uxResult = prvSkipNameField( pucByte,
												 uxSourceBytesRemaining );

					/* Check for a malformed response. */
					if( uxResult == 0U )
					{
						xReturn = pdFALSE;
						break;
					}

					uxBytesRead += uxResult;
					pucByte = &( pucByte[ uxResult ] );
					uxSourceBytesRemaining -= uxResult;

					/* Is there enough data for an IPv4 A record answer and, if so,
					is this an A record? */
					if( uxSourceBytesRemaining < sizeof( uint16_t ) )
					{
						xReturn = pdFALSE;
						break;
					}
					usType = usChar2u16( pucByte );

					if( usType == ( uint16_t ) dnsTYPE_A_HOST )
					{
						if( uxSourceBytesRemaining >= ( sizeof( DNSAnswerRecord_t ) + ipSIZE_OF_IPv4_ADDRESS ) )
						{
							xDoAccept = pdTRUE;
						}
						else
						{
							xDoAccept = pdFALSE;
						}
					}
					else
					{
						/* Unknown host type. */
						xDoAccept = pdFALSE;
					}

					if( xDoAccept != pdFALSE )
					{
						/* This is the required record type and is of sufficient size. */
						/* Mapping pucByte to a DNSAnswerRecord allows easy access of the
						 * feilds of the structure. */
						pxDNSAnswerRecord = ipPOINTER_CAST( DNSAnswerRecord_t *, pucByte );

						/* Sanity check the data length of an IPv4 answer. */
						if( FreeRTOS_ntohs( pxDNSAnswerRecord->usDataLength ) == ( uint16_t ) sizeof( uint32_t ) )
						{
							/* Copy the IP address out of the record. Using different pointers
							 * to copy only the portion we want is intentional here. */
							( void ) memcpy( &( ulIPAddress ),
											 &( pucByte[ sizeof( DNSAnswerRecord_t ) ] ),
											 sizeof( uint32_t ) );

							#if( ipconfigDNS_USE_CALLBACKS == 1 )
							{
								/* See if any asynchronous call was made to FreeRTOS_gethostbyname_a() */
								if( xDNSDoCallback( ( TickType_t ) pxDNSMessageHeader->usIdentifier, pcName, ulIPAddress ) != pdFALSE )
								{
									/* This device has requested this DNS look-up.
									The result may be stored in the DNS cache. */
									xDoStore = pdTRUE;
								}
							}
							#endif	/* ipconfigDNS_USE_CALLBACKS == 1 */
							#if( ipconfigUSE_DNS_CACHE == 1 )
							{
<<<<<<< HEAD
							char cBuffer[ 16 ];

								/* The reply will only be stored in the DNS cache when the
								request was issued by this device. */
								if( xDoStore != pdFALSE )
								{
									( void ) prvProcessDNSCache( pcName, &ulIPAddress, pxDNSAnswerRecord->ulTTL, pdFALSE );
								}

								FreeRTOS_inet_ntop( FREERTOS_AF_INET, ( const void * ) &( ulIPAddress ), cBuffer, sizeof( cBuffer ) );
								/* Show what has happened. */
								FreeRTOS_printf( ( "DNS[0x%04lX]: The answer to '%s' (%s) will%s be stored\n",
												   ( UBaseType_t ) pxDNSMessageHeader->usIdentifier,
												   pcName,
												   cBuffer,
												   ( xDoStore != 0 ) ? "" : " NOT" ) );
=======
								( void ) prvProcessDNSCache( pcName, &ulIPAddress, pxDNSAnswerRecord->ulTTL, pdFALSE );
								usNumARecordsStored++;    /* Track # of A records stored */
>>>>>>> c547721e
							}
							#endif /* ipconfigUSE_DNS_CACHE */
						}

						pucByte = &( pucByte[ sizeof( DNSAnswerRecord_t ) + sizeof( uint32_t ) ] );
						uxSourceBytesRemaining -= ( sizeof( DNSAnswerRecord_t ) + sizeof( uint32_t ) );
					}
					else if( uxSourceBytesRemaining >= sizeof( DNSAnswerRecord_t ) )
					{
						/* It's not an A record, so skip it. Get the header location
						and then jump over the header. */
						/* Cast the response to DNSAnswerRecord for easy access to fields of the DNS response. */
						pxDNSAnswerRecord = ipPOINTER_CAST( DNSAnswerRecord_t *, pucByte );

						pucByte = &( pucByte[ sizeof( DNSAnswerRecord_t ) ] );
						uxSourceBytesRemaining -= sizeof( DNSAnswerRecord_t );

						/* Determine the length of the answer data from the header. */
						usDataLength = FreeRTOS_ntohs( pxDNSAnswerRecord->usDataLength );

						/* Jump over the answer. */
						if( uxSourceBytesRemaining >= usDataLength )
						{
							pucByte = &( pucByte[ usDataLength ] );
							uxSourceBytesRemaining -= usDataLength;
						}
						else
						{
							/* Malformed response. */
							xReturn = pdFALSE;
							break;
						}
					}
					else
					{
						/* Do nothing */
					}
				}
			}

#if( ipconfigUSE_LLMNR == 1 )
			else if( ( usQuestions != ( uint16_t ) 0U ) && ( usType == dnsTYPE_A_HOST ) && ( usClass == dnsCLASS_IN ) && ( pcRequestedName != NULL ) )
			{
				/* If this is not a reply to our DNS request, it might an LLMNR
				request. */
				if( xApplicationDNSQueryHook( &( pcRequestedName[ 1 ] ) )  != pdFALSE )
				{
				int16_t usLength;
				NetworkBufferDescriptor_t *pxNewBuffer = NULL;
				NetworkBufferDescriptor_t *pxNetworkBuffer = pxUDPPayloadBuffer_to_NetworkBuffer( pucUDPPayloadBuffer );
				LLMNRAnswer_t *pxAnswer;
				uint8_t *pucNewBuffer = NULL;

					if( ( xBufferAllocFixedSize == pdFALSE ) && ( pxNetworkBuffer != NULL ) )
					{
					size_t uxDataLength = uxBufferLength + sizeof( UDPHeader_t ) + sizeof( EthernetHeader_t ) + sizeof( IPHeader_t );

						/* Set the size of the outgoing packet. */
						pxNetworkBuffer->xDataLength = uxDataLength;
						pxNewBuffer = pxDuplicateNetworkBufferWithDescriptor( pxNetworkBuffer, uxDataLength + sizeof( LLMNRAnswer_t ) );

						if( pxNewBuffer != NULL )
						{
						BaseType_t xOffset1, xOffset2;

							xOffset1 = ( BaseType_t ) ( pucByte - pucUDPPayloadBuffer );
							xOffset2 = ( BaseType_t ) ( ( ( uint8_t * ) pcRequestedName ) - pucUDPPayloadBuffer );

							pxNetworkBuffer = pxNewBuffer;
							pucNewBuffer = &( pxNetworkBuffer->pucEthernetBuffer[ ipUDP_PAYLOAD_OFFSET_IPv4 ] );

							pucByte = &( pucNewBuffer[ xOffset1 ] );
							pcRequestedName = ( char * ) &( pucNewBuffer[ xOffset2 ] );
							pxDNSMessageHeader = ipPOINTER_CAST( DNSMessage_t *, pucNewBuffer );
						}
						else
						{
							/* Just to indicate that the message may not be answered. */
							pxNetworkBuffer = NULL;
						}
					}

					/* The test on 'pucNewBuffer' is only to satisfy lint. */
					if( ( pxNetworkBuffer != NULL ) && ( pucNewBuffer != NULL ) )
					{
						pxAnswer = ipPOINTER_CAST( LLMNRAnswer_t *, pucByte );

						/* We leave 'usIdentifier' and 'usQuestions' untouched */
						#ifndef _lint
						vSetField16( pxDNSMessageHeader, DNSMessage_t, usFlags, dnsLLMNR_FLAGS_IS_REPONSE ); /* Set the response flag */
						vSetField16( pxDNSMessageHeader, DNSMessage_t, usAnswers, 1 );                       /* Provide a single answer */
						vSetField16( pxDNSMessageHeader, DNSMessage_t, usAuthorityRRs, 0 );                  /* No authority */
						vSetField16( pxDNSMessageHeader, DNSMessage_t, usAdditionalRRs, 0 );                 /* No additional info */
						#endif /* lint */

						pxAnswer->ucNameCode = dnsNAME_IS_OFFSET;
						pxAnswer->ucNameOffset = ( uint8_t ) ( pcRequestedName - ( char * ) pucNewBuffer );

						#ifndef _lint
						vSetField16( pxAnswer, LLMNRAnswer_t, usType, dnsTYPE_A_HOST ); /* Type A: host */
						vSetField16( pxAnswer, LLMNRAnswer_t, usClass, dnsCLASS_IN );   /* 1: Class IN */
						vSetField32( pxAnswer, LLMNRAnswer_t, ulTTL, dnsLLMNR_TTL_VALUE );
						vSetField16( pxAnswer, LLMNRAnswer_t, usDataLength, 4 );
						vSetField32( pxAnswer, LLMNRAnswer_t, ulIPAddress, FreeRTOS_ntohl( *ipLOCAL_IP_ADDRESS_POINTER ) );
						#endif /* lint */
						usLength = ( int16_t ) ( sizeof( *pxAnswer ) + ( size_t ) ( pucByte - pucNewBuffer ) );

						prvReplyDNSMessage( pxNetworkBuffer, usLength );

						if( pxNewBuffer != NULL )
						{
							vReleaseNetworkBufferAndDescriptor( pxNewBuffer );
						}
					}
				}
			}
			else
			{
				/* Not an expected reply. */
			}
#endif /* ipconfigUSE_LLMNR == 1 */
			( void ) uxBytesRead;
		} while( ipFALSE_BOOL );
	}

	if( xReturn == pdFALSE )
	{
		/* There was an error while parsing the DNS response. Return error code. */
		ulIPAddress = dnsPARSE_ERROR;
	}
	else if( xExpected == pdFALSE )
	{
		/* Do not return a valid IP-address in case the reply was not expected. */
		ulIPAddress = 0UL;
	}
	else
	{
		/* Do nothing. */
	}

	#if( ipconfigUSE_DNS_CACHE == 1 ) || ( ipconfigDNS_USE_CALLBACKS == 1 )
	( void ) xDoStore;
	#endif

	return ulIPAddress;
}
/*-----------------------------------------------------------*/

#if( ipconfigUSE_NBNS == 1 )

	static void prvTreatNBNS( uint8_t *pucPayload,
							  size_t uxBufferLength,
							  uint32_t ulIPAddress )
	{
	uint16_t usFlags, usType, usClass;
	uint8_t *pucSource, *pucTarget;
	uint8_t ucByte;
	uint8_t ucNBNSName[ 17 ];
	uint8_t *pucUDPPayloadBuffer = pucPayload;
	NetworkBufferDescriptor_t *pxNetworkBuffer;
	size_t uxBytesNeeded = sizeof( UDPPacket_t ) + sizeof( NBNSRequest_t );

		/* Check for minimum buffer size. */
		if( uxBufferLength < uxBytesNeeded )
		{
			return;
		}

		/* Read the request flags in host endianness. */
		usFlags = usChar2u16( &( pucUDPPayloadBuffer[ offsetof( NBNSRequest_t, usFlags ) ] ) );

		if( ( usFlags & dnsNBNS_FLAGS_OPCODE_MASK ) == dnsNBNS_FLAGS_OPCODE_QUERY )
		{
			usType  = usChar2u16( &( pucUDPPayloadBuffer[ offsetof( NBNSRequest_t, usType ) ] ) );
			usClass = usChar2u16( &( pucUDPPayloadBuffer[ offsetof( NBNSRequest_t, usClass ) ] ) );

			/* Not used for now */
			( void ) usClass;

			/* For NBNS a name is 16 bytes long, written with capitals only.
			Make sure that the copy is terminated with a zero. */
			pucTarget = &( ucNBNSName[ sizeof( ucNBNSName ) - 2U ] );
			pucTarget[ 1 ] = ( uint8_t ) 0U;

			/* Start with decoding the last 2 bytes. */
			pucSource = &( pucUDPPayloadBuffer[ ( dnsNBNS_ENCODED_NAME_LENGTH - 2 ) + offsetof( NBNSRequest_t, ucName ) ] );

			for( ;; )
			{
			const uint8_t ucCharA = ( uint8_t ) 0x41U;

				ucByte = ( ( uint8_t ) ( ( pucSource[ 0 ] - ucCharA ) << 4 ) ) | ( pucSource[ 1 ] - ucCharA );

				/* Make sure there are no trailing spaces in the name. */
				if( ( ucByte == ( uint8_t ) ' ' ) && ( pucTarget[ 1 ] == 0U ) )
				{
					ucByte = 0U;
				}

				*pucTarget = ucByte;

				if( pucTarget == ucNBNSName )
				{
					break;
				}

				pucTarget -= 1;
				pucSource -= 2;
			}

			#if( ipconfigUSE_DNS_CACHE == 1 )
			{
				if( ( usFlags & dnsNBNS_FLAGS_RESPONSE ) != 0U )
				{
					/* If this is a response from another device,
					add the name to the DNS cache */
					( void ) prvProcessDNSCache( ( char * ) ucNBNSName, &( ulIPAddress ), 0, pdFALSE );
				}
			}
			#else
			{
				/* Avoid compiler warnings. */
				( void ) ulIPAddress;
			}
			#endif /* ipconfigUSE_DNS_CACHE */

			if( ( ( usFlags & dnsNBNS_FLAGS_RESPONSE ) == 0U ) &&
				( usType == dnsNBNS_TYPE_NET_BIOS ) &&
				( xApplicationDNSQueryHook( ( const char * ) ucNBNSName ) != pdFALSE ) )
			{
			uint16_t usLength;
			DNSMessage_t *pxMessage;
			NBNSAnswer_t *pxAnswer;

				/* Someone is looking for a device with ucNBNSName,
				prepare a positive reply. */
				pxNetworkBuffer = pxUDPPayloadBuffer_to_NetworkBuffer( pucUDPPayloadBuffer );

				if( ( xBufferAllocFixedSize == pdFALSE ) && ( pxNetworkBuffer != NULL ) )
				{
				NetworkBufferDescriptor_t *pxNewBuffer;

					/* The field xDataLength was set to the total length of the UDP packet,
					i.e. the payload size plus sizeof( UDPPacket_t ). */
					pxNewBuffer = pxDuplicateNetworkBufferWithDescriptor( pxNetworkBuffer, pxNetworkBuffer->xDataLength + sizeof( NBNSAnswer_t ) );

					if( pxNewBuffer != NULL )
					{
						pucUDPPayloadBuffer = &( pxNewBuffer->pucEthernetBuffer[ sizeof( UDPPacket_t ) ] );
						pxNetworkBuffer = pxNewBuffer;
					}
					else
					{
						/* Just prevent that a reply will be sent */
						pxNetworkBuffer = NULL;
					}
				}

				/* Should not occur: pucUDPPayloadBuffer is part of a xNetworkBufferDescriptor */
				if( pxNetworkBuffer != NULL )
				{
					pxMessage = ipPOINTER_CAST( DNSMessage_t *, pucUDPPayloadBuffer );

					/* As the fields in the structures are not word-aligned, we have to
					copy the values byte-by-byte using macro's vSetField16() and vSetField32() */
					#ifndef _lint
					vSetField16( pxMessage, DNSMessage_t, usFlags, dnsNBNS_QUERY_RESPONSE_FLAGS ); /* 0x8500 */
					vSetField16( pxMessage, DNSMessage_t, usQuestions, 0 );
					vSetField16( pxMessage, DNSMessage_t, usAnswers, 1 );
					vSetField16( pxMessage, DNSMessage_t, usAuthorityRRs, 0 );
					vSetField16( pxMessage, DNSMessage_t, usAdditionalRRs, 0 );
					#else
					( void ) pxMessage;
					#endif

					pxAnswer = ipPOINTER_CAST( NBNSAnswer_t *, &( pucUDPPayloadBuffer[ offsetof( NBNSRequest_t, usType ) ] ) );

					#ifndef _lint
					vSetField16( pxAnswer, NBNSAnswer_t, usType, usType );            /* Type */
					vSetField16( pxAnswer, NBNSAnswer_t, usClass, dnsNBNS_CLASS_IN ); /* Class */
					vSetField32( pxAnswer, NBNSAnswer_t, ulTTL, dnsNBNS_TTL_VALUE );
					vSetField16( pxAnswer, NBNSAnswer_t, usDataLength, 6 );           /* 6 bytes including the length field */
					vSetField16( pxAnswer, NBNSAnswer_t, usNbFlags, dnsNBNS_NAME_FLAGS );
					vSetField32( pxAnswer, NBNSAnswer_t, ulIPAddress, FreeRTOS_ntohl( *ipLOCAL_IP_ADDRESS_POINTER ) );
					#else
					( void ) pxAnswer;
					#endif

					usLength = ( uint16_t ) ( sizeof( NBNSAnswer_t ) + ( size_t ) offsetof( NBNSRequest_t, usType ) );

					prvReplyDNSMessage( pxNetworkBuffer, ( BaseType_t ) usLength );
				}
			}
		}
	}

#endif /* ipconfigUSE_NBNS */
/*-----------------------------------------------------------*/

static Socket_t prvCreateDNSSocket( void )
{
Socket_t xSocket;
struct freertos_sockaddr xAddress;
BaseType_t xReturn, xResult = pdPASS;

	/* This must be the first time this function has been called.  Create
	the socket. */
	xSocket = FreeRTOS_socket( FREERTOS_AF_INET, FREERTOS_SOCK_DGRAM, FREERTOS_IPPROTO_UDP );
	if( ( xSocket == FREERTOS_INVALID_SOCKET ) || ( xSocket == NULL ) )
	{
		xResult = pdFAIL;
	}

	if( xResult != pdFAIL )
	{
		/* Auto bind the port. */
		xAddress.sin_port = 0U;
		xReturn = FreeRTOS_bind( xSocket, &xAddress, sizeof( xAddress ) );

		/* Check the bind was successful, and clean up if not. */
		if( xReturn != 0 )
		{
			( void ) FreeRTOS_closesocket( xSocket );
			xSocket = NULL;
		}
		else
		{
			/* The send and receive timeouts will be set later on. */
		}
	}
	else
	{
		/* There was an error, return NULL. */
		xSocket = NULL;
	}

	return xSocket;
}
/*-----------------------------------------------------------*/

#if( ( ipconfigUSE_NBNS == 1 ) || ( ipconfigUSE_LLMNR == 1 ) )

	static void prvReplyDNSMessage( NetworkBufferDescriptor_t *pxNetworkBuffer,
									BaseType_t lNetLength )
	{
	UDPPacket_t *pxUDPPacket;
	IPHeader_t *pxIPHeader;
	UDPHeader_t *pxUDPHeader;
	size_t uxDataLength;

		pxUDPPacket = ipPOINTER_CAST( UDPPacket_t *, pxNetworkBuffer->pucEthernetBuffer );
		pxIPHeader = &pxUDPPacket->xIPHeader;
		pxUDPHeader = &pxUDPPacket->xUDPHeader;
		/* HT: started using defines like 'ipSIZE_OF_xxx' */
			pxIPHeader->usLength				= FreeRTOS_htons( ( uint16_t ) lNetLength + ipSIZE_OF_IPv4_HEADER + ipSIZE_OF_UDP_HEADER );
		/* HT:endian: should not be translated, copying from packet to packet */
		pxIPHeader->ulDestinationIPAddress = pxIPHeader->ulSourceIPAddress;
		pxIPHeader->ulSourceIPAddress	   = *ipLOCAL_IP_ADDRESS_POINTER;
		pxIPHeader->ucTimeToLive		   = ipconfigUDP_TIME_TO_LIVE;
		pxIPHeader->usIdentification	   = FreeRTOS_htons( usPacketIdentifier );
		usPacketIdentifier++;
		pxUDPHeader->usLength			   = FreeRTOS_htons( ( uint32_t ) lNetLength + ipSIZE_OF_UDP_HEADER );
		vFlip_16( pxUDPHeader->usSourcePort, pxUDPHeader->usDestinationPort );

		/* Important: tell NIC driver how many bytes must be sent */
		uxDataLength = ( ( size_t ) lNetLength ) + ipSIZE_OF_IPv4_HEADER + ipSIZE_OF_UDP_HEADER + ipSIZE_OF_ETH_HEADER;

		#if( ipconfigDRIVER_INCLUDED_TX_IP_CHECKSUM == 0 )
		{
			/* calculate the IP header checksum */
			pxIPHeader->usHeaderChecksum = 0U;
			pxIPHeader->usHeaderChecksum = usGenerateChecksum( 0U, ( uint8_t * ) &( pxIPHeader->ucVersionHeaderLength ), ipSIZE_OF_IPv4_HEADER );
			pxIPHeader->usHeaderChecksum = ~FreeRTOS_htons( pxIPHeader->usHeaderChecksum );

			/* calculate the UDP checksum for outgoing package */
			( void ) usGenerateProtocolChecksum( ( uint8_t * ) pxUDPPacket, uxDataLength, pdTRUE );
		}
		#endif

		/* Important: tell NIC driver how many bytes must be sent */
		pxNetworkBuffer->xDataLength = uxDataLength;

		/* This function will fill in the eth addresses and send the packet */
		vReturnEthernetFrame( pxNetworkBuffer, pdFALSE );
	}

#endif /* ipconfigUSE_NBNS == 1 || ipconfigUSE_LLMNR == 1 */
/*-----------------------------------------------------------*/

#if( ipconfigUSE_DNS_CACHE == 1 )

	static BaseType_t prvProcessDNSCache( const char *pcName,
									uint32_t *pulIP,
									uint32_t ulTTL,
									BaseType_t xLookUp )
	{
	BaseType_t x;
	BaseType_t xFound = pdFALSE;
	uint32_t ulCurrentTimeSeconds = ( xTaskGetTickCount() / portTICK_PERIOD_MS ) / 1000U;
	uint32_t ulIPAddressIndex = 0;
	static BaseType_t xFreeEntry = 0;

		configASSERT( ( pcName != NULL ) );

		/* For each entry in the DNS cache table. */
		for( x = 0; x < ipconfigDNS_CACHE_ENTRIES; x++ )
		{
			if( xDNSCache[ x ].pcName[ 0 ] == ( char ) 0 )
			{
				continue;
			}

			if( strcmp( xDNSCache[ x ].pcName, pcName ) == 0 )
			{
				/* Is this function called for a lookup or to add/update an IP address? */
				if( xLookUp != pdFALSE )
				{
					/* Confirm that the record is still fresh. */
					if( ulCurrentTimeSeconds < ( xDNSCache[ x ].ulTimeWhenAddedInSeconds + FreeRTOS_ntohl( xDNSCache[ x ].ulTTL ) ) )
					{
#if( ipconfigDNS_CACHE_ADDRESSES_PER_ENTRY > 1 )
					uint8_t ucIndex;
						/* The ucCurrentIPAddress value increments without bound and will rollover, */
						/*  modulo it by the number of IP addresses to keep it in range.     */
						/*  Also perform a final modulo by the max number of IP addresses    */
						/*  per DNS cache entry to prevent out-of-bounds access in the event */
						/*  that ucNumIPAddresses has been corrupted.                        */
						ucIndex = xDNSCache[ x ].ucCurrentIPAddress % xDNSCache[ x ].ucNumIPAddresses;
						ucIndex = ucIndex % ( uint8_t ) ipconfigDNS_CACHE_ADDRESSES_PER_ENTRY;
						ulIPAddressIndex = ucIndex;

						xDNSCache[ x ].ucCurrentIPAddress++;
#endif
						*pulIP = xDNSCache[ x ].ulIPAddresses[ ulIPAddressIndex ];
					}
					else
					{
						/* Age out the old cached record. */
						xDNSCache[ x ].pcName[ 0 ] = ( char ) 0;
					}
				}
				else
				{
#if( ipconfigDNS_CACHE_ADDRESSES_PER_ENTRY > 1 )
					if ( xDNSCache[ x ].ucNumIPAddresses < ( uint8_t ) ipconfigDNS_CACHE_ADDRESSES_PER_ENTRY )
					{
						/* If more answers exist than there are IP address storage slots */
						/* they will overwrite entry 0 */

						ulIPAddressIndex = xDNSCache[ x ].ucNumIPAddresses;
						xDNSCache[ x ].ucNumIPAddresses++;
					}
#endif
					xDNSCache[ x ].ulIPAddresses[ ulIPAddressIndex ] = *pulIP;
					xDNSCache[ x ].ulTTL = ulTTL;
					xDNSCache[ x ].ulTimeWhenAddedInSeconds = ulCurrentTimeSeconds;
				}

				xFound = pdTRUE;
				break;
			}
		}

		if( xFound == pdFALSE )
		{
			if( xLookUp != pdFALSE )
			{
				*pulIP = 0UL;
			}
			else
			{
				/* Add or update the item. */
				if( strlen( pcName ) < ( size_t ) ipconfigDNS_CACHE_NAME_LENGTH )
				{
					( void ) strcpy( xDNSCache[ xFreeEntry ].pcName, pcName );

					xDNSCache[ xFreeEntry ].ulIPAddresses[ 0 ] = *pulIP;
					xDNSCache[ xFreeEntry ].ulTTL = ulTTL;
					xDNSCache[ xFreeEntry ].ulTimeWhenAddedInSeconds = ulCurrentTimeSeconds;
#if( ipconfigDNS_CACHE_ADDRESSES_PER_ENTRY > 1 )
					xDNSCache[ xFreeEntry ].ucNumIPAddresses = 1;
					xDNSCache[ xFreeEntry ].ucCurrentIPAddress = 0;

					/* Initialize all remaining IP addresses in this entry to 0 */
					( void ) memset( &xDNSCache[ xFreeEntry ].ulIPAddresses[ 1 ],
							0,
							sizeof( xDNSCache[ xFreeEntry ].ulIPAddresses[ 1 ] ) *
								( ( uint32_t ) ipconfigDNS_CACHE_ADDRESSES_PER_ENTRY - 1U ) );
#endif

					xFreeEntry++;

					if( xFreeEntry == ipconfigDNS_CACHE_ENTRIES )
					{
						xFreeEntry = 0;
					}
				}
			}
		}

		if( ( xLookUp == 0 ) || ( *pulIP != 0UL ) )
		{
			FreeRTOS_debug_printf( ( "prvProcessDNSCache: %s: '%s' @ %lxip\n", ( xLookUp != 0 ) ? "look-up" : "add", pcName, FreeRTOS_ntohl( *pulIP ) ) );
		}
		return xFound;
	}

#endif /* ipconfigUSE_DNS_CACHE */

#endif /* ipconfigUSE_DNS != 0 */

/*-----------------------------------------------------------*/

/* Provide access to private members for testing. */
#ifdef AMAZON_FREERTOS_ENABLE_UNIT_TESTS
	#include "iot_freertos_tcp_test_access_dns_define.h"
#endif<|MERGE_RESOLUTION|>--- conflicted
+++ resolved
@@ -1208,33 +1208,20 @@
 				break;
 			}
 
-<<<<<<< HEAD
 			/* Search through the answer records. */
 			pxDNSMessageHeader->usAnswers = FreeRTOS_ntohs( pxDNSMessageHeader->usAnswers );
 
 			if( ( pxDNSMessageHeader->usFlags & dnsRX_FLAGS_MASK ) == dnsEXPECTED_RX_FLAGS )
 			{
 				const uint16_t usCount = ( uint16_t ) ipconfigDNS_CACHE_ADDRESSES_PER_ENTRY;
-=======
-		if( ( pxDNSMessageHeader->usFlags & dnsRX_FLAGS_MASK ) == dnsEXPECTED_RX_FLAGS )
-		{
-			const uint16_t usCount = ( uint16_t ) ipconfigDNS_CACHE_ADDRESSES_PER_ENTRY;
-			uint16_t usNumARecordsStored = 0;
-
-			for( x = 0U; ( x < pxDNSMessageHeader->usAnswers ) && ( usNumARecordsStored < usCount ); x++ )
-			{
-				BaseType_t xDoAccept;
-
-				uxResult = prvSkipNameField( pucByte,
-											 uxSourceBytesRemaining );
->>>>>>> c547721e
-
-				for( x = 0U; ( x < pxDNSMessageHeader->usAnswers ) && ( x < usCount ); x++ )
-				{
-				BaseType_t xDoAccept;
-
-					uxResult = prvSkipNameField( pucByte,
-												 uxSourceBytesRemaining );
+			  uint16_t usNumARecordsStored = 0;
+
+        for( x = 0U; ( x < pxDNSMessageHeader->usAnswers ) && ( usNumARecordsStored < usCount ); x++ )
+        {
+          BaseType_t xDoAccept;
+
+          uxResult = prvSkipNameField( pucByte,
+                         uxSourceBytesRemaining );
 
 					/* Check for a malformed response. */
 					if( uxResult == 0U )
@@ -1302,7 +1289,6 @@
 							#endif	/* ipconfigDNS_USE_CALLBACKS == 1 */
 							#if( ipconfigUSE_DNS_CACHE == 1 )
 							{
-<<<<<<< HEAD
 							char cBuffer[ 16 ];
 
 								/* The reply will only be stored in the DNS cache when the
@@ -1310,6 +1296,7 @@
 								if( xDoStore != pdFALSE )
 								{
 									( void ) prvProcessDNSCache( pcName, &ulIPAddress, pxDNSAnswerRecord->ulTTL, pdFALSE );
+                  usNumARecordsStored++;    /* Track # of A records stored */
 								}
 
 								FreeRTOS_inet_ntop( FREERTOS_AF_INET, ( const void * ) &( ulIPAddress ), cBuffer, sizeof( cBuffer ) );
@@ -1319,12 +1306,8 @@
 												   pcName,
 												   cBuffer,
 												   ( xDoStore != 0 ) ? "" : " NOT" ) );
-=======
-								( void ) prvProcessDNSCache( pcName, &ulIPAddress, pxDNSAnswerRecord->ulTTL, pdFALSE );
-								usNumARecordsStored++;    /* Track # of A records stored */
->>>>>>> c547721e
-							}
-							#endif /* ipconfigUSE_DNS_CACHE */
+							 }
+							 #endif /* ipconfigUSE_DNS_CACHE */
 						}
 
 						pucByte = &( pucByte[ sizeof( DNSAnswerRecord_t ) + sizeof( uint32_t ) ] );
