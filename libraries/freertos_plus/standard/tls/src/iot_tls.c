--- conflicted
+++ resolved
@@ -486,11 +486,6 @@
     CK_SLOT_ID * pxSlotIds = NULL;
     CK_ULONG xCount = 0;
     CK_ATTRIBUTE xTemplate[ 2 ];
-<<<<<<< HEAD
-=======
-    CK_OBJECT_HANDLE xCertObj = CK_INVALID_HANDLE;
-    CK_BYTE * pxCertificate = NULL;
->>>>>>> 82aff3f3
     mbedtls_pk_type_t xKeyAlgo = ( mbedtls_pk_type_t ) ~0;
     char * pcJitrCertificate = keyJITR_DEVICE_CERTIFICATE_AUTHORITY_PEM;
 
@@ -609,31 +604,9 @@
                                                  &pxCtx->xMbedX509Cli );
     }
 
-<<<<<<< HEAD
     /* Add a Just-in-Time Registration (JITR) device issuer certificate, if
      * present, to the TLS context handle. */
     if( xResult == CKR_OK )
-=======
-    if( xCertObj == CK_INVALID_HANDLE )
-    {
-        xResult = TLS_ERROR_NO_CERTIFICATE;
-        TLS_PRINT( ( "No device certificate found." ) );
-    }
-
-    if( CKR_OK == xResult )
-    {
-        /* Query the device certificate size. */
-        xTemplate[ 0 ].type = CKA_VALUE;
-        xTemplate[ 0 ].ulValueLen = 0;
-        xTemplate[ 0 ].pValue = NULL;
-        xResult = ( BaseType_t ) pxCtx->pxP11FunctionList->C_GetAttributeValue( pxCtx->xP11Session,
-                                                                                xCertObj,
-                                                                                xTemplate,
-                                                                                1 );
-    }
-
-    if( CKR_OK == xResult )
->>>>>>> 82aff3f3
     {
         /* Prioritize a statically defined certificate over one in storage. */
         if( ( NULL != pcJitrCertificate ) &&
@@ -659,46 +632,7 @@
         }
     }
 
-<<<<<<< HEAD
     /* Attach the client certificate(s) and private key to the TLS configuration. */
-=======
-    if( CKR_OK == xResult )
-    {
-        /* Export the certificate. */
-        xTemplate[ 0 ].pValue = pxCertificate;
-        xResult = ( BaseType_t ) pxCtx->pxP11FunctionList->C_GetAttributeValue( pxCtx->xP11Session,
-                                                                                xCertObj,
-                                                                                xTemplate,
-                                                                                1 );
-    }
-
-    /* Decode the client certificate. */
-    if( CKR_OK == xResult )
-    {
-        xResult = mbedtls_x509_crt_parse( &pxCtx->xMbedX509Cli,
-                                          ( const unsigned char * ) pxCertificate,
-                                          xTemplate[ 0 ].ulValueLen );
-    }
-
-    /*
-     * Add a JITR device issuer certificate, if present.
-     */
-    if( ( 0 == xResult ) &&
-        ( NULL != pcJitrCertificate ) &&
-        ( 0 != strcmp( "", pcJitrCertificate ) ) )
-    {
-        /* Decode the JITR issuer. The device client certificate will get
-         * inserted as the first certificate in this chain below. */
-        xResult = mbedtls_x509_crt_parse(
-            &pxCtx->xMbedX509Cli,
-            ( const unsigned char * ) pcJitrCertificate,
-            1 + strlen( pcJitrCertificate ) );
-    }
-
-    /*
-     * Attach the client certificate and private key to the TLS configuration.
-     */
->>>>>>> 82aff3f3
     if( 0 == xResult )
     {
         xResult = mbedtls_ssl_conf_own_cert( &pxCtx->xMbedSslConfig,
